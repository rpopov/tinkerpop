--- conflicted
+++ resolved
@@ -25,11 +25,7 @@
 == System Configuration
 
 At a minimum, development of TinkerPop requires link:http://www.oracle.com/technetwork/java/javase/downloads/jdk8-downloads-2133151.html[Java 1.8.0_40+]
-<<<<<<< HEAD
 and link:https://maven.apache.org/download.cgi[Maven 3.2.5+]. Maven is used as the common build system, which even
-=======
-and link:https://maven.apache.org/download.cgi[Maven 3.1.0+]. Maven is used as the common build system, which even
->>>>>>> 3635ff69
 controls the builds of non-JVM link:http://tinkerpop.apache.org/docs/current/tutorials/gremlin-language-variants/[GLVs]
 such as `gremlin-python`. Java and Maven are described as a "minimum" for a development environment, because they
 will only build JVM portions of TinkerPop and many integration tests will not fire with this simple setup. It is
