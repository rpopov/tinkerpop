--- conflicted
+++ resolved
@@ -849,16 +849,10 @@
 * <<sack-step, `sack()`>>: provides the transformation for a traverser to a value to be stored in the sack.
 * <<sample-step, `sample()`>>: sample using the value returned by `by()`-modulation.
 * <<select-step, `select()`>>: select path elements and transform them via `by()`-modulation.
-<<<<<<< HEAD
-* <<tree-step, `tree()`>>: get a tree of traversers objects where the objects have been `by()`-modulated.
-* <<aggregate-step, `aggregate()`>>: aggregate all objects into a set but only store their `by()`-modulated values.
-=======
 * <<simplepath-step, `simplePath()`>>: filter if the traverser's path is simple given `by()`-modulation.
-* <<store-step, `store()`>>: store all objects into a set but only store their `by()`-modulated values.
 * <<tree-step, `tree()`>>: get a tree of traversers objects where the objects have been `by()`-modulated.
 * <<valuemap-step, `valueMap()`>>: transform the result of the values in the resulting `Map` using the `by()` modulator.
 * <<where-step, `where()`>>: determine the predicate given the testing of the results of `by()`-modulation.
->>>>>>> 6082d4b7
 
 *Additional References*
 
