#!/bin/bash
#
#
# Licensed to the Apache Software Foundation (ASF) under one
# or more contributor license agreements.  See the NOTICE file
# distributed with this work for additional information
# regarding copyright ownership.  The ASF licenses this file
# to you under the Apache License, Version 2.0 (the
# "License"); you may not use this file except in compliance
# with the License.  You may obtain a copy of the License at
#
#   http://www.apache.org/licenses/LICENSE-2.0
#
# Unless required by applicable law or agreed to in writing,
# software distributed under the License is distributed on an
# "AS IS" BASIS, WITHOUT WARRANTIES OR CONDITIONS OF ANY
# KIND, either express or implied.  See the License for the
# specific language governing permissions and limitations
# under the License.
#

DRYRUN_DOCS="$1"
FULLRUN_DOCS="$2"

pushd "$(dirname $0)/../.." > /dev/null

if [ "${DRYRUN_DOCS}" != "*" ]; then

  if [ ! -f bin/gremlin.sh ]; then
    echo "Gremlin REPL is not available. Cannot preprocess AsciiDoc files."
    popd > /dev/null
    exit 1
  fi

  for daemon in "NameNode" "DataNode" "ResourceManager" "NodeManager"
  do
    running=`jps | cut -d ' ' -f2 | grep -c ${daemon}`
    if [ ${running} -eq 0 ]; then
      echo "Hadoop is not running, be sure to start it before processing the docs."
      exit 1
    fi
  done

<<<<<<< HEAD
  netstat -an | awk '{print $4}' | grep -o '[0-9]*$' | grep ^8182 > /dev/null && {
=======
  netstat -an | awk '{print $4}' | grep -o '[0-9]*$' | grep '\b8182\b' > /dev/null && {
>>>>>>> e042879d
    echo "The port 8182 is required for Gremlin Server, but already in use. Be sure to close the application that currently uses the port before processing the docs."
    exit 1
  }

  if [ -e /tmp/neo4j ]; then
    echo "The directory '/tmp/neo4j' is required by the pre-processor, be sure to delete it before processing the docs."
    exit 1
  fi

  if [ -e /tmp/tinkergraph.kryo ]; then
    echo "The file '/tmp/tinkergraph.kryo' is required by the pre-processor, be sure to delete it before processing the docs."
    exit 1
  fi
fi

function directory {
  d1=`pwd`
  cd $1
  d2=`pwd`
  cd $d1
  echo "$d2"
}

mkdir -p target/postprocess-asciidoc/tmp
mkdir -p target/postprocess-asciidoc/logs
cp -R docs/{static,stylesheets} target/postprocess-asciidoc/

TP_HOME=`pwd`
CONSOLE_HOME=`directory "${TP_HOME}/gremlin-console/target/apache-tinkerpop-gremlin-console-*-standalone"`
PLUGIN_DIR="${CONSOLE_HOME}/ext"
TP_VERSION=$(cat pom.xml | grep -A1 '<artifactId>tinkerpop</artifactId>' | grep -o 'version>[^<]*' | grep -o '>.*' | cut -d '>' -f2 | head -n1)
TMP_DIR="/tmp/tp-docs-preprocessor"

mkdir -p "${TMP_DIR}"

HISTORY_FILE=".gremlin_groovy_history"
[ -f ~/${HISTORY_FILE} ] && cp ~/${HISTORY_FILE} ${TMP_DIR}

pushd gremlin-server/target/apache-tinkerpop-gremlin-server-*-standalone > /dev/null
bin/gremlin-server.sh conf/gremlin-server-modern.yaml > ${TP_HOME}/target/postprocess-asciidoc/logs/gremlin-server.log 2>&1 &
GREMLIN_SERVER_PID=$!
popd > /dev/null

function cleanup() {
  echo -ne "\r\n\n"
  docs/preprocessor/uninstall-plugins.sh "${CONSOLE_HOME}" "${TMP_DIR}"
  [ -f ${TMP_DIR}/plugins.txt.orig ] && mv ${TMP_DIR}/plugins.txt.orig ${CONSOLE_HOME}/ext/plugins.txt
  find ${TP_HOME}/docs/src/ -name "*.asciidoc.groovy" | xargs rm -f
  [ -f ${TMP_DIR}/${HISTORY_FILE} ] &&  mv ${TMP_DIR}/${HISTORY_FILE} ~/
  rm -rf ${TMP_DIR}
  kill ${GREMLIN_SERVER_PID} &> /dev/null
  popd &> /dev/null
}

trap cleanup EXIT

if [ "${DRYRUN_DOCS}" != "*" ] || [ ! -z "${FULLRUN_DOCS}" ]; then

  # install plugins
  echo
  echo "=========================="
  echo "+   Installing Plugins   +"
  echo "=========================="
  echo
  cp ${CONSOLE_HOME}/ext/plugins.txt ${TMP_DIR}/plugins.txt.orig
  docs/preprocessor/install-plugins.sh "${CONSOLE_HOME}" "${TP_VERSION}" "${TMP_DIR}"

  if [ $? -ne 0 ]; then
    exit 1
  else
    echo
  fi

fi

# process *.asciidoc files
COLS=${COLUMNS}
[[ ${COLUMNS} -lt 240 ]] && stty cols 240

tput rmam

echo
echo "============================"
echo "+   Processing AsciiDocs   +"
echo "============================"

ec=0
for subdir in $(find "${TP_HOME}/docs/src/" -name index.asciidoc | xargs -n1 dirname)
do
  find "${subdir}" -maxdepth 1 -name "*.asciidoc" |
       xargs -n1 basename |
       xargs -n1 -I {} echo "echo -ne {}' '; (grep -n {} ${subdir}/index.asciidoc || echo 0) | head -n1 | cut -d ':' -f1" | /bin/bash | sort -nk2 | cut -d ' ' -f1 |
       xargs -n1 -I {} echo "${subdir}/{}" |
       xargs -n1 ${TP_HOME}/docs/preprocessor/preprocess-file.sh "${CONSOLE_HOME}" "${DRYRUN_DOCS}" "${FULLRUN_DOCS}"

  ps=(${PIPESTATUS[@]})
  for i in {0..7}; do
    ec=${ps[i]}
    [ ${ec} -eq 0 ] || break
  done
  [ ${ec} -eq 0 ] || break
done

tput smam
[[ "${COLUMNS}" != "" ]] && stty cols ${COLS}

rm -rf /tmp/neo4j /tmp/tinkergraph.kryo

[ ${ec} -eq 0 ] || exit 1

echo<|MERGE_RESOLUTION|>--- conflicted
+++ resolved
@@ -41,11 +41,7 @@
     fi
   done
 
-<<<<<<< HEAD
-  netstat -an | awk '{print $4}' | grep -o '[0-9]*$' | grep ^8182 > /dev/null && {
-=======
   netstat -an | awk '{print $4}' | grep -o '[0-9]*$' | grep '\b8182\b' > /dev/null && {
->>>>>>> e042879d
     echo "The port 8182 is required for Gremlin Server, but already in use. Be sure to close the application that currently uses the port before processing the docs."
     exit 1
   }
