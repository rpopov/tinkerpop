--- conflicted
+++ resolved
@@ -1,3 +1,6 @@
+NOTE that versions suffixed with "-rc" are considered release candidates (i.e. pre-alpha, alpha, beta, etc.) and thus
+for early testing purposes only.
+
 <!--
 
  Licensed to the Apache Software Foundation (ASF) under one
@@ -19,46 +22,7 @@
 
 -->
 
-<<<<<<< HEAD
-__NOTE__ that versions suffixed with "-rc" are considered release candidates (i.e. pre-alpha, alpha, beta, etc.) and thus
-for early testing purposes only. These releases are not suitable for production.
-
-# Getting Started
-
-## Building the Source Code
-
-If you would like to build and/or test the source code, you can do so with docker or directly with the go compiler, the instructions for both are listed below.
-
-### Testing with Docker
-
-Docker allows you to test the driver without installing any dependencies. The following command can be used to run docker:
-
-`docker-compose up --exit-code-from integration-tests`
-
-### Building Directly
-
-To build the driver you must install `go`. The following command can be used to build the driver:
-`go build <path to source code>`
-
-### Code Styling and Linting
-Before generating a pull request, you should manually run the following to ensure correct code styling and fix any issues indicated by the linters.
-
-### Formatting files with Gofmt
-To ensure clean and readable code [Gofmt][gofmt] is used. 
-
-Navigate to file path in a terminal window and run:
-
-`gofmt -s -w` 
-
-Gofmt will recursively check for and format `.go` files.
-
-Note: If your IDE of choice is [GoLand][goland], code can be automatically formatted with Gofmt on file save. Instructions on how to enable this feature can be found [here][fmtsave].
-
-### Using the Linter and staticcheck
-Run [go vet][gvet] and [staticcheck][scheck] and correct any errors.
-=======
 [![codecov](https://codecov.io/gh/apache/tinkerpop/branch/master/graph/badge.svg?token=TojD2nR5Qd)](https://codecov.io/gh/apache/tinkerpop)
->>>>>>> 2eee3f43
 
 # Getting Started
 
@@ -110,7 +74,7 @@
 
 ## Simple usage
 
-Here is a simple example of using Gremlin-Go as an import in a sample project's `main.go` file. 
+Here is a simple example of using Gremlin-Go as an import in a sample project's `main.go` file.
 ```go
 package main
 
@@ -199,11 +163,11 @@
 Before generating a pull request, you should manually run the following to ensure correct code styling and fix any issues indicated by the linters.
 
 ## Formatting files with Gofmt
-To ensure clean and readable code [Gofmt][gofmt] is used. 
+To ensure clean and readable code [Gofmt][gofmt] is used.
 
 Navigate to file path in a terminal window and run:
 
-`go fmt` 
+`go fmt`
 
 Gofmt will recursively check for and format `.go` files.
 
@@ -214,7 +178,7 @@
 
 [go vet][gvet] is installed when you install go, and can be run with:
 
- `go vet <path to source code>`
+`go vet <path to source code>`
 
 Please review the [staticcheck documentation][scheck docs] for more details on installing [staticcheck][scheck]. It can be run with:
 
@@ -234,7 +198,7 @@
 property graph.
 
 Gremlin-Go implements Gremlin within the Go language and can be used on any Go runtime greater than v1.17. One
-important difference between Go and Java is that the functions are capitalized, as is required to export functions is Go. 
+important difference between Go and Java is that the functions are capitalized, as is required to export functions is Go.
 
 Gremlin-Go is designed to connect to a "server" that is hosting a TinkerPop-enabled graph system. That "server"
 could be [Gremlin Server][gs] or a [remote Gremlin provider][rgp] that exposes protocols by which Gremlin-Go
@@ -318,7 +282,7 @@
 }
 ```
 ### Find Vertices
-Getting the property value associated with the added vertex. We currently only support `ToList()` for submitting the remote traversal. Support for `Next()` will be implemented in the subsequent milestones. 
+Getting the property value associated with the added vertex. We currently only support `ToList()` for submitting the remote traversal. Support for `Next()` will be implemented in the subsequent milestones.
 ```go
 result, err := g.V().HasLabel("gremlin").Values("language").ToList()
 // Handle error
@@ -333,7 +297,7 @@
 ```
 
 ### Update Vertex
-Updating vertex by adding another property to it. 
+Updating vertex by adding another property to it.
 ```go
 promise := g.AddV("gremlin").Property("language", "go").Iterate()
 // Wait for all steps to finish execution and check for error.
