/*
 *  Licensed to the Apache Software Foundation (ASF) under one
 *  or more contributor license agreements.  See the NOTICE file
 *  distributed with this work for additional information
 *  regarding copyright ownership.  The ASF licenses this file
 *  to you under the Apache License, Version 2.0 (the
 *  "License"); you may not use this file except in compliance
 *  with the License.  You may obtain a copy of the License at
 *
 *  http://www.apache.org/licenses/LICENSE-2.0
 *
 *  Unless required by applicable law or agreed to in writing,
 *  software distributed under the License is distributed on an
 *  "AS IS" BASIS, WITHOUT WARRANTIES OR CONDITIONS OF ANY
 *  KIND, either express or implied.  See the License for the
 *  specific language governing permissions and limitations
 *  under the License.
 */
package org.apache.tinkerpop.gremlin.process.traversal.strategy.optimization;

import org.apache.tinkerpop.gremlin.process.traversal.Step;
import org.apache.tinkerpop.gremlin.process.traversal.Traversal;
import org.apache.tinkerpop.gremlin.process.traversal.TraversalStrategy;
import org.apache.tinkerpop.gremlin.process.traversal.step.Barrier;
import org.apache.tinkerpop.gremlin.process.traversal.step.PathProcessor;
import org.apache.tinkerpop.gremlin.process.traversal.step.filter.DropStep;
import org.apache.tinkerpop.gremlin.process.traversal.step.filter.HasStep;
import org.apache.tinkerpop.gremlin.process.traversal.step.filter.NoneStep;
import org.apache.tinkerpop.gremlin.process.traversal.step.map.FlatMapStep;
import org.apache.tinkerpop.gremlin.process.traversal.step.map.GraphStep;
import org.apache.tinkerpop.gremlin.process.traversal.step.map.NoOpBarrierStep;
import org.apache.tinkerpop.gremlin.process.traversal.step.map.VertexStep;
import org.apache.tinkerpop.gremlin.process.traversal.step.sideEffect.ProfileSideEffectStep;
import org.apache.tinkerpop.gremlin.process.traversal.step.util.EmptyStep;
import org.apache.tinkerpop.gremlin.process.traversal.step.util.ProfileStep;
import org.apache.tinkerpop.gremlin.process.traversal.strategy.AbstractTraversalStrategy;
import org.apache.tinkerpop.gremlin.process.traversal.traverser.TraverserRequirement;
import org.apache.tinkerpop.gremlin.process.traversal.util.TraversalHelper;

import java.util.Arrays;
import java.util.HashSet;
import java.util.Set;

/**
 * {@code LazyBarrierStrategy} is an OLTP-only strategy that automatically inserts a {@link NoOpBarrierStep} after every
 * {@link FlatMapStep} if neither path-tracking nor partial path-tracking is required, and the next step is not the
 * traversal's last step or a {@link Barrier}. {@link NoOpBarrierStep}s allow traversers to be bulked, thus this strategy
 * is meant to reduce memory requirements and improve the overall query performance.
 *
 * @author Marko A. Rodriguez (http://markorodriguez.com)
 * @example <pre>
 * __.out().bothE().count()      // is replaced by __.out().barrier(2500).bothE().count()
 * __.both().both().valueMap()   // is replaced by __.both().barrier(2500).both().barrier(2500).valueMap()
 * </pre>
 */
public final class LazyBarrierStrategy extends AbstractTraversalStrategy<TraversalStrategy.OptimizationStrategy> implements TraversalStrategy.OptimizationStrategy {

    private final boolean IS_TESTING = Boolean.valueOf(System.getProperty("is.testing", "false"));
    private static final LazyBarrierStrategy INSTANCE = new LazyBarrierStrategy();
    private static final Set<Class<? extends OptimizationStrategy>> PRIORS = new HashSet<>(Arrays.asList(
            CountStrategy.class,
            PathRetractionStrategy.class,
            IncidentToAdjacentStrategy.class,
            AdjacentToIncidentStrategy.class,
            FilterRankingStrategy.class,
            InlineFilterStrategy.class,
            MatchPredicateStrategy.class,
            EarlyLimitStrategy.class));

    private static final int BIG_START_SIZE = 5;
    protected static final int MAX_BARRIER_SIZE = 2500;

    private LazyBarrierStrategy() {
    }

    @Override
    public void apply(final Traversal.Admin<?, ?> traversal) {
        // drop() is a problem for bulked edge/meta properties because of Property equality changes in TINKERPOP-2318
        // which made it so that a Property is equal if the key/value is equal. as a result, they bulk together which
        // is fine for almost all cases except when you wish to drop the property.
        if (TraversalHelper.onGraphComputer(traversal) ||
<<<<<<< HEAD
                TraversalHelper.hasStepOfAssignableClass(DropStep.class, traversal) ||
                traversal.getTraverserRequirements().contains(TraverserRequirement.PATH) ||
                (IS_TESTING && ((TraversalHelper.hasStepOfAssignableClass(ProfileStep.class, TraversalHelper.getRootTraversal(traversal)) ||
                        TraversalHelper.hasStepOfAssignableClass(ProfileSideEffectStep.class, TraversalHelper.getRootTraversal(traversal)))))) // necessary cause ProfileTest analyzes counts
=======
                traversal.getTraverserRequirements().contains(TraverserRequirement.PATH))
>>>>>>> 4cc4d8f5
            return;

        boolean foundFlatMap = false;
        boolean labeledPath = false;
        for (int i = 0; i < traversal.getSteps().size(); i++) {
            final Step<?, ?> step = traversal.getSteps().get(i);

            if (step instanceof PathProcessor) {
                final Set<String> keepLabels = ((PathProcessor) step).getKeepLabels();
                if (null != keepLabels && keepLabels.isEmpty()) // if no more path data, then start barrier'ing again
                    labeledPath = false;
            }
            if (step instanceof FlatMapStep &&
                    !(step instanceof VertexStep && ((VertexStep) step).returnsEdge()) ||
                    (step instanceof GraphStep &&
                            (i > 0 || ((GraphStep) step).getIds().length >= BIG_START_SIZE ||
                                    (((GraphStep) step).getIds().length == 0 && !(step.getNextStep() instanceof HasStep))))) {

                // NoneStep, EmptyStep signify the end of the traversal where no barriers are really going to be
                // helpful after that. ProfileSideEffectStep means the traversal had profile() called on it and if
                // we don't account for that a barrier will inject at the end of the traversal where it wouldn't
                // be otherwise. LazyBarrierStrategy executes before the finalization strategy of ProfileStrategy
                // so additionally injected ProfileSideEffectStep instances should not have effect here.
                if (foundFlatMap && !labeledPath &&
                        !(step.getNextStep() instanceof Barrier) &&
                        !(step.getNextStep() instanceof NoneStep) &&
                        !(step.getNextStep() instanceof EmptyStep) &&
                        !(step.getNextStep() instanceof ProfileSideEffectStep)) {
                    final Step noOpBarrierStep = new NoOpBarrierStep<>(traversal, MAX_BARRIER_SIZE);
                    TraversalHelper.copyLabels(step, noOpBarrierStep, true);
                    TraversalHelper.insertAfterStep(noOpBarrierStep, step, traversal);
                } else
                    foundFlatMap = true;
            }
            if (!step.getLabels().isEmpty())
                labeledPath = true;

        }
    }


    @Override
    public Set<Class<? extends OptimizationStrategy>> applyPrior() {
        return PRIORS;
    }

    public static LazyBarrierStrategy instance() {
        return INSTANCE;
    }
}<|MERGE_RESOLUTION|>--- conflicted
+++ resolved
@@ -79,14 +79,8 @@
         // which made it so that a Property is equal if the key/value is equal. as a result, they bulk together which
         // is fine for almost all cases except when you wish to drop the property.
         if (TraversalHelper.onGraphComputer(traversal) ||
-<<<<<<< HEAD
-                TraversalHelper.hasStepOfAssignableClass(DropStep.class, traversal) ||
                 traversal.getTraverserRequirements().contains(TraverserRequirement.PATH) ||
-                (IS_TESTING && ((TraversalHelper.hasStepOfAssignableClass(ProfileStep.class, TraversalHelper.getRootTraversal(traversal)) ||
-                        TraversalHelper.hasStepOfAssignableClass(ProfileSideEffectStep.class, TraversalHelper.getRootTraversal(traversal)))))) // necessary cause ProfileTest analyzes counts
-=======
-                traversal.getTraverserRequirements().contains(TraverserRequirement.PATH))
->>>>>>> 4cc4d8f5
+                TraversalHelper.hasStepOfAssignableClass(DropStep.class, traversal))
             return;
 
         boolean foundFlatMap = false;
