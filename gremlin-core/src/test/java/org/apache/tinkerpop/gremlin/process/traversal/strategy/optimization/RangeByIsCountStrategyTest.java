--- conflicted
+++ resolved
@@ -65,7 +65,6 @@
         assertEquals(optimized, original);
     }
 
-<<<<<<< HEAD
     @Parameterized.Parameters(name = "{0}")
     public static Iterable<Object[]> generateTestParameters() {
 
@@ -94,57 +93,8 @@
                 {__.count().is(0).store("x"), __.limit(1).count().is(0).store("x")},
                 {__.repeat(__.out()).until(__.outE().count().is(0)), __.repeat(__.out()).until(__.not(__.outE()))},
                 {__.repeat(__.out()).emit(__.outE().count().is(0)), __.repeat(__.out()).emit(__.not(__.outE()))},
+                {__.where(__.outE().hasLabel("created").count().is(0)), __.where(__.not(__.outE().hasLabel("created")))},
+                {__.where(__.out().outE().hasLabel("created").count().is(0)), __.where(__.out().not(__.outE().hasLabel("created")))},
         });
-=======
-    private static abstract class AbstractRangeByIsCountStrategyTest {
-
-        protected TraversalEngine traversalEngine;
-
-        void applyRangeByIsCountStrategy(final Traversal traversal) {
-            final TraversalStrategies strategies = new DefaultTraversalStrategies();
-            strategies.addStrategies(RangeByIsCountStrategy.instance());
-
-            traversal.asAdmin().setStrategies(strategies);
-            traversal.asAdmin().setEngine(this.traversalEngine);
-            traversal.asAdmin().applyStrategies();
-        }
-
-        public void doTest(final Traversal traversal, final Traversal optimized) {
-            applyRangeByIsCountStrategy(traversal);
-            assertEquals(optimized, traversal);
-        }
-
-        static Iterable<Object[]> generateTestParameters() {
-
-            return Arrays.asList(new Traversal[][]{
-                    {__.count().is(0), __.not(__.identity())},
-                    {__.count().is(1), __.limit(2).count().is(1)},
-                    {__.out().count().is(0), __.not(__.out())},
-                    {__.outE().count().is(lt(1)), __.not(__.outE())},
-                    {__.both().count().is(lte(0)), __.not(__.both())},
-                    {__.store("x").count().is(0).as("a"), __.store("x").limit(1).count().is(0).as("a")},
-                    {__.out().count().as("a").is(0), __.out().limit(1).count().as("a").is(0)},
-                    {__.out().count().is(neq(4)), __.out().limit(5).count().is(neq(4))},
-                    {__.out().count().is(lte(3)), __.out().limit(4).count().is(lte(3))},
-                    {__.out().count().is(lt(3)), __.out().limit(3).count().is(lt(3))},
-                    {__.out().count().is(gt(2)), __.out().limit(3).count().is(gt(2))},
-                    {__.out().count().is(gte(2)), __.out().limit(2).count().is(gte(2))},
-                    {__.out().count().is(inside(2, 4)), __.out().limit(4).count().is(inside(2, 4))},
-                    {__.out().count().is(outside(2, 4)), __.out().limit(5).count().is(outside(2, 4))},
-                    {__.out().count().is(within(2, 6, 4)), __.out().limit(7).count().is(within(2, 6, 4))},
-                    {__.out().count().is(without(2, 6, 4)), __.out().limit(6).count().is(without(2, 6, 4))},
-                    {__.map(__.count().is(0)), __.map(__.limit(1).count().is(0))},
-                    {__.flatMap(__.count().is(0)), __.flatMap(__.limit(1).count().is(0))},
-                    {__.filter(__.count().is(0)), __.filter(__.not(__.identity()))},
-                    {__.sideEffect(__.count().is(0)), __.sideEffect(__.not(__.identity()))},
-                    {__.branch(__.count().is(0)), __.branch(__.limit(1).count().is(0))},
-                    {__.count().is(0).store("x"), __.limit(1).count().is(0).store("x")},
-                    {__.repeat(__.out()).until(__.outE().count().is(0)), __.repeat(__.out()).until(__.not(__.outE()))},
-                    {__.repeat(__.out()).emit(__.outE().count().is(0)), __.repeat(__.out()).emit(__.not(__.outE()))},
-                    {__.where(__.outE().hasLabel("created").count().is(0)), __.where(__.not(__.outE().hasLabel("created")))},
-                    {__.where(__.out().outE().hasLabel("created").count().is(0)), __.where(__.out().not(__.outE().hasLabel("created")))},
-            });
-        }
->>>>>>> 5ff97ef4
     }
 }