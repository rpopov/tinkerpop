/*
 * Licensed to the Apache Software Foundation (ASF) under one
 * or more contributor license agreements.  See the NOTICE file
 * distributed with this work for additional information
 * regarding copyright ownership.  The ASF licenses this file
 * to you under the Apache License, Version 2.0 (the
 * "License"); you may not use this file except in compliance
 * with the License.  You may obtain a copy of the License at
 *
 * http://www.apache.org/licenses/LICENSE-2.0
 *
 * Unless required by applicable law or agreed to in writing,
 * software distributed under the License is distributed on an
 * "AS IS" BASIS, WITHOUT WARRANTIES OR CONDITIONS OF ANY
 * KIND, either express or implied.  See the License for the
 * specific language governing permissions and limitations
 * under the License.
 */
package org.apache.tinkerpop.gremlin.process.traversal.step.sideEffect

import org.apache.tinkerpop.gremlin.process.traversal.Traversal
import org.apache.tinkerpop.gremlin.process.traversal.util.TraversalScriptHelper
import org.apache.tinkerpop.gremlin.structure.Vertex

import static org.apache.tinkerpop.gremlin.process.traversal.dsl.graph.__.both
import static org.apache.tinkerpop.gremlin.process.traversal.dsl.graph.__.count

/**
 * @author Marko A. Rodriguez (http://markorodriguez.com)
 */
public abstract class GroovyGroupTest {

    public static class Traversals extends GroupTest {

        @Override
        public Traversal<Vertex, Map<String, Collection<Vertex>>> get_g_V_group_byXnameX() {
            TraversalScriptHelper.compute("g.V.group.by('name')", g)
        }

        @Override
        public Traversal<Vertex, Map<String, Collection<Vertex>>> get_g_V_group_byXnameX_by() {
            TraversalScriptHelper.compute("g.V.group.by('name').by", g)
        }

        @Override
        public Traversal<Vertex, Map<String, Collection<Vertex>>> get_g_V_groupXaX_byXnameX_capXaX() {
            TraversalScriptHelper.compute("g.V.group('a').by('name').cap('a')", g)
        }

        @Override
        public Traversal<Vertex, Map<String, Collection<String>>> get_g_V_hasXlangX_groupXaX_byXlangX_byXnameX_out_capXaX() {
            TraversalScriptHelper.compute("g.V.has('lang').group('a').by('lang').by('name').out.cap('a')", g)
        }

        @Override
        public Traversal<Vertex, Map<String, Long>> get_g_V_hasXlangX_group_byXlangX_byXcountX() {
            TraversalScriptHelper.compute("g.V.has('lang').group.by('lang').by(count())", g)
        }

        @Override
        public Traversal<Vertex, Map<String, Long>> get_g_V_repeatXout_groupXaX_byXnameX_byXcountX_timesX2X_capXaX() {
            TraversalScriptHelper.compute("g.V.repeat(__.out.group('a').by('name').by(count())).times(2).cap('a')", g)
        }

        @Override
        public Traversal<Vertex, Map<Long, Collection<String>>> get_g_V_group_byXoutE_countX_byXnameX() {
            TraversalScriptHelper.compute("g.V.group.by(__.outE.count).by('name')", g)
        }

        @Override
<<<<<<< HEAD
        public Traversal<Vertex, Map<String, Double>> get_g_V_groupXaX_byXlabelX_byXoutE_weight_sumX_capXaX() {
            TraversalScriptHelper.compute("g.V.group('a').by(label).by(outE().weight.sum).cap('a')", g);
        }

        @Override
        public Traversal<Vertex, Map<String, Long>> get_g_V_repeatXbothXfollowedByXX_timesX2X_group_byXsongTypeX_byXcountX() {
            TraversalScriptHelper.compute("g.V.repeat(both('followedBy')).times(2).group.by('songType').by(count())", g)
=======
        public Traversal<Vertex, Map<String, Long>> get_g_V_repeatXbothXfollowedByXX_timesX2X_group_byXsongTypeX_byXcountX() {
            TraversalScriptHelper.compute("g.V.repeat(both('followedBy')).times(2).group.by('songType').by(count())", g)
        }

        @Override
        public Traversal<Vertex, Map<String, Long>> get_g_V_repeatXbothXfollowedByXX_timesX2X_groupXaX_byXsongTypeX_byXcountX_capXaX() {
            TraversalScriptHelper.compute("g.V.repeat(both('followedBy')).times(2).group('a').by('songType').by(count()).cap('a')", g)
>>>>>>> e4138e59
        }
    }
}<|MERGE_RESOLUTION|>--- conflicted
+++ resolved
@@ -21,9 +21,6 @@
 import org.apache.tinkerpop.gremlin.process.traversal.Traversal
 import org.apache.tinkerpop.gremlin.process.traversal.util.TraversalScriptHelper
 import org.apache.tinkerpop.gremlin.structure.Vertex
-
-import static org.apache.tinkerpop.gremlin.process.traversal.dsl.graph.__.both
-import static org.apache.tinkerpop.gremlin.process.traversal.dsl.graph.__.count
 
 /**
  * @author Marko A. Rodriguez (http://markorodriguez.com)
@@ -68,7 +65,6 @@
         }
 
         @Override
-<<<<<<< HEAD
         public Traversal<Vertex, Map<String, Double>> get_g_V_groupXaX_byXlabelX_byXoutE_weight_sumX_capXaX() {
             TraversalScriptHelper.compute("g.V.group('a').by(label).by(outE().weight.sum).cap('a')", g);
         }
@@ -76,15 +72,11 @@
         @Override
         public Traversal<Vertex, Map<String, Long>> get_g_V_repeatXbothXfollowedByXX_timesX2X_group_byXsongTypeX_byXcountX() {
             TraversalScriptHelper.compute("g.V.repeat(both('followedBy')).times(2).group.by('songType').by(count())", g)
-=======
-        public Traversal<Vertex, Map<String, Long>> get_g_V_repeatXbothXfollowedByXX_timesX2X_group_byXsongTypeX_byXcountX() {
-            TraversalScriptHelper.compute("g.V.repeat(both('followedBy')).times(2).group.by('songType').by(count())", g)
         }
 
         @Override
         public Traversal<Vertex, Map<String, Long>> get_g_V_repeatXbothXfollowedByXX_timesX2X_groupXaX_byXsongTypeX_byXcountX_capXaX() {
             TraversalScriptHelper.compute("g.V.repeat(both('followedBy')).times(2).group('a').by('songType').by(count()).cap('a')", g)
->>>>>>> e4138e59
         }
     }
 }