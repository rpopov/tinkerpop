/*
 * Licensed to the Apache Software Foundation (ASF) under one
 * or more contributor license agreements.  See the NOTICE file
 * distributed with this work for additional information
 * regarding copyright ownership.  The ASF licenses this file
 * to you under the Apache License, Version 2.0 (the
 * "License"); you may not use this file except in compliance
 * with the License.  You may obtain a copy of the License at
 *
 * http://www.apache.org/licenses/LICENSE-2.0
 *
 * Unless required by applicable law or agreed to in writing,
 * software distributed under the License is distributed on an
 * "AS IS" BASIS, WITHOUT WARRANTIES OR CONDITIONS OF ANY
 * KIND, either express or implied.  See the License for the
 * specific language governing permissions and limitations
 * under the License.
 */
package org.apache.tinkerpop.gremlin.process;

import org.apache.tinkerpop.gremlin.AbstractGremlinSuite;
import org.apache.tinkerpop.gremlin.process.computer.GraphComputer;
import org.apache.tinkerpop.gremlin.process.computer.GraphComputerTest;
import org.apache.tinkerpop.gremlin.process.computer.bulkdumping.BulkDumperVertexProgramTest;
import org.apache.tinkerpop.gremlin.process.computer.bulkloading.BulkLoaderVertexProgramTest;
import org.apache.tinkerpop.gremlin.process.computer.clustering.peerpressure.PeerPressureVertexProgramTest;
import org.apache.tinkerpop.gremlin.process.computer.ranking.pagerank.PageRankVertexProgramTest;
import org.apache.tinkerpop.gremlin.process.traversal.TraversalEngine;
import org.apache.tinkerpop.gremlin.process.traversal.step.branch.BranchTest;
import org.apache.tinkerpop.gremlin.process.traversal.step.branch.ChooseTest;
import org.apache.tinkerpop.gremlin.process.traversal.step.branch.LocalTest;
import org.apache.tinkerpop.gremlin.process.traversal.step.branch.RepeatTest;
import org.apache.tinkerpop.gremlin.process.traversal.step.branch.UnionTest;
import org.apache.tinkerpop.gremlin.process.traversal.step.filter.AndTest;
import org.apache.tinkerpop.gremlin.process.traversal.step.filter.CoinTest;
import org.apache.tinkerpop.gremlin.process.traversal.step.filter.CyclicPathTest;
import org.apache.tinkerpop.gremlin.process.traversal.step.filter.DedupTest;
import org.apache.tinkerpop.gremlin.process.traversal.step.filter.FilterTest;
import org.apache.tinkerpop.gremlin.process.traversal.step.filter.HasTest;
import org.apache.tinkerpop.gremlin.process.traversal.step.filter.IsTest;
import org.apache.tinkerpop.gremlin.process.traversal.step.filter.OrTest;
import org.apache.tinkerpop.gremlin.process.traversal.step.filter.RangeTest;
import org.apache.tinkerpop.gremlin.process.traversal.step.filter.SampleTest;
import org.apache.tinkerpop.gremlin.process.traversal.step.filter.SimplePathTest;
import org.apache.tinkerpop.gremlin.process.traversal.step.filter.TailTest;
import org.apache.tinkerpop.gremlin.process.traversal.step.filter.WhereTest;
import org.apache.tinkerpop.gremlin.process.traversal.step.map.AddEdgeTest;
import org.apache.tinkerpop.gremlin.process.traversal.step.map.CoalesceTest;
import org.apache.tinkerpop.gremlin.process.traversal.step.map.ConstantTest;
import org.apache.tinkerpop.gremlin.process.traversal.step.map.CountTest;
import org.apache.tinkerpop.gremlin.process.traversal.step.map.FlatMapTest;
import org.apache.tinkerpop.gremlin.process.traversal.step.map.FoldTest;
import org.apache.tinkerpop.gremlin.process.traversal.step.map.GraphTest;
import org.apache.tinkerpop.gremlin.process.traversal.step.map.LoopsTest;
import org.apache.tinkerpop.gremlin.process.traversal.step.map.MapKeysTest;
import org.apache.tinkerpop.gremlin.process.traversal.step.map.MapTest;
import org.apache.tinkerpop.gremlin.process.traversal.step.map.MapValuesTest;
import org.apache.tinkerpop.gremlin.process.traversal.step.map.MatchTest;
import org.apache.tinkerpop.gremlin.process.traversal.step.map.MaxTest;
import org.apache.tinkerpop.gremlin.process.traversal.step.map.MeanTest;
import org.apache.tinkerpop.gremlin.process.traversal.step.map.MinTest;
import org.apache.tinkerpop.gremlin.process.traversal.step.map.OrderTest;
import org.apache.tinkerpop.gremlin.process.traversal.step.map.PageRankTest;
import org.apache.tinkerpop.gremlin.process.traversal.step.map.PathTest;
import org.apache.tinkerpop.gremlin.process.traversal.step.map.PeerPressureTest;
import org.apache.tinkerpop.gremlin.process.traversal.step.map.ProfileTest;
<<<<<<< HEAD
=======
import org.apache.tinkerpop.gremlin.process.traversal.step.map.ProgramTest;
import org.apache.tinkerpop.gremlin.process.traversal.step.map.ProjectTest;
>>>>>>> 6c7962f5
import org.apache.tinkerpop.gremlin.process.traversal.step.map.PropertiesTest;
import org.apache.tinkerpop.gremlin.process.traversal.step.map.SelectTest;
import org.apache.tinkerpop.gremlin.process.traversal.step.map.SumTest;
import org.apache.tinkerpop.gremlin.process.traversal.step.map.UnfoldTest;
import org.apache.tinkerpop.gremlin.process.traversal.step.map.ValueMapTest;
import org.apache.tinkerpop.gremlin.process.traversal.step.map.VertexTest;
import org.apache.tinkerpop.gremlin.process.traversal.step.sideEffect.AggregateTest;
import org.apache.tinkerpop.gremlin.process.traversal.step.sideEffect.ExplainTest;
import org.apache.tinkerpop.gremlin.process.traversal.step.sideEffect.GroupCountTest;
import org.apache.tinkerpop.gremlin.process.traversal.step.sideEffect.GroupTest;
import org.apache.tinkerpop.gremlin.process.traversal.step.sideEffect.GroupTestV3d0;
import org.apache.tinkerpop.gremlin.process.traversal.step.sideEffect.InjectTest;
import org.apache.tinkerpop.gremlin.process.traversal.step.sideEffect.SackTest;
import org.apache.tinkerpop.gremlin.process.traversal.step.sideEffect.SideEffectCapTest;
import org.apache.tinkerpop.gremlin.process.traversal.step.sideEffect.SideEffectTest;
import org.apache.tinkerpop.gremlin.process.traversal.step.sideEffect.StoreTest;
import org.apache.tinkerpop.gremlin.process.traversal.step.sideEffect.SubgraphTest;
import org.apache.tinkerpop.gremlin.process.traversal.step.sideEffect.TreeTest;
import org.apache.tinkerpop.gremlin.process.traversal.strategy.decoration.SubgraphStrategyProcessTest;
import org.apache.tinkerpop.gremlin.process.traversal.strategy.verification.ReadOnlyStrategyProcessTest;
import org.apache.tinkerpop.gremlin.structure.Graph;
import org.apache.tinkerpop.gremlin.structure.StructureStandardSuite;
import org.junit.runners.model.InitializationError;
import org.junit.runners.model.RunnerBuilder;

/**
 * The {@code ProcessComputerSuite} is a JUnit test runner that executes the Gremlin Test Suite over a
 * {@link Graph} implementation.  This test suite covers traversal operations around {@link GraphComputer} and should
 * be implemented by vendors to validate that their implementations are compliant with that Gremlin language.
 * Implementations that use this test suite should return {@code true} for
 * {@link org.apache.tinkerpop.gremlin.structure.Graph.Features.GraphFeatures#supportsComputer()}.
 * <p/>
 * For more information on the usage of this suite, please see {@link StructureStandardSuite}.
 *
 * @author Stephen Mallette (http://stephen.genoprime.com)
 */
public class ProcessComputerSuite extends AbstractGremlinSuite {

    /**
     * This list of tests in the suite that will be executed as part of this suite.
     */
    private static final Class<?>[] allTests = new Class<?>[]{

            // computer, vertex program, and map/reduce semantics
            GraphComputerTest.class,

            // branch
            BranchTest.Traversals.class,
            ChooseTest.Traversals.class,
            LocalTest.Traversals.class,
            RepeatTest.Traversals.class,
            UnionTest.Traversals.class,

            // filter
            AndTest.Traversals.class,
            CoinTest.Traversals.class,
            CyclicPathTest.Traversals.class,
            DedupTest.Traversals.class,
            FilterTest.Traversals.class,
            HasTest.Traversals.class,
            IsTest.Traversals.class,
            OrTest.Traversals.class,
            RangeTest.Traversals.class,
            SampleTest.Traversals.class,
            SimplePathTest.Traversals.class,
            TailTest.Traversals.class,
            WhereTest.Traversals.class,

            // map
            CoalesceTest.Traversals.class,
            ConstantTest.Traversals.class,
            CountTest.Traversals.class,
            FlatMapTest.Traversals.class,
            FoldTest.Traversals.class,
            GraphTest.Traversals.class,
            LoopsTest.Traversals.class,
            MapTest.Traversals.class,
            MapKeysTest.Traversals.class,
            MapValuesTest.Traversals.class,
            MatchTest.CountMatchTraversals.class,
            MatchTest.GreedyMatchTraversals.class,
            MaxTest.Traversals.class,
            MeanTest.Traversals.class,
            MinTest.Traversals.class,
            SumTest.Traversals.class,
            OrderTest.Traversals.class,
            PageRankTest.Traversals.class,
            PathTest.Traversals.class,
            PeerPressureTest.Traversals.class,
            ProfileTest.Traversals.class,
<<<<<<< HEAD
=======
            ProjectTest.Traversals.class,
            ProgramTest.Traversals.class,
>>>>>>> 6c7962f5
            PropertiesTest.Traversals.class,
            SelectTest.Traversals.class,
            UnfoldTest.Traversals.class,
            ValueMapTest.Traversals.class,
            VertexTest.Traversals.class,

            // sideEffect
            AddEdgeTest.Traversals.class,
            AggregateTest.Traversals.class,
            ExplainTest.Traversals.class,
            GroupTest.Traversals.class,
            GroupTestV3d0.Traversals.class,
            GroupCountTest.Traversals.class,
            InjectTest.Traversals.class,
            ProfileTest.Traversals.class,
            SackTest.Traversals.class,
            SideEffectCapTest.Traversals.class,
            SideEffectTest.Traversals.class,
            StoreTest.Traversals.class,
            SubgraphTest.Traversals.class,
            TreeTest.Traversals.class,

            // algorithms
            PageRankVertexProgramTest.class,
            PeerPressureVertexProgramTest.class,
            BulkLoaderVertexProgramTest.class,
            BulkDumperVertexProgramTest.class,

            // decorations
            ReadOnlyStrategyProcessTest.class,
            SubgraphStrategyProcessTest.class
    };

    /**
     * A list of the minimum set of base tests that Gremlin flavors should implement to be compliant with Gremlin.
     */
    private static final Class<?>[] testsToEnforce = new Class<?>[]{
            // branch
            BranchTest.class,
            ChooseTest.class,
            LocalTest.class,
            RepeatTest.class,
            UnionTest.class,

            // filter
            AndTest.class,
            CoinTest.class,
            CyclicPathTest.class,
            DedupTest.class,
            FilterTest.class,
            HasTest.class,
            IsTest.class,
            OrTest.class,
            RangeTest.class,
            SampleTest.class,
            SimplePathTest.class,
            TailTest.class,
            WhereTest.class,

            // map
            CoalesceTest.class,
            ConstantTest.class,
            CountTest.class,
            FlatMapTest.class,
            FoldTest.class,
            MapTest.class,
            MaxTest.class,
            MeanTest.class,
            MinTest.class,
            SumTest.class,
            MatchTest.class,
            OrderTest.class,
            PageRankTest.class,
<<<<<<< HEAD
            PathTest.class,
            ProfileTest.class,
=======
            PeerPressureTest.class,
            PathTest.class,
            ProfileTest.class,
            ProjectTest.class,
            ProgramTest.class,
>>>>>>> 6c7962f5
            PropertiesTest.class,
            SelectTest.class,
            UnfoldTest.class,
            ValueMapTest.class,
            VertexTest.class,

            // sideEffect
            AddEdgeTest.class,
            AggregateTest.class,
            GroupTest.class,
            GroupCountTest.class,
            InjectTest.class,
            SackTest.class,
            SideEffectCapTest.class,
            SideEffectTest.class,
            StoreTest.class,
            SubgraphTest.class,
            TreeTest.class
    };

    /**
     * This constructor is used by JUnit and will run this suite with its concrete implementations of the
     * {@code testsToEnforce}.
     */
    public ProcessComputerSuite(final Class<?> klass, final RunnerBuilder builder) throws InitializationError {
        super(klass, builder, allTests, allTests, false, TraversalEngine.Type.COMPUTER);
    }

    /**
     * This constructor is used by Gremlin flavor implementers who supply their own implementations of the
     * {@code testsToEnforce}.
     */
    public ProcessComputerSuite(final Class<?> klass, final RunnerBuilder builder, final Class<?>[] testsToExecute) throws InitializationError {
        super(klass, builder, testsToExecute, testsToEnforce, true, TraversalEngine.Type.COMPUTER);
    }
}<|MERGE_RESOLUTION|>--- conflicted
+++ resolved
@@ -64,11 +64,8 @@
 import org.apache.tinkerpop.gremlin.process.traversal.step.map.PathTest;
 import org.apache.tinkerpop.gremlin.process.traversal.step.map.PeerPressureTest;
 import org.apache.tinkerpop.gremlin.process.traversal.step.map.ProfileTest;
-<<<<<<< HEAD
-=======
 import org.apache.tinkerpop.gremlin.process.traversal.step.map.ProgramTest;
 import org.apache.tinkerpop.gremlin.process.traversal.step.map.ProjectTest;
->>>>>>> 6c7962f5
 import org.apache.tinkerpop.gremlin.process.traversal.step.map.PropertiesTest;
 import org.apache.tinkerpop.gremlin.process.traversal.step.map.SelectTest;
 import org.apache.tinkerpop.gremlin.process.traversal.step.map.SumTest;
@@ -159,11 +156,8 @@
             PathTest.Traversals.class,
             PeerPressureTest.Traversals.class,
             ProfileTest.Traversals.class,
-<<<<<<< HEAD
-=======
             ProjectTest.Traversals.class,
             ProgramTest.Traversals.class,
->>>>>>> 6c7962f5
             PropertiesTest.Traversals.class,
             SelectTest.Traversals.class,
             UnfoldTest.Traversals.class,
@@ -237,16 +231,11 @@
             MatchTest.class,
             OrderTest.class,
             PageRankTest.class,
-<<<<<<< HEAD
-            PathTest.class,
-            ProfileTest.class,
-=======
             PeerPressureTest.class,
             PathTest.class,
             ProfileTest.class,
             ProjectTest.class,
             ProgramTest.class,
->>>>>>> 6c7962f5
             PropertiesTest.class,
             SelectTest.class,
             UnfoldTest.class,
