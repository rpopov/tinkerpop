/*
 * Licensed to the Apache Software Foundation (ASF) under one
 * or more contributor license agreements.  See the NOTICE file
 * distributed with this work for additional information
 * regarding copyright ownership.  The ASF licenses this file
 * to you under the Apache License, Version 2.0 (the
 * "License"); you may not use this file except in compliance
 * with the License.  You may obtain a copy of the License at
 *
 * http://www.apache.org/licenses/LICENSE-2.0
 *
 * Unless required by applicable law or agreed to in writing,
 * software distributed under the License is distributed on an
 * "AS IS" BASIS, WITHOUT WARRANTIES OR CONDITIONS OF ANY
 * KIND, either express or implied.  See the License for the
 * specific language governing permissions and limitations
 * under the License.
 */

package org.apache.tinkerpop.gremlin.spark.process.computer.groovy.plugin;

import org.apache.commons.configuration.BaseConfiguration;
import org.apache.commons.configuration.Configuration;
import org.apache.tinkerpop.gremlin.TestHelper;
import org.apache.tinkerpop.gremlin.groovy.util.TestableConsolePluginAcceptor;
import org.apache.tinkerpop.gremlin.hadoop.Constants;
import org.apache.tinkerpop.gremlin.hadoop.structure.HadoopGraph;
import org.apache.tinkerpop.gremlin.hadoop.structure.io.gryo.GryoInputFormat;
import org.apache.tinkerpop.gremlin.process.computer.ranking.pagerank.PageRankVertexProgram;
import org.apache.tinkerpop.gremlin.spark.AbstractSparkTest;
import org.apache.tinkerpop.gremlin.spark.groovy.plugin.SparkGremlinPlugin;
import org.apache.tinkerpop.gremlin.spark.process.computer.SparkHadoopGraphProvider;
import org.apache.tinkerpop.gremlin.spark.structure.Spark;
import org.apache.tinkerpop.gremlin.spark.structure.io.PersistedOutputRDD;
import org.apache.tinkerpop.gremlin.spark.structure.io.gryo.GryoSerializer;
import org.apache.tinkerpop.gremlin.structure.Graph;
import org.apache.tinkerpop.gremlin.structure.util.GraphFactory;
import org.apache.tinkerpop.gremlin.util.iterator.IteratorUtils;
import org.junit.Before;
import org.junit.Test;

import java.util.Iterator;
import java.util.List;

import static org.junit.Assert.assertEquals;
import static org.junit.Assert.assertTrue;

/**
 * @author Marko A. Rodriguez (http://markorodriguez.com)
 */
public class SparkGremlinPluginTest extends AbstractSparkTest {

    @Before
    public void setupTest() {
        try {
            this.console = new TestableConsolePluginAcceptor();
            final SparkGremlinPlugin plugin = new SparkGremlinPlugin();
            plugin.pluginTo(this.console);
            this.console.eval("import " + PageRankVertexProgram.class.getPackage().getName() + ".*");
        } catch (final Exception e) {
            throw new IllegalStateException(e.getMessage(), e);
        }
    }

    ///////////////////

    private TestableConsolePluginAcceptor console;

    @Test
    public void shouldSupportBasicRDDOperations() throws Exception {
<<<<<<< HEAD
        String rddLocation = "target/test-output/graph-1";
=======
        final String root = TestHelper.makeTestDataDirectory(SparkGremlinPluginTest.class, "shouldSupportBasicRDDOperations");
        final String rddName1 = TestHelper.makeTestDataDirectory(SparkGremlinPluginTest.class, "shouldSupportBasicRDDOperations", "graph-1");
>>>>>>> 46c7189e
        final Configuration configuration = new BaseConfiguration();
        configuration.setProperty("spark.master", "local[4]");
        configuration.setProperty("spark.serializer", GryoSerializer.class.getCanonicalName());
        configuration.setProperty(Graph.GRAPH, HadoopGraph.class.getName());
        configuration.setProperty(Constants.GREMLIN_HADOOP_INPUT_LOCATION, SparkHadoopGraphProvider.PATHS.get("tinkerpop-modern.kryo"));
        configuration.setProperty(Constants.GREMLIN_HADOOP_GRAPH_INPUT_FORMAT, GryoInputFormat.class.getCanonicalName());
        configuration.setProperty(Constants.GREMLIN_SPARK_GRAPH_OUTPUT_RDD, PersistedOutputRDD.class.getCanonicalName());
        configuration.setProperty(Constants.GREMLIN_HADOOP_JARS_IN_DISTRIBUTED_CACHE, false);
<<<<<<< HEAD
        configuration.setProperty(Constants.GREMLIN_HADOOP_OUTPUT_LOCATION, rddLocation);
=======
        configuration.setProperty(Constants.GREMLIN_HADOOP_OUTPUT_LOCATION, rddName1);
>>>>>>> 46c7189e
        configuration.setProperty(Constants.GREMLIN_SPARK_PERSIST_CONTEXT, true);
        Graph graph = GraphFactory.open(configuration);

        Spark.create("local[4]");

        assertEquals(0, ((List<String>) this.console.eval("spark.ls()")).size());

        this.console.addBinding("graph", graph);
        this.console.eval("graph.compute(SparkGraphComputer).program(PageRankVertexProgram.build().iterations(1).create()).submit().get()");
        assertEquals(1, ((List<String>) this.console.eval("spark.ls()")).size());
<<<<<<< HEAD
        assertEquals(Constants.getGraphLocation(rddLocation) + " [Memory Deserialized 1x Replicated]", ((List<String>) this.console.eval("spark.ls()")).get(0));

        rddLocation = "target/test-output/graph-2";
        this.console.eval("graph.configuration().setProperty('" + Constants.GREMLIN_HADOOP_OUTPUT_LOCATION + "','" + rddLocation + "')");
        this.console.eval("graph.compute(SparkGraphComputer).program(PageRankVertexProgram.build().iterations(1).create()).submit().get()");
        assertEquals(2, ((List<String>) this.console.eval("spark.ls()")).size());
        assertTrue(((List<String>) this.console.eval("spark.ls()")).contains(Constants.getGraphLocation(rddLocation) + " [Memory Deserialized 1x Replicated]"));

        this.console.eval("spark.rm('target/test-output/graph-2/~g')");
        assertEquals(1, ((List<String>) this.console.eval("spark.ls()")).size());
        assertTrue(((List<String>) this.console.eval("spark.ls()")).contains("target/test-output/graph-1/~g [Memory Deserialized 1x Replicated]"));

        assertEquals(6, IteratorUtils.count(((Iterator<Object>) this.console.eval("spark.head('target/test-output/graph-1/~g')"))));

        this.console.eval("spark.rmr('target/test-output/graph-*')");
        assertEquals(0, ((List<String>) this.console.eval("spark.ls()")).size());

        //////
        rddLocation = "target/test-output/graph-1";
        this.console.eval("graph.configuration().setProperty('" + Constants.GREMLIN_HADOOP_OUTPUT_LOCATION + "','" + rddLocation + "')");
        this.console.eval("graph.compute(SparkGraphComputer).program(PageRankVertexProgram.build().iterations(1).create()).submit().get()");

        rddLocation = "target/test-output/graph-2";
        this.console.eval("graph.configuration().setProperty('" + Constants.GREMLIN_HADOOP_OUTPUT_LOCATION + "','" + rddLocation + "')");
        this.console.eval("graph.compute(SparkGraphComputer).program(PageRankVertexProgram.build().iterations(1).create()).submit().get()");

        rddLocation = "target/test-output/x";
        this.console.eval("graph.configuration().setProperty('" + Constants.GREMLIN_HADOOP_OUTPUT_LOCATION + "','" + rddLocation + "')");
        this.console.eval("graph.compute(SparkGraphComputer).program(PageRankVertexProgram.build().iterations(1).create()).submit().get()");

        assertEquals(3, ((List<String>) this.console.eval("spark.ls()")).size());
        this.console.eval("spark.rmr('target/test-output/graph-*')");
=======
        assertEquals(rddName1 + " [Memory Deserialized 1x Replicated]", ((List<String>) this.console.eval("spark.ls()")).get(0));

        final String rddName2 = TestHelper.makeTestDataDirectory(SparkGremlinPluginTest.class, "shouldSupportBasicRDDOperations", "graph-2");
        this.console.eval("graph.configuration().setProperty('" + Constants.GREMLIN_HADOOP_OUTPUT_LOCATION + "','" + rddName2 + "')");
        this.console.eval("graph.compute(SparkGraphComputer).program(PageRankVertexProgram.build().iterations(1).create()).submit().get()");
        assertEquals(2, ((List<String>) this.console.eval("spark.ls()")).size());
        assertTrue(((List<String>) this.console.eval("spark.ls()")).contains(rddName2 + " [Memory Deserialized 1x Replicated]"));

        this.console.eval("spark.rm('" + rddName2 + "')");
        assertEquals(1, ((List<String>) this.console.eval("spark.ls()")).size());
        assertTrue(((List<String>) this.console.eval("spark.ls()")).contains(rddName1 + " [Memory Deserialized 1x Replicated]"));

        assertEquals(6, ((List<Object>) this.console.eval("spark.head('" + rddName1 + "')")).size());

        this.console.eval("spark.rm('"+ root + "graph-*')");
        assertEquals(0, ((List<String>) this.console.eval("spark.ls()")).size());

        //////
        this.console.eval("graph.configuration().setProperty('" + Constants.GREMLIN_HADOOP_OUTPUT_LOCATION + "','" + rddName1 + "')");
        this.console.eval("graph.compute(SparkGraphComputer).program(PageRankVertexProgram.build().iterations(1).create()).submit().get()");

        this.console.eval("graph.configuration().setProperty('" + Constants.GREMLIN_HADOOP_OUTPUT_LOCATION + "','" + rddName2 + "')");
        this.console.eval("graph.compute(SparkGraphComputer).program(PageRankVertexProgram.build().iterations(1).create()).submit().get()");

        final String rddName3 = TestHelper.makeTestDataDirectory(SparkGremlinPluginTest.class, "shouldSupportBasicRDDOperations", "x");
        this.console.eval("graph.configuration().setProperty('" + Constants.GREMLIN_HADOOP_OUTPUT_LOCATION + "','" + rddName3 + "')");
        this.console.eval("graph.compute(SparkGraphComputer).program(PageRankVertexProgram.build().iterations(1).create()).submit().get()");

        assertEquals(3, ((List<String>) this.console.eval("spark.ls()")).size());
        this.console.eval("spark.rm('"+ root + "graph-*')");
>>>>>>> 46c7189e
        assertEquals(1, ((List<String>) this.console.eval("spark.ls()")).size());
        this.console.eval("spark.rmr('*')");
        assertEquals(0, ((List<String>) this.console.eval("spark.ls()")).size());

        //
    }
}<|MERGE_RESOLUTION|>--- conflicted
+++ resolved
@@ -68,12 +68,9 @@
 
     @Test
     public void shouldSupportBasicRDDOperations() throws Exception {
-<<<<<<< HEAD
-        String rddLocation = "target/test-output/graph-1";
-=======
+
         final String root = TestHelper.makeTestDataDirectory(SparkGremlinPluginTest.class, "shouldSupportBasicRDDOperations");
         final String rddName1 = TestHelper.makeTestDataDirectory(SparkGremlinPluginTest.class, "shouldSupportBasicRDDOperations", "graph-1");
->>>>>>> 46c7189e
         final Configuration configuration = new BaseConfiguration();
         configuration.setProperty("spark.master", "local[4]");
         configuration.setProperty("spark.serializer", GryoSerializer.class.getCanonicalName());
@@ -82,11 +79,7 @@
         configuration.setProperty(Constants.GREMLIN_HADOOP_GRAPH_INPUT_FORMAT, GryoInputFormat.class.getCanonicalName());
         configuration.setProperty(Constants.GREMLIN_SPARK_GRAPH_OUTPUT_RDD, PersistedOutputRDD.class.getCanonicalName());
         configuration.setProperty(Constants.GREMLIN_HADOOP_JARS_IN_DISTRIBUTED_CACHE, false);
-<<<<<<< HEAD
-        configuration.setProperty(Constants.GREMLIN_HADOOP_OUTPUT_LOCATION, rddLocation);
-=======
         configuration.setProperty(Constants.GREMLIN_HADOOP_OUTPUT_LOCATION, rddName1);
->>>>>>> 46c7189e
         configuration.setProperty(Constants.GREMLIN_SPARK_PERSIST_CONTEXT, true);
         Graph graph = GraphFactory.open(configuration);
 
@@ -97,71 +90,36 @@
         this.console.addBinding("graph", graph);
         this.console.eval("graph.compute(SparkGraphComputer).program(PageRankVertexProgram.build().iterations(1).create()).submit().get()");
         assertEquals(1, ((List<String>) this.console.eval("spark.ls()")).size());
-<<<<<<< HEAD
-        assertEquals(Constants.getGraphLocation(rddLocation) + " [Memory Deserialized 1x Replicated]", ((List<String>) this.console.eval("spark.ls()")).get(0));
-
-        rddLocation = "target/test-output/graph-2";
-        this.console.eval("graph.configuration().setProperty('" + Constants.GREMLIN_HADOOP_OUTPUT_LOCATION + "','" + rddLocation + "')");
-        this.console.eval("graph.compute(SparkGraphComputer).program(PageRankVertexProgram.build().iterations(1).create()).submit().get()");
-        assertEquals(2, ((List<String>) this.console.eval("spark.ls()")).size());
-        assertTrue(((List<String>) this.console.eval("spark.ls()")).contains(Constants.getGraphLocation(rddLocation) + " [Memory Deserialized 1x Replicated]"));
-
-        this.console.eval("spark.rm('target/test-output/graph-2/~g')");
-        assertEquals(1, ((List<String>) this.console.eval("spark.ls()")).size());
-        assertTrue(((List<String>) this.console.eval("spark.ls()")).contains("target/test-output/graph-1/~g [Memory Deserialized 1x Replicated]"));
-
-        assertEquals(6, IteratorUtils.count(((Iterator<Object>) this.console.eval("spark.head('target/test-output/graph-1/~g')"))));
-
-        this.console.eval("spark.rmr('target/test-output/graph-*')");
-        assertEquals(0, ((List<String>) this.console.eval("spark.ls()")).size());
-
-        //////
-        rddLocation = "target/test-output/graph-1";
-        this.console.eval("graph.configuration().setProperty('" + Constants.GREMLIN_HADOOP_OUTPUT_LOCATION + "','" + rddLocation + "')");
-        this.console.eval("graph.compute(SparkGraphComputer).program(PageRankVertexProgram.build().iterations(1).create()).submit().get()");
-
-        rddLocation = "target/test-output/graph-2";
-        this.console.eval("graph.configuration().setProperty('" + Constants.GREMLIN_HADOOP_OUTPUT_LOCATION + "','" + rddLocation + "')");
-        this.console.eval("graph.compute(SparkGraphComputer).program(PageRankVertexProgram.build().iterations(1).create()).submit().get()");
-
-        rddLocation = "target/test-output/x";
-        this.console.eval("graph.configuration().setProperty('" + Constants.GREMLIN_HADOOP_OUTPUT_LOCATION + "','" + rddLocation + "')");
-        this.console.eval("graph.compute(SparkGraphComputer).program(PageRankVertexProgram.build().iterations(1).create()).submit().get()");
-
-        assertEquals(3, ((List<String>) this.console.eval("spark.ls()")).size());
-        this.console.eval("spark.rmr('target/test-output/graph-*')");
-=======
-        assertEquals(rddName1 + " [Memory Deserialized 1x Replicated]", ((List<String>) this.console.eval("spark.ls()")).get(0));
+        assertEquals(Constants.getGraphLocation(rddName1) + " [Memory Deserialized 1x Replicated]", ((List<String>) this.console.eval("spark.ls()")).get(0));
 
         final String rddName2 = TestHelper.makeTestDataDirectory(SparkGremlinPluginTest.class, "shouldSupportBasicRDDOperations", "graph-2");
         this.console.eval("graph.configuration().setProperty('" + Constants.GREMLIN_HADOOP_OUTPUT_LOCATION + "','" + rddName2 + "')");
         this.console.eval("graph.compute(SparkGraphComputer).program(PageRankVertexProgram.build().iterations(1).create()).submit().get()");
         assertEquals(2, ((List<String>) this.console.eval("spark.ls()")).size());
-        assertTrue(((List<String>) this.console.eval("spark.ls()")).contains(rddName2 + " [Memory Deserialized 1x Replicated]"));
+        assertTrue(((List<String>) this.console.eval("spark.ls()")).contains(Constants.getGraphLocation(rddName2) + " [Memory Deserialized 1x Replicated]"));
 
-        this.console.eval("spark.rm('" + rddName2 + "')");
+        this.console.eval("spark.rm('" + Constants.getGraphLocation(rddName2) + "')");
         assertEquals(1, ((List<String>) this.console.eval("spark.ls()")).size());
-        assertTrue(((List<String>) this.console.eval("spark.ls()")).contains(rddName1 + " [Memory Deserialized 1x Replicated]"));
+        assertTrue(((List<String>) this.console.eval("spark.ls()")).contains(Constants.getGraphLocation(rddName1) + " [Memory Deserialized 1x Replicated]"));
 
-        assertEquals(6, ((List<Object>) this.console.eval("spark.head('" + rddName1 + "')")).size());
+        assertEquals(6, IteratorUtils.count(((Iterator<Object>) this.console.eval("spark.head('" + Constants.getGraphLocation(rddName1) + "')"))));
 
-        this.console.eval("spark.rm('"+ root + "graph-*')");
+        this.console.eval("spark.rmr('" + root + "graph-*')");
         assertEquals(0, ((List<String>) this.console.eval("spark.ls()")).size());
 
         //////
-        this.console.eval("graph.configuration().setProperty('" + Constants.GREMLIN_HADOOP_OUTPUT_LOCATION + "','" + rddName1 + "')");
+        this.console.eval("graph.configuration().setProperty('" + Constants.GREMLIN_HADOOP_OUTPUT_LOCATION + "','" + Constants.getGraphLocation(rddName1) + "')");
         this.console.eval("graph.compute(SparkGraphComputer).program(PageRankVertexProgram.build().iterations(1).create()).submit().get()");
 
-        this.console.eval("graph.configuration().setProperty('" + Constants.GREMLIN_HADOOP_OUTPUT_LOCATION + "','" + rddName2 + "')");
+        this.console.eval("graph.configuration().setProperty('" + Constants.GREMLIN_HADOOP_OUTPUT_LOCATION + "','" + Constants.getGraphLocation(rddName2) + "')");
         this.console.eval("graph.compute(SparkGraphComputer).program(PageRankVertexProgram.build().iterations(1).create()).submit().get()");
 
         final String rddName3 = TestHelper.makeTestDataDirectory(SparkGremlinPluginTest.class, "shouldSupportBasicRDDOperations", "x");
-        this.console.eval("graph.configuration().setProperty('" + Constants.GREMLIN_HADOOP_OUTPUT_LOCATION + "','" + rddName3 + "')");
+        this.console.eval("graph.configuration().setProperty('" + Constants.GREMLIN_HADOOP_OUTPUT_LOCATION + "','" + Constants.getGraphLocation(rddName3) + "')");
         this.console.eval("graph.compute(SparkGraphComputer).program(PageRankVertexProgram.build().iterations(1).create()).submit().get()");
 
         assertEquals(3, ((List<String>) this.console.eval("spark.ls()")).size());
-        this.console.eval("spark.rm('"+ root + "graph-*')");
->>>>>>> 46c7189e
+        this.console.eval("spark.rmr('" + root + "graph-*')");
         assertEquals(1, ((List<String>) this.console.eval("spark.ls()")).size());
         this.console.eval("spark.rmr('*')");
         assertEquals(0, ((List<String>) this.console.eval("spark.ls()")).size());
