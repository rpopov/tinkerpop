--- conflicted
+++ resolved
@@ -239,17 +239,15 @@
                     <groupId>io.netty</groupId>
                     <artifactId>netty-all</artifactId>
                 </exclusion>
-<<<<<<< HEAD
                 <!-- avro conflicts -->
                 <exclusion>
                     <groupId>org.apache.commons</groupId>
                     <artifactId>commons-compress</artifactId>
-=======
+                </exclusion>
                 <!-- jackson-core conflicts -->
                 <exclusion>
                     <groupId>com.fasterxml.jackson.module</groupId>
                     <artifactId>jackson-module-scala_2.11</artifactId>
->>>>>>> aa955d56
                 </exclusion>
             </exclusions>
         </dependency>
@@ -301,15 +299,14 @@
             <version>3.9.9.Final</version>
         </dependency>
         <dependency>
-<<<<<<< HEAD
             <groupId>org.apache.commons</groupId>
             <artifactId>commons-compress</artifactId>
             <version>1.19</version>
-=======
+        </dependency>
+        <dependency>
             <groupId>com.fasterxml.jackson.module</groupId>
             <artifactId>jackson-module-scala_2.11</artifactId>
             <version>2.9.10</version>
->>>>>>> aa955d56
         </dependency>
         <!-- TEST -->
         <dependency>
