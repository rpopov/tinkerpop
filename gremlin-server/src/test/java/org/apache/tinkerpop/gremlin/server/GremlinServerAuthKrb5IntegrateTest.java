/*
 * Licensed to the Apache Software Foundation (ASF) under one
 * or more contributor license agreements.  See the NOTICE file
 * distributed with this work for additional information
 * regarding copyright ownership.  The ASF licenses this file
 * to you under the Apache License, Version 2.0 (the
 * "License"); you may not use this file except in compliance
 * with the License.  You may obtain a copy of the License at
 *
 * http://www.apache.org/licenses/LICENSE-2.0
 *
 * Unless required by applicable law or agreed to in writing,
 * software distributed under the License is distributed on an
 * "AS IS" BASIS, WITHOUT WARRANTIES OR CONDITIONS OF ANY
 * KIND, either express or implied.  See the License for the
 * specific language governing permissions and limitations
 * under the License.
 */
package org.apache.tinkerpop.gremlin.server;

import org.apache.commons.lang3.exception.ExceptionUtils;
import org.apache.tinkerpop.gremlin.driver.Client;
import org.apache.tinkerpop.gremlin.driver.Cluster;
import org.apache.tinkerpop.gremlin.driver.MessageSerializer;
import org.apache.tinkerpop.gremlin.driver.exception.ResponseException;
import org.apache.tinkerpop.gremlin.driver.remote.DriverRemoteConnection;
import org.apache.tinkerpop.gremlin.driver.message.ResponseStatusCode;
import org.apache.tinkerpop.gremlin.driver.ser.GraphBinaryMessageSerializerV1;
import org.apache.tinkerpop.gremlin.driver.ser.GryoMessageSerializerV1d0;
import org.apache.tinkerpop.gremlin.driver.ser.GryoMessageSerializerV3d0;
import org.apache.tinkerpop.gremlin.process.traversal.dsl.graph.GraphTraversalSource;
import org.apache.tinkerpop.gremlin.server.auth.Krb5Authenticator;
import org.ietf.jgss.GSSException;
import org.junit.Before;
import org.junit.Test;
import org.slf4j.LoggerFactory;

import java.io.File;
import java.util.Collections;
import java.util.HashMap;
import java.util.List;
import java.util.Map;
import java.util.concurrent.Callable;
import java.util.concurrent.ExecutorService;
import java.util.concurrent.Executors;
import java.util.concurrent.Future;
import java.util.concurrent.TimeUnit;
import java.util.concurrent.ExecutionException;

import static org.apache.tinkerpop.gremlin.process.traversal.AnonymousTraversalSource.traversal;
<<<<<<< HEAD
import static org.hamcrest.MatcherAssert.assertThat;
import static org.hamcrest.core.AnyOf.anyOf;
import static org.hamcrest.core.IsInstanceOf.instanceOf;
=======
import static org.hamcrest.core.IsInstanceOf.instanceOf;
import static org.hamcrest.core.StringContains.containsString;
>>>>>>> fec2522a
import static org.junit.Assert.assertEquals;
import static org.junit.Assert.assertThat;
import static org.junit.Assert.fail;

/**
 * @author Marc de Lignie
 */
public class GremlinServerAuthKrb5IntegrateTest extends AbstractGremlinServerIntegrationTest {
    private static final org.slf4j.Logger logger = LoggerFactory.getLogger(GremlinServerAuthKrb5IntegrateTest.class);

    static final String TESTCONSOLE = "GremlinConsole";
    static final String TESTCONSOLE_NOT_LOGGED_IN = "UserNotLoggedIn";

    private KdcFixture kdcServer;

    @Before
    @Override
    public void setUp() throws Exception {
        try {
            final String buildDir = System.getProperty("build.dir");
            kdcServer = new KdcFixture(buildDir +
                    "/test-classes/org/apache/tinkerpop/gremlin/server/gremlin-console-jaas.conf");
            kdcServer.setUp();
        } catch(Exception e)  {
            logger.warn(e.getMessage());
        }
        super.setUp();
    }

    /**
     * Configure specific Gremlin Server settings for specific tests.
     */
    @Override
    public Settings overrideSettings(final Settings settings) {
        settings.host = kdcServer.hostname;
        final Settings.SslSettings sslConfig = new Settings.SslSettings();
        sslConfig.enabled = false;
        settings.ssl = sslConfig;
        final Settings.AuthenticationSettings authSettings = new Settings.AuthenticationSettings();
        settings.authentication = authSettings;
        authSettings.authenticator = Krb5Authenticator.class.getName();
        final Map<String,Object> authConfig = new HashMap<>();
        authConfig.put("principal", kdcServer.serverPrincipal);
        authConfig.put("keytab", kdcServer.serviceKeytabFile.getAbsolutePath());
        authSettings.config = authConfig;

        final String nameOfTest = name.getMethodName();
        switch (nameOfTest) {
            case "shouldAuthenticateWithThreads":
            case "shouldAuthenticateWithDefaults":
            case "shouldFailWithoutClientJaasEntry":
            case "shouldFailWithoutClientTicketCache":
                break;
            case "shouldFailWithNonexistentServerPrincipal":
                authConfig.put("principal", "no-service");
                break;
            case "shouldFailWithEmptyServerKeytab":
                final File keytabFile = new File(".", "no-file");
                authConfig.put("keytab", keytabFile);
                break;
            case "shouldFailWithWrongServerKeytab":
                final String principal = "no-principal/somehost@TEST.COM";
                try { kdcServer.createPrincipal(principal); } catch(Exception e) {
                    logger.error("Cannot create principal in overrideSettings(): " + e.getMessage());
                };
                authConfig.put("principal", principal);
                break;
            case "shouldAuthenticateWithSsl":
                sslConfig.enabled = true;
                sslConfig.keyStore = JKS_SERVER_KEY;
                sslConfig.keyStorePassword = KEY_PASS;
                sslConfig.keyStoreType = KEYSTORE_TYPE_JKS;
                break;
            case "shouldAuthenticateWithQop":
                break;
        }
        return settings;
    }

    @Test
    public void shouldAuthenticateTraversalWithThreads() throws Exception {
        final Cluster cluster = TestClientFactory.build()
                .nioPoolSize(1)
                .jaasEntry(TESTCONSOLE)
                .protocol(kdcServer.serverPrincipalName).addContactPoint(kdcServer.hostname).create();
        final GraphTraversalSource g = traversal().withRemote(DriverRemoteConnection.using(cluster, "gmodern"));

        final ExecutorService executor = Executors.newFixedThreadPool(4);
        final Callable<Long> countTraversalJob = () -> g.V().both().both().count().next();
        final List<Future<Long>> results = executor.invokeAll(Collections.nCopies(100, countTraversalJob));

        assertEquals(100, results.size());
        for (int ix = 0; ix < results.size(); ix++) {
            try {
                assertEquals(30L, results.get(ix).get(1000, TimeUnit.MILLISECONDS).longValue());
            } catch (Exception ex) {
                // failure but shouldn't have
                cluster.close();
                fail("Exception halted assertions - " + ex.getMessage());
            }
        }

        cluster.close();
    }

    @Test
    public void shouldAuthenticateScriptWithThreads() throws Exception {
        final Cluster cluster = TestClientFactory.build()
                .nioPoolSize(1)
                .jaasEntry(TESTCONSOLE)
                .protocol(kdcServer.serverPrincipalName).addContactPoint(kdcServer.hostname).create();
        final Client client = cluster.connect();

        final ExecutorService executor = Executors.newFixedThreadPool(4);
        final Callable<Long> countTraversalJob = () -> client.submit("gmodern.V().both().both().count()").all().get().get(0).getLong();
        final List<Future<Long>> results = executor.invokeAll(Collections.nCopies(100, countTraversalJob));

        assertEquals(100, results.size());
        for (int ix = 0; ix < results.size(); ix++) {
            try {
                assertEquals(30L, results.get(ix).get(1000, TimeUnit.MILLISECONDS).longValue());
            } catch (Exception ex) {
                // failure but shouldn't have
                cluster.close();
                fail("Exception halted assertions - " + ex.getMessage());
            }
        }

        cluster.close();
    }


    @Test
    public void shouldAuthenticateWithDefaults() throws Exception {
        final Cluster cluster = TestClientFactory.build().jaasEntry(TESTCONSOLE)
                .protocol(kdcServer.serverPrincipalName).addContactPoint(kdcServer.hostname).create();
        final Client client = cluster.connect();
        assertConnection(cluster, client);
    }

    @Test
    public void shouldFailWithoutClientJaasEntry() throws Exception {
        final Cluster cluster = TestClientFactory.build().protocol(kdcServer.serverPrincipalName)
                .addContactPoint(kdcServer.hostname).create();
        final Client client = cluster.connect();
        try {
            client.submit("1+1").all().get();
            fail("This should not succeed as the client config does not contain a JaasEntry");
        } catch(Exception ex) {
            final Throwable root = ExceptionUtils.getRootCause(ex);
<<<<<<< HEAD

            // depending on the configuration of the system environment you might get either of these
            assertThat(root, anyOf(instanceOf(GSSException.class), instanceOf(ResponseException.class),
                                   instanceOf(NoHostAvailableException.class)));
=======
            assertThat(root, instanceOf(ResponseException.class));
            assertThat(root.getMessage(), containsString("Failed to find any Kerberos tgt"));
>>>>>>> fec2522a
        } finally {
            cluster.close();
        }
    }

    @Test
    public void shouldFailWithoutClientTicketCache() throws Exception {
        final Cluster cluster = TestClientFactory.build().jaasEntry(TESTCONSOLE_NOT_LOGGED_IN)
                .protocol(kdcServer.serverPrincipalName).addContactPoint(kdcServer.hostname).create();
        final Client client = cluster.connect();
        try {
            client.submit("1+1").all().get();
            fail("This should not succeed as the client config does not contain a valid ticket cache");
        } catch(Exception ex) {
            final Throwable root = ExceptionUtils.getRootCause(ex);
            assertThat(root, instanceOf(ResponseException.class));
        } finally {
            cluster.close();
        }
    }

    @Test
    public void shouldFailWithNonexistentServerPrincipal() throws Exception {
        assertFailedLogin();
    }

    @Test
    public void shouldFailWithEmptyServerKeytab() throws Exception {
        assertFailedLogin();
    }

    @Test
    public void shouldFailWithWrongServerKeytab() throws Exception {
        assertFailedLogin();
    }

    @Test
    public void shouldAuthenticateWithQop() throws Exception {
        final String oldQop = System.getProperty("javax.security.sasl.qop", "");
        System.setProperty("javax.security.sasl.qop", "auth-conf");
        final Cluster cluster = TestClientFactory.build().jaasEntry(TESTCONSOLE)
                .protocol(kdcServer.serverPrincipalName).addContactPoint(kdcServer.hostname).create();
        final Client client = cluster.connect();
        try {
            assertEquals(2, client.submit("1+1").all().get().get(0).getInt());
            assertEquals(3, client.submit("1+2").all().get().get(0).getInt());
            assertEquals(4, client.submit("1+3").all().get().get(0).getInt());
        } finally {
            cluster.close();
            System.setProperty("javax.security.sasl.qop", oldQop);
        }
    }

    @Test
    public void shouldAuthenticateWithSsl() throws Exception {
        final Cluster cluster = TestClientFactory.build().jaasEntry(TESTCONSOLE).enableSsl(true).sslSkipCertValidation(true)
                .protocol(kdcServer.serverPrincipalName).addContactPoint(kdcServer.hostname).create();
        final Client client = cluster.connect();
        assertConnection(cluster, client);
    }

    @Test
    public void shouldAuthenticateWithSerializeResultToStringGryoV1() throws Exception {
        assertAuthViaToStringWithSpecifiedSerializer(new GryoMessageSerializerV1d0());
    }

    @Test
    public void shouldAuthenticateWithSerializeResultToStringGryoV3() throws Exception {
        assertAuthViaToStringWithSpecifiedSerializer(new GryoMessageSerializerV3d0());
    }

    @Test
    public void shouldAuthenticateWithSerializeResultToStringGraphBinaryV1() throws Exception {
        assertAuthViaToStringWithSpecifiedSerializer(new GraphBinaryMessageSerializerV1());
    }

    public void assertAuthViaToStringWithSpecifiedSerializer(final MessageSerializer serializer) throws InterruptedException, ExecutionException {
        final Map<String,Object> config = new HashMap<>();
        config.put("serializeResultToString", true);
        serializer.configure(config, null);
        final Cluster cluster = TestClientFactory.build().jaasEntry(TESTCONSOLE)
                .protocol(kdcServer.serverPrincipalName).addContactPoint(kdcServer.hostname).serializer(serializer).create();
        final Client client = cluster.connect();
        assertConnection(cluster, client);
    }

    private static void assertConnection(final Cluster cluster, final Client client) throws InterruptedException, ExecutionException {
        try {
            assertEquals(2, client.submit("1+1").all().get().get(0).getInt());
            assertEquals(3, client.submit("1+2").all().get().get(0).getInt());
            assertEquals(4, client.submit("1+3").all().get().get(0).getInt());
        } finally {
            cluster.close();
        }
    }

    /**
     * Tries to force the logger to flush fully or at least wait until it does.
     */
    private void assertFailedLogin() throws Exception {
        final Cluster cluster = TestClientFactory.build().jaasEntry(TESTCONSOLE)
                .protocol(kdcServer.serverPrincipalName).addContactPoint(kdcServer.hostname).create();
        final Client client = cluster.connect();
        try {
            client.submit("1+1").all().get();
            fail("The kerberos config is a bust so this request should fail");
        } catch (Exception ex) {
            final ResponseException re = (ResponseException) ex.getCause();
            assertEquals(ResponseStatusCode.SERVER_ERROR, re.getResponseStatusCode());
            assertEquals("Authenticator is not ready to handle requests", re.getMessage());
        } finally {
            cluster.close();
        }
    }
}<|MERGE_RESOLUTION|>--- conflicted
+++ resolved
@@ -30,7 +30,6 @@
 import org.apache.tinkerpop.gremlin.driver.ser.GryoMessageSerializerV3d0;
 import org.apache.tinkerpop.gremlin.process.traversal.dsl.graph.GraphTraversalSource;
 import org.apache.tinkerpop.gremlin.server.auth.Krb5Authenticator;
-import org.ietf.jgss.GSSException;
 import org.junit.Before;
 import org.junit.Test;
 import org.slf4j.LoggerFactory;
@@ -48,16 +47,10 @@
 import java.util.concurrent.ExecutionException;
 
 import static org.apache.tinkerpop.gremlin.process.traversal.AnonymousTraversalSource.traversal;
-<<<<<<< HEAD
 import static org.hamcrest.MatcherAssert.assertThat;
-import static org.hamcrest.core.AnyOf.anyOf;
-import static org.hamcrest.core.IsInstanceOf.instanceOf;
-=======
 import static org.hamcrest.core.IsInstanceOf.instanceOf;
 import static org.hamcrest.core.StringContains.containsString;
->>>>>>> fec2522a
 import static org.junit.Assert.assertEquals;
-import static org.junit.Assert.assertThat;
 import static org.junit.Assert.fail;
 
 /**
@@ -206,15 +199,8 @@
             fail("This should not succeed as the client config does not contain a JaasEntry");
         } catch(Exception ex) {
             final Throwable root = ExceptionUtils.getRootCause(ex);
-<<<<<<< HEAD
-
-            // depending on the configuration of the system environment you might get either of these
-            assertThat(root, anyOf(instanceOf(GSSException.class), instanceOf(ResponseException.class),
-                                   instanceOf(NoHostAvailableException.class)));
-=======
             assertThat(root, instanceOf(ResponseException.class));
             assertThat(root.getMessage(), containsString("Failed to find any Kerberos tgt"));
->>>>>>> fec2522a
         } finally {
             cluster.close();
         }
