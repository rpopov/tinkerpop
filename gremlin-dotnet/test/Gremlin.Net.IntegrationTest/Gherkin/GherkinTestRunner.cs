--- conflicted
+++ resolved
@@ -37,19 +37,11 @@
 {
     public class GherkinTestRunner
     {
-<<<<<<< HEAD
-        private static readonly IDictionary<string, IgnoreReason> IgnoredScenarios = new Dictionary<string, IgnoreReason>
-        {
-            { "g_V_valueMapXtrueX", IgnoreReason.TraversalTDeserializationNotSupported },   // TINKERPOP-1866
-            { "g_V_valueMapXtrue_name_ageX", IgnoreReason.TraversalTDeserializationNotSupported }, // TINKERPOP-1866
-            { "g_V_hasLabelXpersonX_hasXage_notXlteX10X_andXnotXbetweenX11_20XXXX_andXltX29X_orXeqX35XXXX_name", IgnoreReason.NeedsFurtherInvestigation }, // TINKERPOP-1859??
-            { "g_VX1X_out_aggregateXxX_out_whereXnotXwithinXaXXX", IgnoreReason.NeedsFurtherInvestigation },    // TINKERPOP-1859??
-            { "g_withBulkXfalseX_withSackX1_sumX_V_out_barrier_sack", IgnoreReason.NeedsFurtherInvestigation }  // TINKERPOP-1907
-        };
-=======
         private static readonly IDictionary<string, IgnoreReason> IgnoredScenarios =
             new Dictionary<string, IgnoreReason>
             {
+                { "g_V_valueMapXtrueX", IgnoreReason.TraversalTDeserializationNotSupported },   // TINKERPOP-1866
+                { "g_V_valueMapXtrue_name_ageX", IgnoreReason.TraversalTDeserializationNotSupported }, // TINKERPOP-1866
                 {
                     "g_withSackX1_sumX_VX1X_localXoutXknowsX_barrierXnormSackXX_inXknowsX_barrier_sack",
                     IgnoreReason.NumericalValuesHaveWrongTypes
@@ -74,7 +66,6 @@
                     IgnoreReason.PNotCreatedCorrectlyByGherkinRunner
                 }
             };
->>>>>>> bbb13772
         
         private static class Keywords
         {
