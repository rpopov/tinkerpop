////
Licensed to the Apache Software Foundation (ASF) under one or more
contributor license agreements.  See the NOTICE file distributed with
this work for additional information regarding copyright ownership.
The ASF licenses this file to You under the Apache License, Version 2.0
(the "License"); you may not use this file except in compliance with
the License.  You may obtain a copy of the License at

  http://www.apache.org/licenses/LICENSE-2.0

Unless required by applicable law or agreed to in writing, software
distributed under the License is distributed on an "AS IS" BASIS,
WITHOUT WARRANTIES OR CONDITIONS OF ANY KIND, either express or implied.
See the License for the specific language governing permissions and
limitations under the License.
////
= TinkerPop3 CHANGELOG

== TinkerPop 3.4.0 (Avant-Gremlin Construction #3 for Theremin and Flowers)

image::https://raw.githubusercontent.com/apache/tinkerpop/master/docs/static/images/avant-gremlin.png[width=185]

[[release-3-4-9]]
=== TinkerPop 3.4.9 (Release Date: NOT OFFICIALLY RELEASED YET)

* Modified the text of `profile()` output to hide step instances injected for purpose of collecting metrics.
* Bumped to Jackson 2.11.x.
* Bumped Netty 4.1.52.
* Established a default read and write timeout for the `TornadoTransport` in Python, allowing it to be configurable.
* Delegated handling of erroneous response to the worker thread pool instead of event loop thread pool in Java Driver.
* Removed `Connection` from `Connection Pool` when server closes a connection with no pending requests in Java Driver.
* Improved initialization time of Java Driver if the default serializer is replaced.
* Deprecated `withGraph()` in favor of `withEmbedded()` on `AnonymousTraversalSource`.
* Added support for per-request level configurations, like timeouts, in .NET, Python and Javascript.
* Fixed bug in Javascript `Translator` that wasn't handling child traversals well.
* Implemented `AutoCloseable` on `MultiIterator`.
* Fixed an iterator leak in `HasContainer`.
* Avoid creating unnecessary detached objects in JVM.
* Added support for `TraversalStrategy` usage in Javascript.
* Added `Traversal.getTraverserSetSupplier()` to allow providers to supply their own `TraverserSet` instances.
* Release server threads waiting on connection if the connection is dead.
<<<<<<< HEAD
* Fixed bug where server closes HTTP connection on request error even if keep alive is set to true.
* Java driver now delegates handling of WebSocket handshake to Netty instead of custom code. 
=======
* Fixed bug with Bytecode serialization when `Bytecode.toString()` is used in Javascript. 
* Fixed "toString" for P and TextP to produce valid script representation from bytecode glv steps containing a string predicate in Javascript.
>>>>>>> 4f460219

[[release-3-4-8]]
=== TinkerPop 3.4.8 (Release Date: August 3, 2020)

* Fixed bug in `has(T,Traversal)` where results were not being returned.
* Fixed bug in `select(Traversal)` where side-effects were getting lost if accessed from the child traversal.
* Fixed authorization bug when using `WsAndHttpChannelizerHandler` with keep-alive enabled.
* Fixed bug in option-less construction of `DriverRemoteConnection` in Javascript.
* Bumped Jackson to 2.9.10.5.
* Improved sampling distribution for global scope `sample()` operations.

==== Bugs

* TINKERPOP-2288 Get ConnectionPoolBusyException and then ServerUnavailableExceptions
* TINKERPOP-2352 Gremlin Python driver default pool size makes Gremlin keep-alive difficult
* TINKERPOP-2374 SaslAndHttpBasicAuthenticationHandler can't extract authorization
* TINKERPOP-2383 has(T,Traversal) does not return results
* TINKERPOP-2384 Inject and withSideEffect causing different outcomes in order step

==== Improvements

* TINKERPOP-2328 Do not close all connections if just one has became closed
* TINKERPOP-2376 Probability distribution controlled by weight when using sample step

[[release-3-4-7]]
=== TinkerPop 3.4.7 (Release Date: June 1, 2020)

This release also includes changes from <<release-3-3-11, 3.3.11>>.

* Gremlin.NET driver: Fixed a `NullReferenceException` and throw clear exception if received message is empty.
* Bumped to Groovy 2.5.11.
* Modified `ImportGremlinPlugin` to allow for field imports.
* Improved error message for `math()` when the selected key in a `Map` is `null` or not a `Number`.
* Added `:cls` command to Gremlin Console to clear the screen.
* Bumped Netty 4.1.49.

==== Bugs

* TINKERPOP-2192 Gremlin.Net.Driver.Connection.Parse throws a NullReferenceException
* TINKERPOP-2345 NullPointerException when Map key is not found for math()
* TINKERPOP-2347 Remove invalid service descriptors from gremlin-shaded
* TINKERPOP-2350 clone() is not deep copying Traversal internals
* TINKERPOP-2351 Local Map ordering of keys can generate cast errors
* TINKERPOP-2353 Error while Shutting Down Gremlin Server
* TINKERPOP-2355 Jackson-databind version in Gremlin shaded dependency needs to be increased  - introduces vulnerability issues
* TINKERPOP-2360 failed to deserializer int32 when gremlin-python submit bytecode with a big int value
* TINKERPOP-2365 LazyBarrierStrategy adds a NoOpBarrierStep when profile() is present
* TINKERPOP-2368 JAVA_OPTIONS are not properly expanded in gremlin-console

==== Improvements

* TINKERPOP-2215 Better exception message for connection problems
* TINKERPOP-2336 Allow close of channel without having to wait for server
* TINKERPOP-2339 Gremlin.Net: Update System.Net.WebSockets.Client dependency
* TINKERPOP-2354 Document recommendation to reuse graph traversal source
* TINKERPOP-2357 Add a command to clear the Gremlin Console screen
* TINKERPOP-2371 Add possibility to import constants with ImportGremlinPlugin

[[release-3-4-6]]
=== TinkerPop 3.4.6 (Release Date: February 20, 2020)

* Fixed bug in `drop()` of properties which was introduced in 3.4.5.

==== Bugs

* TINKERPOP-2338 drop() not removing all edge/meta properties

[[release-3-4-5]]
=== TinkerPop 3.4.5 (Release Date: February 3, 2020)

This release also includes changes from <<release-3-3-10, 3.3.10>>.

* Expanded the use of `by(String)` modulator so that it can work on `Map` as well as `Element`.
* Improved error messaging for `by(String)` so that it is more clear as to what the problem is
* Bumped to Netty 4.1.42
* Improved SPARQL query translation to better allow for index optimizations during execution.
* Improved Gremlin Server websocket handling preventing automatic server close of the channel for protocol errors.
* Introduced internal `Buffer` API as a way to wrap Netty's Buffer API and moved `GraphBinaryReader`, `GraphBinaryWriter` and `TypeSerializer<T>` to `gremlin-core`.
* Unified the behavior of property comparison: only compare key&value.
* Supported `hasKey()` and `hasValue()` step for edge property and meta property, like `g.E().properties().hasKey('xx')`.
* Modified driver to send `overrideRequestId` and `userAgent` to server when they are present in `RequestOptions` for bytecode requests.

==== Bugs

* TINKERPOP-2175 Executor thread is not returned on channel close
* TINKERPOP-2266 Keep alive not started at connection creation
* TINKERPOP-2274 Test of TinkerGraph Gremlin fail on Windows and non EN locale
* TINKERPOP-2318 Edge properties dedup() not work with spark-gremlin *(breaking)*
* TINKERPOP-2332 JavaScript GLV: structure element toString() should internally call toString()
* TINKERPOP-2333 JavaScript GLV: GraphSON2/3 Edge deserialization is invalid

==== Improvements

* TINKERPOP-1733 hasKey, hasValues should work on Element and Property
* TINKERPOP-2262 Improve Netty protocol handling
* TINKERPOP-2305 GraphBinary: Wrap Buffer API
* TINKERPOP-2307 Add better error message for badly configured Channelizer
* TINKERPOP-2309 Bump gremlinpython to Tornado 5.x
* TINKERPOP-2314 Employ by(String) for Map when possible and improve errors around incorrect types
* TINKERPOP-2315 Implement some form of clone() or reset() for Traversal in GLVs
* TINKERPOP-2320 [SECURITY] XMLInputFactory initialization in GraphMLReader introduces
* TINKERPOP-2322 Deprecate Jython support
* TINKERPOP-2324 Deprecate the raw NIO support in the Java driver
* TINKERPOP-2325 Generate traversals that will better yield index lookups with SPARQL
* TINKERPOP-2329 JavaScript GLV: Update websocket library dependency
* TINKERPOP-2330 JavaScript GLV should expose GraphSON2Writer and GraphSONReader

[[release-3-4-4]]
=== TinkerPop 3.4.4 (Release Date: October 14, 2019)

This release also includes changes from <<release-3-3-9, 3.3.9>>.

* Provided support for DSLs by way of remote connections through `AnonymousTraversalSource`.
* Added `elementMap()` step.
* Added GraphBinary support for Python.
* Allowed for embedded map assertions in GLV tests.
* Added `Direction` deserialization support in GLVs.

==== Bugs

* TINKERPOP-2159 EventStrategy doesn't handle multi-valued properties
* TINKERPOP-2276 No constructor for remote connection in DSL generated traversal source
* TINKERPOP-2283 GraphStep's ids null exception
* TINKERPOP-2285 Error object is unreachable
* TINKERPOP-2289 Use address instead of hostname for connection
* TINKERPOP-2290 Javascript GLV connection refused error handling
* TINKERPOP-2291 TraversalExplanation deserialization in GraphSON
* TINKERPOP-2298 Bytecode.java  flattenArguments throw exception when null
* TINKERPOP-2303 GremlinDsl generate addV instead of addE

==== Improvements

* TINKERPOP-1810 Add Lambda.binaryOperator and Lambda.unaryOperator
* TINKERPOP-1838 Python sample script
* TINKERPOP-2046 Gremlin-Python: Support custom request headers in WebSocket request
* TINKERPOP-2213 Replace scriptEvaluationTimeout in favor of something more suitable to bytecode
* TINKERPOP-2275 Update jackson databind 2.9.9.3+
* TINKERPOP-2277 Python sdk postpone the timing to create transport
* TINKERPOP-2279 GraphBinary support in Python
* TINKERPOP-2280 Prevent use of T values as property key overloads
* TINKERPOP-2284 Make it easier to return more structure of graph elements
* TINKERPOP-2302 Add isOnGraphComputer() field accessor to ElementMapStep

[[release-3-4-3]]
=== TinkerPop 3.4.3 (Release Date: August 5, 2019)

This release also includes changes from <<release-3-3-8, 3.3.8>>.

* Improved error messaging on timeouts returned to the console from `:>`.
* Added a `toString()` serializer for GraphBinary.
* Configured the Gremlin Console to use GraphBinary by default.
* Fixed transaction management for empty iterators in Gremlin Server.
* Deprecated `MessageSerializer` implementations for Gryo in Gremlin Server.
* Deprecated `Serializers` enum values of `GRYO_V1D0` and `GRYO_V3D0`.
* Deprecated `SerTokens` values of `MIME_GRYO_V1D0` and `MIME_GRYO_V3D0`.
* Added a Docker command to start Gremlin Server with the standard GLV test configurations.
* Added `aggregate(Scope,String)` and deprecated `store()` in favor of `aggregate(local)`.
* Modified `NumberHelper` to better ignore `Double.NaN` in `min()` and `max()` comparisons.
* Bumped to Netty 4.1.36.
* Bumped to Groovy 2.5.7.
* Added `userAgent` to RequestOptions. Gremlin Console sends `Gremlin Console/<version>` as the `userAgent`.
* Fixed DriverRemoteConnection ignoring `with` `Token` options when multiple were set.
* Added `:set warnings <true|false>` to Gremlin Console.

==== Bugs

* TINKERPOP-1619 TinkerGraphComputer worker count affects OptionalStep query results
* TINKERPOP-2157 SparkStarBarrierInterceptor injects (Byte) 0
* TINKERPOP-2224 Detect and fix resource leak
* TINKERPOP-2230 match() step unexpected behaviours
* TINKERPOP-2232 RemoteStrategy does not call parent class TraversalStrategy __init__
* TINKERPOP-2238 Fix remaining iterator leaks marked by @IgnoreIteratorLeak
* TINKERPOP-2241 Client exception don't match Server exception when server  throw StackOverflowError
* TINKERPOP-2248 Instability of driver for blocked requests
* TINKERPOP-2257 transaction itty  may still be visited after commit
* TINKERPOP-2264 Gremlin Python should deserialize g:Date to UTC

==== Improvements

* TINKERPOP-1084 Branch option tokens should be allowed to be traversals.
* TINKERPOP-1553 Deprecate store() in favor of aggregate(Scope)
* TINKERPOP-1921 Support hasNext terminal step in GLVs
* TINKERPOP-2020 Support withComputer() for javascript
* TINKERPOP-2223 Update jackson databind to 2.9.9
* TINKERPOP-2236 Improve error messaging for TinkerGraph IdManagers that fail on conversions
* TINKERPOP-2237 Prevent error when closing sessions that don't exist *(breaking)*
* TINKERPOP-2242 Bump to netty 4.1.36
* TINKERPOP-2243 Add user-agent to RequestOptions
* TINKERPOP-2246 Consolidate the error propagation to the client
* TINKERPOP-2250 Support toString serialization in GraphBinary
* TINKERPOP-2256 processAllStarts of AggregateStep should only be called when barrier is empty
* TINKERPOP-2260 Update jackson databind 2.9.9.1
* TINKERPOP-2265 Deprecate Traversal.getSideEffects() functionality for remoting purposes
* TINKERPOP-2270 Deprecate multi/metaproperty support in Neo4j
* TINKERPOP-2271 Add console preference to control server-originated warning display
* TINKERPOP-2272 Rename steps and tokens that conflict with standard python functions

[[release-3-4-2]]
=== TinkerPop 3.4.2 (Release Date: May 28, 2019)

This release also includes changes from <<release-3-3-7, 3.3.7>>.

* Allow a `Traversal` to know what `TraversalSource` it spawned from.
* Fixed problem with connection pool sizing and retry.
* Added status attribute for warnings to be returned to the client.
* Modified Gremlin Console to report warning status attributes.
* Changed `:>` in Gremlin Console to submit the client-side timeout on each request.
* Provided method to override the request identifier with `RequestOptions`.
* Added option to set per-request settings on a `Traversal` submitted via `Bytecode`.
* Fixed the Gryo registration for `OptionsStrategy` as it was not serializing state properly.

==== Bugs

* TINKERPOP-2090 After running backend for a day or so System.IO.IOException keep throwing
* TINKERPOP-2112 Folding in property() step is not being optimally performed
* TINKERPOP-2180 gremlin.sh doesn't work when directories contain spaces
* TINKERPOP-2183 InterpreterModeASTTransformation needs to be more specific about what it transforms
* TINKERPOP-2189 ConnectedComponent test assumes fixed order of vertices
* TINKERPOP-2194 Enforcing an order on properties in one test method of ChooseTest
* TINKERPOP-2196 PartitionStrategy with includeMetaProperties(true) can't add labeled vertex
* TINKERPOP-2198 Documentation for Store contradicts itself
* TINKERPOP-2199 within step does not work with more than two parameters with python
* TINKERPOP-2200 AddEdgeStartStep used DetachedFactory.detach instead of EventStrategy.detach
* TINKERPOP-2204 Client receives no response on failed request
* TINKERPOP-2206 Certain types in javascript don't appear to serialize with a GraphSON type
* TINKERPOP-2212 Path is not detaching properly under certain conditions
* TINKERPOP-2217 Race condition in Gremlin.net driver connection

==== Improvements

* TINKERPOP-2089 Javascript DSL support
* TINKERPOP-2179 Have o.a.t.g.driver.ser.SerializationException extend IOException
* TINKERPOP-2181 Allow ctrl+c to break out of a long running process in Gremlin Console
* TINKERPOP-2182 Remove gperfutils from Gremlin Console *(breaking)*
* TINKERPOP-2190 Document Gremlin sanitization best practices
* TINKERPOP-2191 Implement EdgeLabelVerificationStrategy
* TINKERPOP-2193 Allow a Traversal to know what TraversalSource it spawned from
* TINKERPOP-2203 Bind the console timeout to the request timeout
* TINKERPOP-2208 Include inject() in DSLs generated with Java annotation processor
* TINKERPOP-2211 Provide API to add per request option for a bytecode
* TINKERPOP-2216 Consider adding conventional status attribute key for warnings
* TINKERPOP-2219 Upgrade Netty version

[[release-3-4-1]]
=== TinkerPop 3.4.1 (Release Date: March 18, 2019)

This release also includes changes from <<release-3-3-6, 3.3.6>>.

* Gremlin.NET driver: Fixed removal of closed connections and added round-robin scheduling.
* Added GraphBinary serializer for TraversalMetrics
* Added registration for `SparqlStrategy` for GraphSON.
* Fixed up `SparqlStrategy` so that it could be used properly with `RemoteStrategy`.
* Fixed `ByteBuffer` serialization for GraphBinary.
* Fixed `Path.toString()` in `gremlin-javascript` which was referencing an invalid object.
* Fixed potential for an infinite loop in connection creation for `gremlin-dotnet`.
* Added fallback resolver to `TypeSerializerRegistry` for GraphBinary.
* Added easier to understand exceptions for connection problems in the Gremlin.Net driver.
* Support configuring the type registry builder for GraphBinary.
* Bumped to Groovy 2.5.6.
* Release working buffers in case of failure for GraphBinary.
* GraphBinary: Use the same `ByteBuf` instance to write during serialization. Changed signature of write methods in type serializers.
* Remove unused parameter in GraphBinary's `ResponseMessageSerializer`.
* Changed `SparqlTraversalSource` so as to enable Gremlin steps to be used to process results from the `sparql()` step.
* GraphBinary: Cache expression to obtain the method in `PSerializer`.

==== Bugs

* TINKERPOP-1992 count has negative time in profile
* TINKERPOP-2126 toString() methods not thread-safe
* TINKERPOP-2135 Gremlin.Net ConnectionPool doesn't handle closed idle connections properly
* TINKERPOP-2139 Errors during request serialization in WebSocketGremlinRequestEncoder/NioGremlinRequestEncoder are not reported to the client
* TINKERPOP-2141 ByteBufferSerializer modifies buffer's position
* TINKERPOP-2148 "no connection available!" is being thrown despite lots of free connections
* TINKERPOP-2152 Path toString fails in Gremlin JavaScript
* TINKERPOP-2153 Remove unused parameter from ResponseMessageSerializer *(breaking)*
* TINKERPOP-2154 GraphBinary: Serializers should release resources in case of failures
* TINKERPOP-2155 Situation can occur that causes infinite amount of connection to be opened, causing System.Net.WebSockets.WebSocketException
* TINKERPOP-2161 GraphBinary: Write serialization performance issue
* TINKERPOP-2169 Responses exceeding maxContentLength cause subsequent queries to hang
* TINKERPOP-2172 PartitionStrategy doesn't apply to AddEdgeStartStep
* TINKERPOP-2173 Incorrect reset of log level in integration test
* TINKERPOP-2177 Streaming response immediately after authentication stops after first partial response

==== Improvements

* TINKERPOP-1435 Support for extended GraphSON in gremlin-python
* TINKERPOP-1882 Apply range and limit steps as early as possible
* TINKERPOP-1998 IoGraphTest use different schemas for standard and readGraph configurations
* TINKERPOP-2088 Enable SourceLink for Gremlin.Net
* TINKERPOP-2098 Improve gremlin-server.sh help output
* TINKERPOP-2122 Expose status codes from server errors
* TINKERPOP-2124 InlineFilterStrategy produces wrong result
* TINKERPOP-2125 Extend release validation script
* TINKERPOP-2127 Add g:TraversalMetrics and g:Metrics deserializers for gremlinpython
* TINKERPOP-2129 Mask security secret or password in logs
* TINKERPOP-2130 Cannot instantiate DriverRemoteConnection without passing an options object
* TINKERPOP-2131 NoConnectionAvailableException doesn't reveal the reason
* TINKERPOP-2134 Bump to Groovy 2.5.6
* TINKERPOP-2136 Inside lower bound inclusion (documentation)
* TINKERPOP-2138 Provide a configuration to disable the global closure cache
* TINKERPOP-2140 Test build with Docker automatically
* TINKERPOP-2144 Better handle Authenticator instance failures
* TINKERPOP-2147 Add GraphBinary serializer for TraversalMetrics
* TINKERPOP-2149 GraphBinary: Make type serializer resolution pluggable
* TINKERPOP-2150 GraphBinary: Support configuring the TypeSerializerRegistry builder class in config
* TINKERPOP-2163 JavaTranslator performance enhancements
* TINKERPOP-2164 Bytecode's hashCode impl (and its inner classes) can produce hash collisions
* TINKERPOP-2165 Prefer commons-lang3 to commons-lang
* TINKERPOP-2166 GraphBinary: P deserialization should be optimized
* TINKERPOP-2167 Gremlin Javascript Traversal as async iterable
* TINKERPOP-2171 Allow SPARQL to be extended with Gremlin steps
* TINKERPOP-2174 Improve Docker Image Security

[[release-3-4-0]]
=== TinkerPop 3.4.0 (Release Date: January 2, 2019)

This release also includes changes from <<release-3-3-4, 3.3.4>> and <<release-3-3-5, 3.3.5>>.

* Changed Python "bindings" to use an actual `Bindings` object rather than a 2-tuple.
* Improved the Gremlin.NET driver: It now uses request pipelining and its `ConnectionPool` has a fixed size.
* Implemented `IndexStep` which allows to transform local collections into indexed collections or maps.
* Made `valueMap()` aware of `by` and `with` modulators and deprecated `valueMap(boolean)` overloads.
* Use `Compare.eq` in `Contains` predicates to ensure the same filter behavior for numeric values.
* Added `OptionsStrategy` to allow traversals to take arbitrary traversal-wide configurations.
* Added text predicates.
* Added `BulkSet` as a GraphSON type with support in all language variants.
* Added `ReferenceElementStrategy` to auto-detach elements to "reference" from a traversal.
* Added initial release of the GraphBinary serialization format with Java support.
* Allowed `ImportCustomizer` to accept fields.
* Removed groovy-sql dependency.
* Modified `Mutating` steps so that they are no longer marked as `final`.
* Rewrote `ConnectiveStrategy` to support an arbitrary number of infix notations in a single traversal.
* GraphSON `MessageSerializer` s will automatically register the GremlinServerModule to a provided GraphSONMapper.
* Removed support for `-i` option in Gremlin Server which was previously deprecated.
* Implemented `ShortestPathVertexProgram` and the `shortestPath()` step.
* `AbstractGraphProvider` uses `g.io()` for loading test data.
* Added the `io()` start step and `read()` and `write()` termination steps to the Gremlin language.
* Added `GraphFeatures.supportsIoRead()` and `GraphFeatures.supportsIoWrite()`.
* Deprecated `Graph.io()` and related infrastructure.
* `GraphMLReader` better handles edge and vertex properties with the same name.
* Maintained order of annotations in metrics returned from `profile()`-step.
* Refactored `TypeTranslator` to be directly extensible for `ScriptTranslator` functions.
* Bumped to Netty 4.1.25.
* Bumped to Spark 2.4.0.
* Bumped to Groovy 2.5.4.
* Modified Gremlin Server to return a "host" status attribute on responses.
* Added ability to the Java, .NET, Python and JavaScript drivers to retrieve status attributes returned from the server.
* Modified Java and Gremlin.Net `ResponseException` to include status code and status attributes.
* Modified Python `GremlinServerError` to include status attributes.
* Modified the return type for `IGremlinClient.SubmitAsync()` to be a `ResultSet` rather than an `IReadOnlyCollection`.
* Deprecated two `submit()`-related methods on the Java driver `Client` class.
* Added `Client.submit()` overloads that accept per-request `RequestOptions`.
* Added sparql-gremlin.
* Fixed a bug in dynamic Gryo registration where registrations that did not have serializers would fail.
* Moved `Parameterizing` interface to the `org.apache.tinkerpop.gremlin.process.traversal.step` package with other marker interfaces of its type.
* Replaced `Parameterizing.addPropertyMutations()` with `Configuring.configure()`.
* Changed interface hierarchy for `Parameterizing` and `Mutating` interfaces as they are tightly related.
* Introduced the `with(k,v)` and `with(k)` step modulators which can supply configuration options to `Configuring` steps.
* Added `OptionsStrategy` to allow traversals to take arbitrary traversal-wide configurations.
* Introduced the `with(k,v)` and `with(k)` traveral source configuration options which can supply configuration options to the traversal.
* Added `connectedComponent()` step and related `VertexProgram`.
* Added `supportsUpsert()` option to `VertexFeatures` and `EdgeFeatures`.
* `min()` and `max()` now support all types implementing `Comparable`.
* Change the `toString()` of `Path` to be standardized as other graph elements are.
* `hadoop-gremlin` no longer generates a test artifact.
* Allowed `GraphProvider` to expose a cached `Graph.Feature` object so that the test suite could re-use them to speed test runs.
* Fixed a bug in `ReducingBarrierStep`, that returned the provided seed value despite no elements being available.
* Changed the order of `select()` scopes. The order is now: maps, side-effects, paths.
* Moved `TraversalEngine` to `gremlin-test` as it has long been only used in testing infrastructure.
* Nested loop support added allowing `repeat()` steps to be nested.
* Events from `EventStrategy` raised from "new" mutations will now return a `KeyedVertexProperty` or `KeyedProperty` as is appropriate.
* `MutationListener#vertexPropertyChanged(Vertex, VertexProperty, Object, Object...)` no longer has a default implementation.
* Deprecated `GraphSONMessageSerializerV2d0` as it is now analogous to `GraphSONMessageSerializerGremlinV2d0`.
* Moved previously deprecated `RemoteGraph` to `gremlin-test` as it is now just a testing component.
* Removed previously deprecated `RemoteStrategy.instance()` and the strategy no longer has any connection to `RemoteGraph`.
* Removed previously deprecated methods in `SubgraphStrategy` and `PartitionStrategy` builders.
* Removed previously deprecated Credentials DSL infrastructure.
* Removed previously deprecated `RemoteConnection#submit(Traversal)` and `RemoteConnection#submit(Bytecode)` methods.
* Removed previously deprecated `MutationListener#vertexPropertyChanged(Vertex, Property, Object, Object...)`.
* Removed previously deprecated `OpSelectorHandler` constructor.
* Removed previously deprecated `close()` from `GremlinGroovyScriptEngine` which no longer implements `AutoCloseable`.
* Removed previously deprecated `getGraphInputFormat()` and `getGraphOutputFormat()` from `HadoopConfiguration`.
* Removed previously deprecated `AbstractOpProcessor#makeFrame()` method.
* Removed previously deprecated `AuthenticationSettings.className` configuration option in Gremlin Server.
* Removed previously deprecated `GraphManager` methods `getGraphs()` and `getTraversalSources()`.
* Removed previously deprecated Gremlin Server setting for `serializedResponseTimeout`.
* Removed previously deprecated Structure API exceptions related to "element not found" situations.
* Removed previously deprecated `rebindings` options from the Java driver API.
* Removed previously deprecated `LambdaCollectingBarrierStep.Consumers` enum.
* Removed previously deprecated `HasContainer#makeHasContainers(String, P)`
* Removed support for Giraph.
* Removed previously deprecated JavaScript Driver property `traversers` of the `ResultSet`.
* gremlin-python: use explicit Bindings object for python instead of a 2-tuple

==== Bugs

* TINKERPOP-1777 Gremlin .max step returns -2147483648 for empty result sets *(breaking)*
* TINKERPOP-1869 Profile step and iterate do not play nicely with each other
* TINKERPOP-1898 Issue with bindings in strategies and lambdas
* TINKERPOP-1927 Gherkin scenario expects list with duplicates, but receives g:Set
* TINKERPOP-1933 gremlin-python maximum recursion depth exceeded on large responses
* TINKERPOP-1947 Path history isn't preserved for keys in mutations
* TINKERPOP-1949 Formatting error on website
* TINKERPOP-1958 TinkerGraphCountStrategy can return wrong counts
* TINKERPOP-1961 Duplicate copies of images directory in docs
* TINKERPOP-1962 GroovyTranslator doesn't handle empty maps
* TINKERPOP-1963 Use of reducing step in choose()
* TINKERPOP-1972 inject() tests are throwing exceptions in .NET GLV tests
* TINKERPOP-1978 Check for Websocket connection state when retrieved from Connection Pool missing
* TINKERPOP-1979 Several OLAP issues in MathStep
* TINKERPOP-1988 minor error in documentation
* TINKERPOP-1999 [Java][gremlin-driver] Query to a remote server via the websocket client hangs indefinitely if the server becomes unavailable
* TINKERPOP-2005 Intermittent NullPointerException in response handling
* TINKERPOP-2006 GraphML serialization invalid if a vertex and edge have similar named property
* TINKERPOP-2009 Pick.any and Pick.none should be exposed in Gremlin-JavaScript
* TINKERPOP-2021 Prevent maximum recursion depth failure
* TINKERPOP-2028 AbstractGraphSONMessageSerializerV2d0 should register GremlinServerModule when mapper is provided
* TINKERPOP-2029 ConcurrentModificationException for InlineFilterStrategy
* TINKERPOP-2030 KeepAlive task executed for every Connection.write call
* TINKERPOP-2032 Update jython-standalone
* TINKERPOP-2044 Cannot reconnect to Azure cosmos host that becomes available again
* TINKERPOP-2058 Contains predicates should rely on Compare predicates *(breaking)*
* TINKERPOP-2081 PersistedOutputRDD materialises rdd lazily with Spark 2.x
* TINKERPOP-2091 Wrong/Missing feature requirements in StructureStandardTestSuite
* TINKERPOP-2094 Gremlin Driver Cluster Builder serializer method does not use mimeType as suggested
* TINKERPOP-2095 GroupStep looks for irrelevant barrier steps
* TINKERPOP-2096 gremlinpython: AttributeError when connection is closed before result is received
* TINKERPOP-2100 coalesce() creating unexpected results when used with order()
* TINKERPOP-2113 P.Within() doesn't work when given a List argument

==== Improvements

* TINKERPOP-550 Gremlin IO needs to support both OLTP and OLAP naturally.
* TINKERPOP-967 Support nested-repeat() structures
* TINKERPOP-1113 GraphComputer subclasses should support native methods
* TINKERPOP-1143 Remove deprecated TraversalSource.Builder and TraversalEngine. *(breaking)*
* TINKERPOP-1296 Remove deprecated serializedResponseTimeout from Gremlin Server *(breaking)*
* TINKERPOP-1342 Allow setting scriptEvaluationTimeout in driver
* TINKERPOP-1365 Log the seed used to initialize Random in tests
* TINKERPOP-1410 mvn install -Dmaven.test.skip=true doesn't work on a clean machine *(breaking)*
* TINKERPOP-1446 Add a StringFactory for Path which prefixes with type.
* TINKERPOP-1447 Add some JavaScript intelligence to the documentation so that comments and output are not copied in a copy paste
* TINKERPOP-1494 Means of exposing execution information from a result produced by RemoteConnection
* TINKERPOP-1518 Provide a way for providers to expose static Graph.Features to tests
* TINKERPOP-1522 Order of select() scopes *(breaking)*
* TINKERPOP-1595 Go through TraversalVertexProgram with a profile and optimize.
* TINKERPOP-1628 Implement TraversalSelectStep
* TINKERPOP-1685 Introduce optional feature to allow for upserts without read-before-write
* TINKERPOP-1705 Remove deprecated rebindings option *(breaking)*
* TINKERPOP-1707 Remove deprecated AuthenticationSettings.className option *(breaking)*
* TINKERPOP-1755 No docs for ReferenceElements
* TINKERPOP-1769 Python graph[empty] string representation is confusing
* TINKERPOP-1774 Gremlin .NET: Support min and max sizes in Connection pool
* TINKERPOP-1775 Gremlin .NET: Implement a Connection write queue to support request pipelining
* TINKERPOP-1778 Do not promote timedInterrupt option for Gremlin Server script processing
* TINKERPOP-1780 Add authentication tests for gremlin-python
* TINKERPOP-1831 Refactor EventStrategy  *(breaking)*
* TINKERPOP-1836 .NET sample project
* TINKERPOP-1841 Include Python GLV tests on TravisCI
* TINKERPOP-1849 Provide a way to fold() with an index
* TINKERPOP-1864 Gremlin Python tests for GraphSON 2.0 and 3.0
* TINKERPOP-1878 Sparql to Gremlin Compiler
* TINKERPOP-1888 Extend max and min to all Comparable properties, not just Numbers *(breaking)*
* TINKERPOP-1889 JavaScript GLV: Use heartbeat to prevent connection timeout
* TINKERPOP-1897 Provide Docker images of Gremlin Server and Console
* TINKERPOP-1906 Make ResponseException explorable
* TINKERPOP-1912 Remove MD5 checksums
* TINKERPOP-1913 Expose metadata from Gremlin Server to Clients
* TINKERPOP-1930 Drop support for Giraph *(breaking)*
* TINKERPOP-1934 Bump to latest version of httpclient
* TINKERPOP-1936 Performance enhancement to Bytecode deserialization
* TINKERPOP-1941 Remove deprecated Structure API exception methods *(breaking)*
* TINKERPOP-1942 Binary serialization format
* TINKERPOP-1945 Add support for extended GraphSon types to Gremlin.net
* TINKERPOP-1946 Remove the deprecated Credentials DSL infrastructure *(breaking)*
* TINKERPOP-1950 Traversal construction performance enhancements
* TINKERPOP-1951 gremlin-server.bat doesn't support paths containing spaces
* TINKERPOP-1953 Bump to Groovy 2.4.15
* TINKERPOP-1954 Remove deprecated GraphManager methods *(breaking)*
* TINKERPOP-1959 Provide a way to submit scripts to the server in gremlin-javascript
* TINKERPOP-1967 Add a connectedComponent() step
* TINKERPOP-1968 Refactor elements of Gremlin Server testing
* TINKERPOP-1975 Introduce with() step modulator *(breaking)*
* TINKERPOP-1976 Include Computer tests for GLVs
* TINKERPOP-1977 Gremlin-JavaScript: Support SASL authentication
* TINKERPOP-1984 Allow support for multiple serializer versions in Gremlin Server HTTP *(breaking)*
* TINKERPOP-1985 Update position on bulk loading
* TINKERPOP-1986 Remove deprecation from PartitionStrategy, SubgraphStrategy and GremlinScriptEngine *(breaking)*
* TINKERPOP-1987 Bump to Netty 4.1.x
* TINKERPOP-1989 Preserve order that plugins are applied in Gremlin Console
* TINKERPOP-1990 Add a shortestPath() step
* TINKERPOP-1993 Bump to Spark 2.3.1
* TINKERPOP-1995 DriverRemoteConnection close() method returns undefined
* TINKERPOP-1996 Introduce read() and write() steps
* TINKERPOP-2002 Create a blog post explaining the value of using TinkerPop
* TINKERPOP-2010 Generate jsdoc for gremlin-javascript
* TINKERPOP-2011 Use NumberHelper on choose()
* TINKERPOP-2012 Target .NET Standard 2.0 for Gremlin.Net
* TINKERPOP-2013 Process tests that are auto-ignored stink
* TINKERPOP-2015 Allow users to configure the WebSocket connections
* TINKERPOP-2016 Upgrade Jackson FasterXML to 2.9.5 or later to fix security vulnerability
* TINKERPOP-2017 Check for Column in by()
* TINKERPOP-2018 Generate API docs for Gremlin.Net
* TINKERPOP-2022 Cluster SSL should trust default ca certs by default
* TINKERPOP-2023 Gremlin Server should not create self-signed certs *(breaking)*
* TINKERPOP-2024 Gremlin Server Application archetype should connect via withRemote
* TINKERPOP-2025 Change to SHA-256/512 and drop SHA-1 for releases
* TINKERPOP-2026 Gremlin.Net.Driver should check ClientWebSocket.State before closing
* TINKERPOP-2031 Remove support for -i in gremlin-server.sh *(breaking)*
* TINKERPOP-2033 Maintain order of profile() annotations
* TINKERPOP-2034 Register synchronizedMap() with Gryo
* TINKERPOP-2037 Remove unused groovy-sql dependency
* TINKERPOP-2038 Make groovy script cache size configurable
* TINKERPOP-2039 Bump to Groovy 2.5.2 *(breaking)*
* TINKERPOP-2040 Improve flexibility of GroovyTranslator to handle custom types
* TINKERPOP-2041 Text Predicates
* TINKERPOP-2045 Remove non-indy groovy dependencies
* TINKERPOP-2049 Single argument with() overload
* TINKERPOP-2050 Add a :bytecode command to Gremlin Console
* TINKERPOP-2053 Provider OptionsStrategy for traversal configurations
* TINKERPOP-2055 Provide support for special number cases like Infinity in GraphSON
* TINKERPOP-2056 Use NumberHelper in Compare
* TINKERPOP-2059 Modulation of valueMap() *(breaking)*
* TINKERPOP-2060 Make Mutating steps non-final
* TINKERPOP-2061 Add with() configuration as global to a traversal
* TINKERPOP-2062 Add Traversal class to CoreImports
* TINKERPOP-2064 Add status attributes to results for gremlin-javascript
* TINKERPOP-2065 Optimize iterate() for remote traversals
* TINKERPOP-2066 Bump to Groovy 2.5.3
* TINKERPOP-2067 Allow getting raw data from Gremlin.Net.Driver.IGremlinClient
* TINKERPOP-2068 Bump Jackson Databind 2.9.7
* TINKERPOP-2069 Document configuration of Gremlin.Net
* TINKERPOP-2070 gremlin-javascript: Introduce Connection representation
* TINKERPOP-2071 gremlin-python: the graphson deserializer for g:Set should return a python set
* TINKERPOP-2072 Refactor custom type translation for ScriptTranslators *(breaking)*
* TINKERPOP-2073 Generate tabs for static code blocks
* TINKERPOP-2074 Ensure that only NuGet packages for the current version are pushed
* TINKERPOP-2075 Introduce ReferenceElementStrategy
* TINKERPOP-2077 VertexProgram.Builder should have a default create() method with no Graph
* TINKERPOP-2078 Hide use of EmptyGraph or RemoteGraph behind a more unified method for TraversalSource construction
* TINKERPOP-2079 Move RemoteGraph to test package *(breaking)*
* TINKERPOP-2084 For remote requests in console display the remote stack trace
* TINKERPOP-2092 Deprecate default GraphSON serializer fields
* TINKERPOP-2093 Bump to Groovy 2.5.4
* TINKERPOP-2097 Create a DriverRemoteConnection with an initialized Client
* TINKERPOP-2101 Support Spark 2.4
* TINKERPOP-2103 Remove deprecated submit() options on RemoteConnection *(breaking)*
* TINKERPOP-2104 Allow ImportCustomizer to handle fields
* TINKERPOP-2106 When gremlin executes timeout, throw TimeoutException instead of TraversalInterruptedException/InterruptedIOException
* TINKERPOP-2110 Allow Connection on Different Path (from /gremlin)
* TINKERPOP-2111 Add BulkSet as a GraphSON type *(breaking)*
* TINKERPOP-2114 Document common Gremlin anti-patterns
* TINKERPOP-2116 Explicit Bindings object for Python *(breaking)*
* TINKERPOP-2117 gremlin-python: Provide a better data structure for a Binding
* TINKERPOP-2119 Validate C# code samples in docs
* TINKERPOP-2121 Bump Jackson Databind 2.9.8

== TinkerPop 3.3.0 (Gremlin Symphony #40 in G Minor)

image::https://raw.githubusercontent.com/apache/tinkerpop/master/docs/static/images/gremlin-mozart.png[width=185]

[[release-3-3-11]]
=== TinkerPop 3.3.11 (Release Date: June 1, 2020)

* Added `trustStoreType` such that keystore and truststore can be of different types in the Java driver.
* Added session support to all GLVs: Javascript, .NET and Python.
* Fixed bug in Gremlin Server shutdown if failures occurred during `GraphManager` initialization.
* Modified Gremlin Server to close the session when the channel itself is closed.
* Fixed bug in `Order` where comparisons of `enum` types wouldn't compare with `String` values.
* Added `maxWaitForClose` configuration option to the Java driver.
* Deprecated `maxWaitForSessionClose` in the Java driver.
* Bumped to Jackson 2.9.10.4.
* Remove invalid service descriptors from gremlin-shaded.
* Fixed bug in Python and .NET traversal `clone()` where deep copies of bytecode were not occurring.
* Fixed bug where `profile()` was forcing `LazyBarrierStrategy` to add an extra `barrier()` to the end of traversals.
* Fixed bug in Python about integer serializer which was out of range of `g:Int32`
* Bumped commons-codec 1.14

==== Bugs

* TINKERPOP-2347 Remove invalid service descriptors from gremlin-shaded
* TINKERPOP-2350 clone() is not deep copying Traversal internals
* TINKERPOP-2351 Local Map ordering of keys can generate cast errors
* TINKERPOP-2353 Error while Shutting Down Gremlin Server
* TINKERPOP-2355 Jackson-databind version in Gremlin shaded dependency needs to be increased  - introduces vulnerability issues
* TINKERPOP-2360 failed to deserializer int32 when gremlin-python submit bytecode with a big int value
* TINKERPOP-2365 LazyBarrierStrategy adds a NoOpBarrierStep when profile() is present

==== Improvements

* TINKERPOP-2336 Allow close of channel without having to wait for server
* TINKERPOP-2339 Gremlin.Net: Update System.Net.WebSockets.Client dependency
* TINKERPOP-2354 Document recommendation to reuse graph traversal source

[[release-3-3-10]]
=== TinkerPop 3.3.10 (Release Date: February 3, 2020)

* Improved error messaging for a `Cluster` with a bad `Channelizer` configuration in the Java driver.
* Made `Cluster` be able to open configuration file on resources directory.
* Implemented `Traversal.clone()` operations for all language variants.
* Refactored `PathProcessorStrategy` to use the marker model.
* Bumped to Tornado 5.x for gremlin-python.
* Started keep-alive polling on `Connection` construction to ensure that a `Connection` doesn't die in the pool.
* Deprecated `TraversalStrategies.applyStrategies()`.
* Deprecated Jython support in `gremlin-python`.
* Deprecated `NioChannelizer` and related classes in `gremlin-driver` and `gremlin-server`.
* Fixed a bug in the `ClassCacheRequestCount` metric for `GremlinGroovyScriptEngine` which wasn't including the cache hit count, only the misses.
* Improved Gremlin Server executor thread handling on client close requests.
* Reverted: Modified Java driver to use IP address rather than hostname to create connections.
* Allow custom XMLInputFactory to be used with GraphMLReader.

==== Bugs

* TINKERPOP-2175 Executor thread is not returned on channel close
* TINKERPOP-2266 Keep alive not started at connection creation
* TINKERPOP-2274 Test of TinkerGraph Gremlin fail on Windows and non EN locale
* TINKERPOP-2332 JavaScript GLV: structure element toString() should internally call toString()
* TINKERPOP-2333 JavaScript GLV: GraphSON2/3 Edge deserialization is invalid

==== Improvements

* TINKERPOP-2307 Add better error message for badly configured Channelizer
* TINKERPOP-2309 Bump gremlinpython to Tornado 5.x
* TINKERPOP-2315 Implement some form of clone() or reset() for Traversal in GLVs
* TINKERPOP-2320 [SECURITY] XMLInputFactory initialization in GraphMLReader introduces
* TINKERPOP-2322 Deprecate Jython support
* TINKERPOP-2324 Deprecate the raw NIO support in the Java driver
* TINKERPOP-2329 JavaScript GLV: Update websocket library dependency
* TINKERPOP-2330 JavaScript GLV should expose GraphSON2Writer and GraphSONReader

[[release-3-3-9]]
=== TinkerPop 3.3.9 (Release Date: October 14, 2019)

* Exposed response status attributes in a `ResponseError` in gremlin-javascript.
* Added `ImmutableExplanation` for a `TraversalExplanation` that just contains data.
* Added support for `UnaryOperator` and `BinaryOperator` for `Lambda` instances.
* Fixed `TraversalExplanation` deserialization in GraphSON 2 and 3 which was not supported before in Java.
* Added support for custom request headers in Python.
* Fixed Java DSL annotation for generation of `addE()` which was formerly calling the wrong step.
* Deprecated `scriptEvaluationTimeout` in favor of the more generic `evaluationTimeout`.
* Bumped jackson-databind to 2.9.10 due to CVE-2019-14379, CVE-2019-14540, CVE-2019-16335.
* Added `ReservedKeysVerificationStrategy` to allow warnings or exceptions when certain keys are used for properties.
* Added the `AbstractWarningVerificationStrategy` base class for "warning" style `VerificationStrategy` implementations.
* Refactored `EdgeLabelVerificationStrategy` to use `AbstractWarningVerificationStrategy`.
* Added `EdgeLabelVerificationStrategy` to Python.
* Improved handling of `null` values in bytecode construction.
* Fixed Java driver authentication problems when calling the driver from multiple threads.
* Modified Java driver to use IP address rather than hostname to create connections.
* Fixed potential for `NullPointerException` with empty identifiers in `GraphStep`.
* Postponed the timing of transport creation to `connection.write` in Gremlin Python.
* Made `EventStrategy` compatible with multi-valued properties.
* Changed `TraversalOpProcessor` to throw a `SERVER_ERROR_SCRIPT_EVALUATION` (597) if lambdas don't compile.
* Bumped `commons-compress` to 1.19 due to CVE-2018-11771.
* gremlin-javascript: Use `socketError` Connection event to prevent exit on error and expose Connection events.

==== Bugs

* TINKERPOP-2159 EventStrategy doesn't handle multi-valued properties
* TINKERPOP-2283 GraphStep's ids null exception
* TINKERPOP-2285 Error object is unreachable
* TINKERPOP-2289 Use address instead of hostname for connection
* TINKERPOP-2290 Javascript GLV connection refused error handling
* TINKERPOP-2291 TraversalExplanation deserialization in GraphSON
* TINKERPOP-2298 Bytecode.java  flattenArguments throw exception when null
* TINKERPOP-2303 GremlinDsl generate addV instead of addE

==== Improvements

* TINKERPOP-1810 Add Lambda.binaryOperator and Lambda.unaryOperator
* TINKERPOP-1838 Python sample script
* TINKERPOP-2046 Gremlin-Python: Support custom request headers in WebSocket request
* TINKERPOP-2213 Replace scriptEvaluationTimeout in favor of something more suitable to bytecode
* TINKERPOP-2275 Update jackson databind 2.9.9.3+
* TINKERPOP-2277 Python sdk postpone the timing to create transport
* TINKERPOP-2280 Prevent use of T values as property key overloads

[[release-3-3-8]]
=== TinkerPop 3.3.8 (Release Date: August 5, 2019)

* Provided support for `withComputer()` in gremlin-javascript.
* Deprecated remote traversal side-effect retrieval and related infrastructure.
* Bumped to Groovy 2.4.17.
* Bumped to Jackson Databind 2.9.9.1.
* Fixed bug with Python in `g:Date` of GraphSON where local time zone was being used during serialization/deserialization.
* Improved error messaging when an attempt is made to serialize multi-properties to GraphML.
* Deprecated multi/meta-property support in `Neo4jGraph`.
* Improved exception and messaging for gt/gte/lt/lte when one of the object isn't a `Comparable`.
* Added test infrastructure to check for storage iterator leak.
* Fixed multiple iterator leaks in query processor.
* Fixed `optional()` so that the child traversal is treated as local.
* Changed default keep-alive time for driver to 3 minutes.
* Fixed bug where server-side keep-alive was not always disabled when its setting was zero.
* Added support for `hasNext()` in Javascript and .NET.
* Improved error messaging for invalid inputs to the TinkerGraph `IdManager` instances.
* Forced replacement of connections in Java driver for certain exception types that seem to ultimately kill the connection.
* Changed the `reverse()` of `desc` and `asc` on `Order` to not use the deprecated `decr` and `incr`.
* Fixed bug in `MatchStep` where the correct was not properly determined.
* Fixed bug where client/server exception mismatch when server throw StackOverflowError
* Added underscore suffixed steps and tokens in Gremlin-Python that conflict with global function names.
* Prevent exception when closing a session that doesn't exist.
* Allow predicates and traversals to be used as options in `BranchStep`.
* Ensure only a single final response is sent to the client with Gremlin Server.
* Deprecated `ResponseHandlerContext` with related infrastructure and folded its functionality into `Context` in Gremlin Server.
* Improved performance of `aggregate()` by avoiding excessive calls to `hasNext()` when the barrier is empty.

==== Bugs

* TINKERPOP-1619 TinkerGraphComputer worker count affects OptionalStep query results
* TINKERPOP-2224 Detect and fix resource leak
* TINKERPOP-2230 match() step unexpected behaviours
* TINKERPOP-2232 RemoteStrategy does not call parent class TraversalStrategy __init__
* TINKERPOP-2238 Fix remaining iterator leaks marked by @IgnoreIteratorLeak
* TINKERPOP-2241 Client exception don't match Server exception when server  throw StackOverflowError
* TINKERPOP-2248 Instability of driver for blocked requests
* TINKERPOP-2264 Gremlin Python should deserialize g:Date to UTC

==== Improvements

* TINKERPOP-1084 Branch option tokens should be allowed to be traversals.
* TINKERPOP-1921 Support hasNext terminal step in GLVs
* TINKERPOP-2020 Support withComputer() for javascript
* TINKERPOP-2223 Update jackson databind to 2.9.9
* TINKERPOP-2236 Improve error messaging for TinkerGraph IdManagers that fail on conversions
* TINKERPOP-2237 Prevent error when closing sessions that don't exist *(breaking)*
* TINKERPOP-2246 Consolidate the error propagation to the client
* TINKERPOP-2256 processAllStarts of AggregateStep should only be called when barrier is empty
* TINKERPOP-2260 Update jackson databind 2.9.9.1
* TINKERPOP-2265 Deprecate Traversal.getSideEffects() functionality for remoting purposes
* TINKERPOP-2270 Deprecate multi/metaproperty support in Neo4j
* TINKERPOP-2272 Rename steps and tokens that conflict with standard python functions

[[release-3-3-7]]
=== TinkerPop 3.3.7 (Release Date: May 28, 2019)

* Developed DSL pattern for gremlin-javascript.
* Generated uberjar artifact for Gremlin Console.
* Improved folding of `property()` step into related mutating steps.
* Added `inject()` to steps generated on the DSL `TraversalSource`.
* Removed `gperfutils` dependencies from Gremlin Console.
* Fixed `PartitionStrategy` when setting vertex label and having `includeMetaProperties` configured to `true`.
* Ensure `gremlin.sh` works when directories contain spaces.
* Prevented client-side hangs if metadata generation fails on the server.
* Fixed bug with `EventStrategy` in relation to `addE()` where detachment was not happening properly.
* Ensured that `gremlin.sh` works when directories contain spaces.
* Fixed bug in detachment of `Path` where embedded collection objects would prevent that process.
* Enabled `ctrl+c` to interrupt long running processes in Gremlin Console.
* Quieted "host unavailable" warnings for both the driver and Gremlin Console.
* Fixed construction of `g:List` from arrays in gremlin-javascript.
* Fixed bug in `GremlinGroovyScriptEngine` interpreter mode around class definitions.
* Implemented `EdgeLabelVerificationStrategy`.
* Fixed behavior of `P` for `within()` and `without()` in GLVs to be consistent with Java when using varargs.
* Cleared the input buffer after exceptions in Gremlin Console.
* Added parameter to configure the `processor` in the gremlin-javascript `client` constructor.
* Bumped `Netty` to 4.1.32.

==== Bugs

* TINKERPOP-2112 Folding in property() step is not being optimally performed
* TINKERPOP-2180 gremlin.sh doesn't work when directories contain spaces
* TINKERPOP-2183 InterpreterModeASTTransformation needs to be more specific about what it transforms
* TINKERPOP-2194 Enforcing an order on properties in one test method of ChooseTest
* TINKERPOP-2196 PartitionStrategy with includeMetaProperties(true) can't add labeled vertex
* TINKERPOP-2198 Documentation for Store contradicts itself
* TINKERPOP-2199 within step does not work with more than two parameters with python
* TINKERPOP-2200 AddEdgeStartStep used DetachedFactory.detach instead of EventStrategy.detach
* TINKERPOP-2204 Client receives no response on failed request
* TINKERPOP-2206 Certain types in javascript don't appear to serialize with a GraphSON type
* TINKERPOP-2212 Path is not detaching properly under certain conditions

==== Improvements

* TINKERPOP-2089 Javascript DSL support
* TINKERPOP-2179 Have o.a.t.g.driver.ser.SerializationException extend IOException
* TINKERPOP-2181 Allow ctrl+c to break out of a long running process in Gremlin Console
* TINKERPOP-2182 Remove gperfutils from Gremlin Console *(breaking)*
* TINKERPOP-2191 Implement EdgeLabelVerificationStrategy
* TINKERPOP-2211 Provide API to add per request option for a bytecode

[[release-3-3-6]]
=== TinkerPop 3.3.6 (Release Date: March 18, 2019)

* Docker images use user `gremlin` instead of `root`
* Added a new `ResponseStatusCode` for client-side serialization errors.
* Refactored use of `commons-lang` to use `common-lang3` only, though dependencies may still use `commons-lang`.
* Bumped `commons-lang3` to 3.8.1.
* Improved handling of client-side serialization errors that were formerly just being logged rather than being raised.
* Add Python `TraversalMetrics` and `Metrics` deserializers.
* Masked sensitive configuration options in the logs of `KryoShimServiceLoader`.
* Added `globalFunctionCacheEnabled` to the `GroovyCompilerGremlinPlugin` to allow that cache to be disabled.
* Added `globalFunctionCacheEnabled` override to `SessionOpProcessor` configuration.
* Added status code to `GremlinServerError` so that it would be more directly accessible during failures.
* Added GraphSON serialization support for `Duration`, `Char`, `ByteBuffer`, `Byte`, `BigInteger` and `BigDecimal` in `gremlin-python`.
* Added `ProfilingAware` interface to allow steps to be notified that `profile()` was being called.
* Fixed bug where `profile()` could produce negative timings when `group()` contained a reducing barrier.
* Improved logic determining the dead or alive state of a Java driver `Connection`.
* Improved handling of dead connections and the availability of hosts.
* Bumped `httpclient` to 4.5.7.
* Bumped `slf4j` to 1.7.25.
* Bumped `commons-codec` to 1.12.
* Fixed partial response failures when using authentication in `gremlin-python`.
* Fixed concurrency issues in `TraverserSet.toString()` and `ObjectWritable.toString()`.
* Fixed a bug in `InlineFilterStrategy` that mixed up and's and or's when folding merging conditions together.
* Fixed a bug in `PartitionStrategy` where `addE()` as a start step was not applying the partition.
* Improved handling of failing `Authenticator` instances thus improving server responses to drivers.
* Improved performance of `JavaTranslator` by reducing calls to `Method.getParameters()`.
* Implemented `EarlyLimitStrategy` which is supposed to significantly reduce backend operations for queries that use `range()`.
* Reduced chance of hash collisions in `Bytecode` and its inner classes.
* Added `Symbol.asyncIterator` member to the `Traversal` class to provide support for `await ... of` loops (async iterables).

==== Bugs

* TINKERPOP-2081 PersistedOutputRDD materialises rdd lazily with Spark 2.x
* TINKERPOP-2091 Wrong/Missing feature requirements in StructureStandardTestSuite
* TINKERPOP-2094 Gremlin Driver Cluster Builder serializer method does not use mimeType as suggested
* TINKERPOP-2095 GroupStep looks for irrelevant barrier steps
* TINKERPOP-2096 gremlinpython: AttributeError when connection is closed before result is received
* TINKERPOP-2100 coalesce() creating unexpected results when used with order()
* TINKERPOP-2105 Gremlin-Python connection not returned back to the pool on exception from gremlin server
* TINKERPOP-2113 P.Within() doesn't work when given a List argument

==== Improvements

* TINKERPOP-1889 JavaScript GLV: Use heartbeat to prevent connection timeout
* TINKERPOP-2010 Generate jsdoc for gremlin-javascript
* TINKERPOP-2013 Process tests that are auto-ignored stink
* TINKERPOP-2018 Generate API docs for Gremlin.Net
* TINKERPOP-2038 Make groovy script cache size configurable
* TINKERPOP-2050 Add a :bytecode command to Gremlin Console
* TINKERPOP-2062 Add Traversal class to CoreImports
* TINKERPOP-2065 Optimize iterate() for remote traversals
* TINKERPOP-2067 Allow getting raw data from Gremlin.Net.Driver.IGremlinClient
* TINKERPOP-2068 Bump Jackson Databind 2.9.7
* TINKERPOP-2069 Document configuration of Gremlin.Net
* TINKERPOP-2070 gremlin-javascript: Introduce Connection representation
* TINKERPOP-2071 gremlin-python: the graphson deserializer for g:Set should return a python set
* TINKERPOP-2073 Generate tabs for static code blocks
* TINKERPOP-2074 Ensure that only NuGet packages for the current version are pushed
* TINKERPOP-2077 VertexProgram.Builder should have a default create() method with no Graph
* TINKERPOP-2078 Hide use of EmptyGraph or RemoteGraph behind a more unified method for TraversalSource construction
* TINKERPOP-2084 For remote requests in console display the remote stack trace
* TINKERPOP-2092 Deprecate default GraphSON serializer fields
* TINKERPOP-2097 Create a DriverRemoteConnection with an initialized Client
* TINKERPOP-2102 Deprecate static fields on TraversalSource related to remoting
* TINKERPOP-2106 When gremlin executes timeout, throw TimeoutException instead of TraversalInterruptedException/InterruptedIOException
* TINKERPOP-2110 Allow Connection on Different Path (from /gremlin)
* TINKERPOP-2114 Document common Gremlin anti-patterns
* TINKERPOP-2118 Bump to Groovy 2.4.16
* TINKERPOP-2121 Bump Jackson Databind 2.9.8

[[release-3-3-5]]
=== TinkerPop 3.3.5 (Release Date: January 2, 2019)

This release also includes changes from <<release-3-2-11, 3.2.11>>.

* Fixed and/or folding in `InlineFilterStrategy`.
* Fixed configuration and serialization of `SubgraphStrategy` which was missing the `checkAdjacentVertices` flag.
* Captured `TraversalInterruptionException` and converted to `TimeoutException` for `GremlinExecutor`.
* Fixed a bug in `CoalesceStep` which squared the bulk if the step followed a `Barrier` step.
* Fixed a bug in `GroupStep` that assigned wrong reducing bi-operators
* Added `:bytecode` command to help developers debugging `Bytecode`-based traversals.
* Added option to set the path for the URI on the Java driver.
* Fixed `PersistedOutputRDD` to eager persist RDD by adding `count()` action calls.
* Deserialized `g:Set` to a Python `Set` in GraphSON in `gremlin-python`.
* Deprecated `StarGraph.builder()` and `StarGraph.Builder.build()` in favor of the more common "builder" patterns of `build()` and `create()` respectively.
* Deprecated `Serializers.DEFAULT_RESULT_SERIALIZER` and `DEFAULT_REQUEST_SERIALIZER`.
* Deprecated `TraversalSource#GREMLIN_REMOTE` and `TraversalSource#GREMLIN_REMOTE_CONNECTION_CLASS` moving them to `RemoteConnection`.
* Fixed the setting of the default label for a `ReferenceVertex` when the original vertex was of type `ComputerAdjacentVertex`.
* Changed Java driver to expect a generic `RemoteTraverser` object rather than the specific `DefaultRemoteTraverser`.
* Better handled server disconnect condition for the `gremlin-python` driver by throwing a clear exception.
* Display the remote stack trace in the Gremlin Console when scripts sent to the server fail.
* Added `AnonymousTraversalSource` which provides a more unified means of constructing a `TraversalSource`.
* Added `DriverRemoteConnection.using(Client)` to provide users better control over the number of connections being created.
* Changed behavior of GraphSON deserializer in gremlin-python such that `g:Set` returns a Python `Set`.
* Bumped to Groovy 2.4.16.
* Fixed bug that prevented `TraversalExplanation` from serializing properly with GraphSON.
* Changed behavior of `iterate()` in Python, Javascript and .NET to send `none()` thus avoiding unnecessary results being returned.
* Provided for a configurable class map cache in the `GremlinGroovyScriptEngine` and exposed that in Gremlin Server.
* `GraphProvider` instances can be annotated with `OptOut` configurations that will be applied in addition to the `OptOut` instances on a `Graph`.

==== Bugs

* TINKERPOP-2081 PersistedOutputRDD materialises rdd lazily with Spark 2.x
* TINKERPOP-2091 Wrong/Missing feature requirements in StructureStandardTestSuite
* TINKERPOP-2094 Gremlin Driver Cluster Builder serializer method does not use mimeType as suggested
* TINKERPOP-2095 GroupStep looks for irrelevant barrier steps
* TINKERPOP-2096 gremlinpython: AttributeError when connection is closed before result is received
* TINKERPOP-2100 coalesce() creating unexpected results when used with order()
* TINKERPOP-2113 P.Within() doesn't work when given a List argument

==== Improvements

* TINKERPOP-1889 JavaScript GLV: Use heartbeat to prevent connection timeout
* TINKERPOP-2010 Generate jsdoc for gremlin-javascript
* TINKERPOP-2013 Process tests that are auto-ignored stink
* TINKERPOP-2018 Generate API docs for Gremlin.Net
* TINKERPOP-2038 Make groovy script cache size configurable
* TINKERPOP-2050 Add a :bytecode command to Gremlin Console
* TINKERPOP-2062 Add Traversal class to CoreImports
* TINKERPOP-2065 Optimize iterate() for remote traversals
* TINKERPOP-2067 Allow getting raw data from Gremlin.Net.Driver.IGremlinClient
* TINKERPOP-2069 Document configuration of Gremlin.Net
* TINKERPOP-2070 gremlin-javascript: Introduce Connection representation
* TINKERPOP-2071 gremlin-python: the graphson deserializer for g:Set should return a python set
* TINKERPOP-2073 Generate tabs for static code blocks
* TINKERPOP-2074 Ensure that only NuGet packages for the current version are pushed
* TINKERPOP-2077 VertexProgram.Builder should have a default create() method with no Graph
* TINKERPOP-2078 Hide use of EmptyGraph or RemoteGraph behind a more unified method for TraversalSource construction
* TINKERPOP-2084 For remote requests in console display the remote stack trace
* TINKERPOP-2092 Deprecate default GraphSON serializer fields
* TINKERPOP-2097 Create a DriverRemoteConnection with an initialized Client
* TINKERPOP-2102 Deprecate static fields on TraversalSource related to remoting
* TINKERPOP-2106 When gremlin executes timeout, throw TimeoutException instead of TraversalInterruptedException/InterruptedIOException
* TINKERPOP-2110 Allow Connection on Different Path (from /gremlin)
* TINKERPOP-2114 Document common Gremlin anti-patterns
* TINKERPOP-2118 Bump to Groovy 2.4.16
* TINKERPOP-2121 Bump Jackson Databind 2.9.8

[[release-3-3-4]]
=== TinkerPop 3.3.4 (Release Date: October 15, 2018)

This release also includes changes from <<release-3-2-10, 3.2.10>>.

* Added synchronized `Map` to Gryo 3.0 registrations.
* Removed `timedInterrupt` from documentation as a way to timeout.
* Deprecated `Order` for `incr` and `decr` in favor of `asc` and `desc`.
* Fixed bug in `math()` for OLAP where `ComputerVerificationStrategy` was incorrectly detecting path label access and preventing execution.

==== Bugs

* TINKERPOP-1898 Issue with bindings in strategies and lambdas
* TINKERPOP-1933 gremlin-python maximum recursion depth exceeded on large responses
* TINKERPOP-1958 TinkerGraphCountStrategy can return wrong counts
* TINKERPOP-1961 Duplicate copies of images directory in docs
* TINKERPOP-1962 GroovyTranslator doesn't handle empty maps
* TINKERPOP-1963 Use of reducing step in choose()
* TINKERPOP-1972 inject() tests are throwing exceptions in .NET GLV tests
* TINKERPOP-1978 Check for Websocket connection state when retrieved from Connection Pool missing
* TINKERPOP-1979 Several OLAP issues in MathStep
* TINKERPOP-1988 minor error in documentation
* TINKERPOP-1999 [Java][gremlin-driver] Query to a remote server via the websocket client hangs indefinitely if the server becomes unavailable
* TINKERPOP-2005 Intermittent NullPointerException in response handling
* TINKERPOP-2009 Pick.any and Pick.none should be exposed in Gremlin-JavaScript
* TINKERPOP-2021 Prevent maximum recursion depth failure
* TINKERPOP-2030 KeepAlive task executed for every Connection.write call
* TINKERPOP-2032 Update jython-standalone
* TINKERPOP-2044 Cannot reconnect to Azure cosmos host that becomes available again

==== Improvements

* TINKERPOP-1113 GraphComputer subclasses should support native methods
* TINKERPOP-1365 Log the seed used to initialize Random in tests
* TINKERPOP-1447 Add some JavaScript intelligence to the documentation so that comments and output are not copied in a copy paste
* TINKERPOP-1595 Go through TraversalVertexProgram with a profile and optimize.
* TINKERPOP-1778 Do not promote timedInterrupt option for Gremlin Server script processing
* TINKERPOP-1780 Add authentication tests for gremlin-python
* TINKERPOP-1836 .NET sample project
* TINKERPOP-1841 Include Python GLV tests on TravisCI
* TINKERPOP-1864 Gremlin Python tests for GraphSON 2.0 and 3.0
* TINKERPOP-1897 Provide Docker images of Gremlin Server and Console
* TINKERPOP-1945 Add support for extended GraphSon types to Gremlin.net
* TINKERPOP-1951 gremlin-server.bat doesn't support paths containing spaces
* TINKERPOP-1956 Deprecate Order incr/decr for asc/desc
* TINKERPOP-1959 Provide a way to submit scripts to the server in gremlin-javascript
* TINKERPOP-1968 Refactor elements of Gremlin Server testing
* TINKERPOP-1976 Include Computer tests for GLVs
* TINKERPOP-1977 Gremlin-JavaScript: Support SASL authentication
* TINKERPOP-1985 Update position on bulk loading
* TINKERPOP-1989 Preserve order that plugins are applied in Gremlin Console
* TINKERPOP-1995 DriverRemoteConnection close() method returns undefined
* TINKERPOP-2011 Use NumberHelper on choose()
* TINKERPOP-2012 Target .NET Standard 2.0 for Gremlin.Net
* TINKERPOP-2015 Allow users to configure the WebSocket connections
* TINKERPOP-2016 Upgrade Jackson FasterXML to 2.9.5 or later to fix security vulnerability
* TINKERPOP-2017 Check for Column in by()
* TINKERPOP-2022 Cluster SSL should trust default ca certs by default
* TINKERPOP-2023 Gremlin Server should not create self-signed certs *(breaking)*
* TINKERPOP-2024 Gremlin Server Application archetype should connect via withRemote
* TINKERPOP-2025 Change to SHA-256/512 and drop SHA-1 for releases
* TINKERPOP-2026 Gremlin.Net.Driver should check ClientWebSocket.State before closing
* TINKERPOP-2034 Register synchronizedMap() with Gryo
* TINKERPOP-2035 Gremlin-JavaScript: Pass custom headers to the websocket connection
* TINKERPOP-2040 Improve flexibility of GroovyTranslator to handle custom types
* TINKERPOP-2045 Remove non-indy groovy dependencies
* TINKERPOP-2055 Provide support for special number cases like Infinity in GraphSON
* TINKERPOP-2056 Use NumberHelper in Compare

[[release-3-3-3]]
=== TinkerPop 3.3.3 (Release Date: May 8, 2018)

This release also includes changes from <<release-3-2-9, 3.2.9>>.

* Implemented `TraversalSelectStep` which allows to `select()` runtime-generated keys.
* Coerced `BulkSet` to `g:List` in GraphSON 3.0.
* Deprecated `CredentialsGraph` DSL in favor of `CredentialsTraversalDsl` which uses the recommended method for Gremlin DSL development.
* Allowed `iterate()` to be called after `profile()`.

==== Bugs

* TINKERPOP-1869 Profile step and iterate do not play nicely with each other
* TINKERPOP-1927 Gherkin scenario expects list with duplicates, but receives g:Set
* TINKERPOP-1947 Path history isn't preserved for keys in mutations

==== Improvements

* TINKERPOP-1628 Implement TraversalSelectStep
* TINKERPOP-1755 No docs for ReferenceElements
* TINKERPOP-1903 Credentials DSL should use the Java annotation processor
* TINKERPOP-1912 Remove MD5 checksums
* TINKERPOP-1934 Bump to latest version of httpclient
* TINKERPOP-1936 Performance enhancement to Bytecode deserialization
* TINKERPOP-1943 JavaScript GLV: Support GraphSON3
* TINKERPOP-1944 JavaScript GLV: DriverRemoteConnection is not exported in the root module
* TINKERPOP-1950 Traversal construction performance enhancements
* TINKERPOP-1953 Bump to Groovy 2.4.15

[[release-3-3-2]]
=== TinkerPop 3.3.2 (Release Date: April 2, 2018)

This release also includes changes from <<release-3-2-8, 3.2.8>>.

* Fixed regression issue where the HTTPChannelizer doesn't instantiate the specified AuthenticationHandler.
* Defaulted GLV tests for gremlin-python to run for GraphSON 3.0.
* Fixed a bug with `Tree` serialization in GraphSON 3.0.
* In gremlin-python, the GraphSON 3.0 `g:Set` type is now deserialized to `List`.

==== Bugs

* TINKERPOP-1053 installed plugins are placed in a directory relative to where gremlin.sh is started
* TINKERPOP-1509 Failing test case for tree serialization
* TINKERPOP-1738 Proper functioning of GraphSONReader depends on order of elements in String representation
* TINKERPOP-1758 RemoteStrategy should be before all other DecorationStrategies.
* TINKERPOP-1855 Update Rexster links
* TINKERPOP-1858 HttpChannelizer regression: Does not create specified AuthenticationHandler
* TINKERPOP-1859 Complex instance of P not serializing to bytecode properly
* TINKERPOP-1860 valueMap(True) result in error in gremlin-python
* TINKERPOP-1862 TinkerGraph VertexProgram message passing doesn't work properly when using Direction.BOTH
* TINKERPOP-1867 union() can produce extra traversers
* TINKERPOP-1872 Apply edgeFunction in SparkMessenger
* TINKERPOP-1873 min() and max() work only in the range of Integer values
* TINKERPOP-1874 P does not appear to be serialized consistently in GraphSON
* TINKERPOP-1875 Gremlin-Python only aggregates to list when using GraphSON3
* TINKERPOP-1879 Gremlin Console does not resepect equal sign for flag argument assignments
* TINKERPOP-1880 Gremlin.NET Strong name signature could not be verified. (HRESULT: 0x80131045)
* TINKERPOP-1883 gremlinpython future will never return
* TINKERPOP-1890 getAnonymousTraversalClass() is not being generated for Java DSLs
* TINKERPOP-1891 Serialization of P.not() for gremlin-javascript
* TINKERPOP-1892 GLV test failures for .NET
* TINKERPOP-1894 GraphSONMessageSerializerV2d0 fails to deserialize valid P.not()
* TINKERPOP-1896 gremlin-python lambdas error
* TINKERPOP-1907 Fix failing GLV test for withSack() in .NET
* TINKERPOP-1917 gx:BigDecimal serialization broken in Gremlin.Net on systems with ',' as decimal separator
* TINKERPOP-1918 Scenarios fail because of wrong numerical types
* TINKERPOP-1919 Gherkin runner doesn't work with P.And() and P.Or() in Gremlin.Net
* TINKERPOP-1920 Tests fail because P.Within() arguments are wrapped in an array in Gremlin.Net
* TINKERPOP-1922 Gherkin features fail that contain P.not() in Gremlin.Net

==== Improvements

* TINKERPOP-1357 Centrality Recipes should mention pageRank and OLAP.
* TINKERPOP-1489 Provide a Javascript Gremlin Language Variant
* TINKERPOP-1586 SubgraphStrategy in OLAP
* TINKERPOP-1726 Support WebSockets ping/pong keep-alive in Gremlin server
* TINKERPOP-1842 iterate() missing in terminal steps documentation
* TINKERPOP-1844 Python GLV test should run for GraphSON 3.0 *(breaking)*
* TINKERPOP-1850 Range step has undocumented special values
* TINKERPOP-1854 Support lambdas in Gremlin.Net
* TINKERPOP-1857 GLV test suite consistency and completeness
* TINKERPOP-1863 Delaying the setting of requestId till the RequestMessage instantiation time
* TINKERPOP-1865 Run Gremlin .NET GLV tests with GraphSON 3.0
* TINKERPOP-1866 Support g:T for .NET
* TINKERPOP-1868 Support inject source step in Gremlin.Net
* TINKERPOP-1870 n^2 synchronious operation in OLAP WorkerExecutor.execute() method
* TINKERPOP-1871 Exception handling is slow in element  ReferenceElement creation
* TINKERPOP-1877 Add new graph data for specialized testing scenarios
* TINKERPOP-1884 Bump to Netty 4.0.56.Final
* TINKERPOP-1885 Various Gremlin.Net documentation updates
* TINKERPOP-1901 Enable usage of enums in more steps in Gremlin.Net
* TINKERPOP-1908 Bump to Groovy 2.4.14
* TINKERPOP-1911 Refactor JavaTranslator to cache all reflective calls
* TINKERPOP-1914 Support construct a GremlinServer instance from gremlin executor service

[[release-3-3-1]]
=== TinkerPop 3.3.1 (Release Date: December 17, 2017)

This release also includes changes from <<release-3-2-7, 3.2.7>>.

* Added `NoneStep` and `Traversal.none()` for full filtering integration with `iterate()`.
* Fixed bug in serialization of `Path` for GraphSON 3.0 in `gremlin-python`.
* Added support for GraphSON 3.0 in Gremlin.Net.
* Added `math()`-step which supports scientific calculator capabilities for numbers within a traversal.
* Added missing `GraphTraversalSource.addE()`-method to `GremlinDslProcessor`.
* Changed `to()` and `from()` traversal-based steps to take a wildcard `?` instead of of `E`.
* Added `addV(traversal)` and `addE(traversal)` so that created element labels can be determined dynamically.
* `PageRankVertexProgram` supports `maxIterations` but will break out early if epsilon-based convergence occurs.
* Added support for epsilon-based convergence in `PageRankVertexProgram`.
* Fixed two major bugs in how PageRank was being calculated in `PageRankVertexProgram`.
* Added `Io.requiresVersion(Object)` to allow graph providers a way to check the `Io` type and version being constructed.
* Defaulted `IoCore.gryo()` and `IoCore.graphson()` to both use their 3.0 formats which means that `Graph.io()` will use those by default.
* Bumped Neo4j 3.2.3

==== Bugs

* TINKERPOP-1773 Lop should be created as a "software" and not a "person"
* TINKERPOP-1783 PageRank gives incorrect results for graphs with sinks *(breaking)*
* TINKERPOP-1799 Failure to serialize path() in gremlin-python
* TINKERPOP-1847 tinkergraph-gremlin dependency on gremlin-test, bad scope?

==== Improvements

* TINKERPOP-1632 Create a set of default functions
* TINKERPOP-1692 Bump to Neo4j 3.2.3
* TINKERPOP-1717 Update name and link of DynamoDB storage backend in landing page
* TINKERPOP-1730 Gremlin .NET support for GraphSON 3.0
* TINKERPOP-1767 Method for graph providers to check an IO version and type
* TINKERPOP-1793 addE() should allow dynamic edge labels
* TINKERPOP-1834 Consider iterate() as a first class step

[[release-3-3-0]]
=== TinkerPop 3.3.0 (Release Date: August 21, 2017)

This release also includes changes from <<release-3-2-6, 3.2.6>>.

* Removed previously deprecated `ScriptElementFactory`.
* Added `GraphTraversalSource.addE(String)` in support of `g.addE().from().to()`.
* Added support for `to(Vertex)` and `from(Vertex)` as a shorthand for `to(V(a))` and `from(V(b))`.
* Bumped to support Spark 2.2.0.
* Detected if type checking was required in `GremlinGroovyScriptEngine` and disabled related infrastructure if not.
* Removed previously deprecated `GraphTraversal.selectV3d0()` step.
* Removed previously deprecated `DetachedEdge(Object,String,Map,Pair,Pair)` constructor.
* Removed previously deprecated `Bindings` constructor. It is now a private constructor.
* Removed previously deprecated `TraversalSource.withBindings()`.
* Removed previously deprecated `GraphTraversal.sack(BiFunction,String)`.
* `TraversalMetrics` and `Metrics` Gryo 1.0 formats changed given internal changes to their implementations.
* Made `TraversalMetrics` safe to write to from multiple threads.
* Removed previously deprecated `TraversalSideEffects` methods.
* Removed previously deprecated `finalization.LazyBarrierStrategy` (moved to `optimization.LazyBarrierStrategy`).
* Removed previously deprecated `Constants` in Hadoop.
* Removed previously deprecated `VertexComputing.generateComputer(Graph)`.
* Removed previously deprecated `ConfigurationTraversal`.
* Established the Gryo 3.0 format.
* `GryoVersion` now includes a default `ClassResolver` to supply to the `GryoMapper`.
* `GryoClassResolver` renamed to `GryoClassResolverV1d0` which has an abstract class that for providers to extend in `AbstractGryoClassResolver`.
* Removed previously deprecated `Order` enums of `keyIncr`, `keyDecr`, `valueIncr`, and `valueDecr.`
* Removed previously deprecated `GraphTraversal.mapKeys()` step.
* Removed previously deprecated `GraphTraversal.mapValues()` step.
* Removed previously deprecated `GraphTraversal#addV(Object...)`.
* Removed previously deprecated `GraphTraversal#addE(Direction, String, String, Object...)`.
* Removed previously deprecated `GraphTraversal#addOutE(String, String, Object...)`.
* Removed previously deprecated `GraphTraversal#addInV(String, String, Object...)`.
* Removed previously deprecated `GraphTraversal.groupV3d0()` and respective `GroupSideEffectStepV3d0` and `GroupStepV3d0`.
* Removed previously deprecated `TraversalSource.Builder` class.
* Removed previously deprecated `ConnectiveP`, `AndP`, `OrP` constructors.
* Removed previously deprecated `TraversalScriptFunction` class.
* Removed previously deprecated `TraversalScriptHelper` class.
* Removed previously deprecated `ScriptEngineCache` class.
* Removed previously deprecated `CoreImports` class.
* Removed previously deprecated `GremlinJythonScriptEngine#()` constructor.
* Removed access to previously deprecated `CoreGremlinPlugin#INSTANCE` field.
* `gremlin.sh` and `gremln.bat` no longer support the option to pass a script as an argument for execution mode without using the `-i` option.
* Graphite and Ganglia are no longer packaged with the Gremlin Server distribution.
* `TransactionException` is no longer a class of `AbstractTransaction` and it extends `RuntimeException`.
* Included an ellipse on long property names that are truncated.
* Renamed `RangeByIsCountStrategy` to `CountStrategy`.
* Added more specific typing to various `__` traversal steps. E.g. `<A,Vertex>out()` is `<Vertex,Vertex>out()`.
* Updated Docker build scripts to include Python dependencies (NOTE: users should remove any previously generated TinkerPop Docker images).
* Added "attachment requisite" `VertexProperty.element()` and `Property.element()` data in GraphSON serialization.
* GraphSON 3.0 is now the default serialization format in TinkerGraph and Gremlin Server.
* Changed `ServerGremlinExecutor` to not use generics since there really is no flexibility in the kind of `ScheduledExecutorService` that will be used.
* Removed support for passing a byte array on the `sasl` parameter.
* Removed previously deprecated `GraphSONMapper$Builder#embedTypes` option.
* Removed previously deprecated `:remote config timeout max`.
* Removed previously deprecated `ConnectionPoolSettings.sessionId` and `ConnectionPoolSettings.optionalSessionId()`.
* Removed previously deprecated `reconnectInitialDelay` setting from the Java driver.
* Removed previously deprecated `useMapperFromGraph` option.
* Established the GraphSON 3.0 format with new `g:Map`, `g:List` and `g:Set` types.
* Removed previously deprecated `Io.Builder#registry(IoRegistry)` method.
* Removed previously deprecated `GryoMessageSerializerV1d0(GryoMapper)` constructor.
* Removed previously deprecated `TinkerIoRegistry`.
* Removed previously deprecated `getInstance()` methods on all TinkerPop classes.
* Removed previously deprecated `VertexPropertyFeatures.supportsAddProperty()`.
* Removed previously deprecated TinkerGraph configuration member variables.
* Removed previously deprecated `Transaction.submit(Function)`.
* Removed previously deprecated `OpSelectorHandler.errorMeter` and `AbstractEvalOpProcessor.errorMeter` fields.
* Removed previously deprecated `AbstractEvalOpProcessor.validBindingName` field.
* Removed previously deprecated `SimpleAuthenticator.CONFIG_CREDENTIALS_LOCATION` field.
* Removed previously deprecated `IteratorHandler`, `NioGremlinResponseEncoder` and `WsGremlinResponseEncoder` classes.
* Removed previously deprecated `Session.kill()` and `Session.manualKill()`.
* Removed previously deprecated `Authenticator.newSaslNegotiator()` and its method implementations in classes that were assignable to that interface.
* Removed `gremlin-groovy-test`.
* Removed previously deprecated "G" functions in `gremlin-groovy` (i.e. `GFunction`).
* Removed references to the old `GremlinPlugin` system that was in `gremlin-groovy` - the revised `GremlinPlugin` system in `gremlin-core` is the only one now in use.
* `GremlinGroovyScriptEngine` no longer implements the now removed `DependencyManager`.
* Added `Vertex`, `Edge`, `VertexProperty`, and `Property` serializers to Gremlin-Python and exposed tests that use graph object arguments.
* `Bytecode.getSourceInstructions()` and `Bytecode.getStepInstructions()` now returns `List<Instruction>` instead of `Iterable<Instruction>`.
* Added various `TraversalStrategy` registrations with `GryoMapper`.
* Fixed a naming mistake in Gremlin-Python: `IdentityRemoveStrategy` is now called `IdentityRemovalStrategy`.
* Added `TranslationStrategy` test infrastructure that verifies `Bytecode` generated from a translation is equal to the original `Bytecode`.
* Moved `NumberHelper` into the `org.apache.tinkerpop.gremlin.util` package.
* Added `Pop.mixed` instead of using `null` to represent such semantics.
* `select()`-step now defaults to using `Pop.last` instead of `Pop.mixed`.
* Added `gremlin-io-test` module to validate IO formats.
* `RequestMessage` and `ResponseMessage` are now registered with `GryoMapper` as part of the TinkerPop range of type identifiers.
* Removed previously deprecated `Console` constructor that took a `String` as an argument from `gremlin-console`.
* Removed previously deprecated `ConcurrentBindings` from `gremlin-groovy`.
* Removed previously deprecated `ScriptExecutor` from `gremlin-groovy`.
* Removed previously deprecated `SandboxExtension` from `gremlin-groovy`.
* Removed previously deprecated `GremlinGroovyScriptEngine` constructor that took `ImportCustomizerProvider` as an argument from `gremlin-groovy`.
* Removed previously deprecated `GremlinGroovyScriptEngine#plugins()` from `gremlin-groovy`.
* Added `OptionalStep` for use with `optional()` to better handle issues associated with branch side-effects.
* `UnfoldStep` now supports unfolding of arrays.
* Removed all performance tests that were not part of `gremlin-benchmark`.
* Removed dependency on `junit-benchmarks` and it's related reference to `h2`.
* Moved the source for the "home page" into the repository under `/site` so that it easier to accept contributions.
* Added `UnshadedKryoShimService` as the new default serializer model for `SparkGraphComputer`.
* `GryoRegistrator` is more efficient than the previous `GryoSerializer` model in `SparkGraphComputer`.
* Added support for `IoRegistry` custom serialization in Spark/Giraph and provided a general `hadoop-gremlin` test suite.
* Replaced term `REST` with `HTTP` to remove any confusion as to the design of the API.
* Moved `gremlin-benchmark` under `gremlin-tools` module.
* Added `gremlin-tools` and its submodule `gremlin-coverage`.
* Removed `tryRandomCommit()` from `AbstractGremlinTest`.
* Changed `gremlin-benchmark` system property for the report location to `benchmarkReportDir` for consistency.
* Added SysV and systemd init scripts.
* `GraphTraversal.valueMap(includeTokens,propertyKeys...)` now returns a `Map<Object,E>` since keys could be `T.id` or `T.label`.
* Added `skip(long)` and `skip((Scope,long)` which call the `range(low,high)` equivalents with -1 as the high.
* Added Kerberos authentication to `gremlin-server` for websockets and nio transport.
* Added audit logging of authenticated users and gremlin queries to `gremlin-server`.

==== Bugs

* TINKERPOP-1211 UnfoldStep should unfold arrays. *(breaking)*
* TINKERPOP-1426 GryoSerializer should implement Java serialization interface
* TINKERPOP-1465 Remove deprecated newSaslNegotiator *(breaking)*
* TINKERPOP-1483 PropertyMapStep returns Map<String,E> but puts non String keys in it!
* TINKERPOP-1520 Difference between 'has' step generated graphson2.0 in java and python glv implementation
* TINKERPOP-1533 Storage and IoRegistry
* TINKERPOP-1597 PathRetractionStrategy messing up certain traversals
* TINKERPOP-1635 gremlin-python: Duplicate serialization of element property in PropertySerializer
* TINKERPOP-1658 Graphson2 map keys are serialised as strings
* TINKERPOP-1716 Traversal strategies are not applied with remote in Gremlin Console

==== Improvements

* TINKERPOP-832 Remove deprecated addV/E/InE/OutE methods *(breaking)*
* TINKERPOP-833 Remove deprecated GremlinGroovyScriptEngine constructor and plugins() *(breaking)*
* TINKERPOP-834 Remove deprecated sack() method *(breaking)*
* TINKERPOP-880 Remove deprecated GroupStepV3d0 and GroupSideEffectStepV3d0 *(breaking)*
* TINKERPOP-929 Remove Deprecated TinkerGraph public static methods. *(breaking)*
* TINKERPOP-980 Add a service script or daemon mode in the distribution *(breaking)*
* TINKERPOP-999 ServerGremlinExecutor construction need not use generics for ExecutorService *(breaking)*
* TINKERPOP-1004 Make Transaction.commit() failures consistent across implementations. *(breaking)*
* TINKERPOP-1010 Remove deprecated credentialsDbLocation for SimpleAuthenticator *(breaking)*
* TINKERPOP-1024 Remove deprecated tryRandomCommit() *(breaking)*
* TINKERPOP-1028 Remove deprecated ConnectionPoolSettings session settings *(breaking)*
* TINKERPOP-1040 Remove deprecated SandboxExtension *(breaking)*
* TINKERPOP-1046 Remove deprecated Gremlin Server handler implementations *(breaking)*
* TINKERPOP-1049 Remove deprecated error meter member variables in Gremlin Server handlers *(breaking)*
* TINKERPOP-1094 Remove deprecated VertexPropertyFeatures.FEATURE_ADD_PROPERTY *(breaking)*
* TINKERPOP-1116 Some anonymous traversal steps can be hard typed. *(breaking)*
* TINKERPOP-1130 Each release should store Kryo/GraphSON/GraphML versions to ensure future compatibility *(breaking)*
* TINKERPOP-1142 Remove deprecated valueIncr, valueDecr, keyIncr, keyDecr. *(breaking)*
* TINKERPOP-1169 Remove deprecated TraversalScriptFunction and TraversalScriptHelper *(breaking)*
* TINKERPOP-1170 Remove deprecated ConfigurationTraversal. *(breaking)*
* TINKERPOP-1171 Remove deprecated TraversalSource.Builder *(breaking)*
* TINKERPOP-1235 Remove deprecated ProcessPerformanceSuite and TraversalPerformanceTest *(breaking)*
* TINKERPOP-1275 Remove deprecated max setting for :remote *(breaking)*
* TINKERPOP-1283 Remove deprecated ScriptExecutor *(breaking)*
* TINKERPOP-1289 Remove deprecated ConnectiveP, AndP, and OrP constructors. *(breaking)*
* TINKERPOP-1291 Remove deprecated mapValues and mapKeys methods *(breaking)*
* TINKERPOP-1313 Rename RangeByIsCountStrategy *(breaking)*
* TINKERPOP-1316 Remove deprecated constructor from GryoMessageSerializers *(breaking)*
* TINKERPOP-1327 Bring GryoRegistrator to the forefront and deprecate GryoSerializer *(breaking)*
* TINKERPOP-1363 Cleanup Docker build script for next major release *(breaking)*
* TINKERPOP-1369 Replace REST API with HTTP API
* TINKERPOP-1389 Support Spark 2.0.0
* TINKERPOP-1399 NumberHelper needs to go into util and have a private constructor *(breaking)*
* TINKERPOP-1404 Path/label optimization
* TINKERPOP-1408 Remove Deprecated Io.Builder.registry() *(breaking)*
* TINKERPOP-1414 Change default GraphSON version to 3.0 *(breaking)*
* TINKERPOP-1420 Remove deprecated ConcurrentBindings in gremlin-groovy *(breaking)*
* TINKERPOP-1421 Remove deprecated ControlOps *(breaking)*
* TINKERPOP-1427 GraphSON 3.0 needs collection types and consistent number typing.
* TINKERPOP-1443 Use an API checker during build
* TINKERPOP-1445 Large nested VertexProperties and Properties do not get printed well
* TINKERPOP-1454 Create Serializers for Graph objects in Gremlin-Python
* TINKERPOP-1481 Remove deprecated reconnectInitialDelay in Java driver *(breaking)*
* TINKERPOP-1485 Move source for TinkerPop site to source code repo
* TINKERPOP-1506 Optional/Coalesce should not allow sideEffect traversals.
* TINKERPOP-1514 Restructure for gremlin-tools module *(breaking)*
* TINKERPOP-1524 Bytecode.getXXXInstructions should return a List, not Iterable.
* TINKERPOP-1526 Remove deprecated Session kill() overloads *(breaking)*
* TINKERPOP-1536 Include GLVs in Docker build
* TINKERPOP-1541 Select should default to Pop.last semantics *(breaking)*
* TINKERPOP-1549 Implement skip()
* TINKERPOP-1550 Make Graphite and Ganglia optional dependencies
* TINKERPOP-1563 Remove deprecated getInstance() methods *(breaking)*
* TINKERPOP-1565 Setup GraphSON 3.0
* TINKERPOP-1566 Kerberos authentication for gremlin-server
* TINKERPOP-1574 Get rid of untyped GraphSON in 3.0
* TINKERPOP-1603 Remove support for SASL byte array in protocol *(breaking)*
* TINKERPOP-1612 Remove gremlin-groovy-test module *(breaking)*
* TINKERPOP-1621 Remove deprecated GremlnPlugin and related infrastructure *(breaking)*
* TINKERPOP-1622 Remove deprecated G functions in gremlin-groovy *(breaking)*
* TINKERPOP-1651 Remove deprecated gremlin.sh init syntax *(breaking)*
* TINKERPOP-1686 Make TraversalMetrics thread safe *(breaking)*
* TINKERPOP-1698 Gryo 3.0
* TINKERPOP-1699 Remove deprecated userMapperFromGraph *(breaking)*
* TINKERPOP-1700 Remove deprecated embedTypes option
* TINKERPOP-1706 Remove deprecated ScriptEngineCache and related dead code *(breaking)*
* TINKERPOP-1715 Bump to Spark 2.2
* TINKERPOP-1719 Remove deprecated Traversal related code *(breaking)*
* TINKERPOP-1720 Remove deprecated Hadoop code *(breaking)*
* TINKERPOP-1721 Remove deprecated Bindings related code *(breaking)*
* TINKERPOP-1724 Remove deprecated ScriptElementFactory
* TINKERPOP-1729 Remove deprecated select steps.
* TINKERPOP-1740 Add vertex parameter overload to to() and from()
* TINKERPOP-1747 Streamline inheritance for gremlin-python GraphSON serializer classes

== TinkerPop 3.2.0 (Nine Inch Gremlins)

image::https://raw.githubusercontent.com/apache/tinkerpop/master/docs/static/images/nine-inch-gremlins.png[width=185]

[[release-3-2-11]]
=== TinkerPop 3.2.11 (Release Date: January 2, 2019)

* Bumped to Jackson Databind 2.9.8

==== Improvements

* TINKERPOP-2074 Ensure that only NuGet packages for the current version are pushed
* TINKERPOP-2121 Bump Jackson Databind 2.9.8

[[release-3-2-10]]
=== TinkerPop 3.2.10 (Release Date: October 15, 2018)

* Removed conflicting non-indy groovy core dependency
* Bumped jython-standalone 2.7.1
* Added a delegate to the Gremlin.Net driver that can be used to configure the WebSocket connection.
* SSL security enhancements
* Added Gremlin version to Gremlin Server startup logging output.
* Fixed problem with Gremlin Server sometimes returning an additional message after a failure.
* Allowed spaces in classpath for `gremlin-server.bat`.
* Fixed bug in traversals that used Python lambdas with strategies in `gremlin-python`.
* Modified Maven archetype for Gremlin Server to use remote traversals rather than scripts.
* Added an system error code for failed plugin installs for Gremlin Server `-i` option.
* Fixed bug in keep-alive requests from over-queuing cancelled jobs.
* Match numbers in `choose()` options using `NumberHelper` (match values, ignore data type).
* Added support for GraphSON serialization of `Date` in Javascript.
* Added synchronized `Map` to Gryo 1.0 registrations.
* Added `Triple` to Gryo 1.0 registrations.
* Added support for `Double.NaN`, `Double.POSITIVE_INFINITY` and `Double.NEGATIVE_INFINITY`.
* Improved escaping of special characters in strings passed to the `GroovyTranslator`.
* Added `Cluster` configuration option to set a custom validation script to use to test server connectivity in the Java driver.
* Improved ability of `GroovyTranslator` to handle more types supported by GraphSON.
* Improved ability of `GroovyTranslator` to handle custom types.
* Added better internal processing of `Column` in `by(Function)`.
* Added `hasNext()` support on `Traversal` for `gremlin-python`.
* Added support for additional extended types in Gremlin.Net with `decimal`, `TimeSpan`, `BigInteger`, `byte`, `byte[]`, `char` and `short`.
* Fixed bug in Java driver where an disorderly shutdown of the server would cause the client to hang.
* Added a dotnet template project that should make it easier to get started with Gremlin.Net.
* Removed `ThreadInterruptCustomizerProvider` from documentation as a way to timeout.
* Changed behavior of `withRemote()` if called multiple times so as to simply throw an exception and not perform the side-effect of auto-closing.
* Added Docker images for Gremlin Console and Gremlin Server.
* Fixed bug in `branch()` where reducing steps as options would produce incorrect results.
* Removed recursive handling of streaming results from Gremlin-Python driver to avoid max recursion depth errors.
* Improved performance of `TraversalVertexProgram` and related infrastructure.
* Checked web socket state before closing connection in the .NET driver.
* Deprecated `BulkLoaderVertexProgram` and related infrastructure.
* Deprecated `BulkDumperVertexProgram` with the more aptly named `CloneVertexProgram`.
* Added `createGratefulDead()` to `TinkerFactory` to help make it easier to try to instantiate that toy graph.
* Added identifiers to edges in the Kitchen Sink toy graph.
* Ordered the loading of plugins in the Gremlin Console by their position in the configuration file.
* Refactored the Gremlin Server integration testing framework and streamlined that infrastructure.
* Logged the seed used in initializing `Random` for tests.
* Fixed bug in `GroovyTranslator` that didn't properly handle empty `Map` objects.
* Added concrete configuration methods to `SparkGraphComputer` to make a more clear API for configuring it.
* Fixed a bug in `TinkerGraphCountStrategy`, which didn't consider that certain map steps may not emit an element.
* Fixed a bug in JavaScript GLV where DriverRemoteConnection close() method didn't returned a Promise instance.
* Bumped to Jackson 2.9.6.
* Sasl Plain Text Authentication added to Gremlin Javascript.
* Ability to send scripts to server added to Gremlin Javascript.
* Translator class added to Gremlin Javascript to translate bytecode to script clientside.

==== Bugs

* TINKERPOP-1898 Issue with bindings in strategies and lambdas
* TINKERPOP-1933 gremlin-python maximum recursion depth exceeded on large responses
* TINKERPOP-1958 TinkerGraphCountStrategy can return wrong counts
* TINKERPOP-1961 Duplicate copies of images directory in docs
* TINKERPOP-1962 GroovyTranslator doesn't handle empty maps
* TINKERPOP-1963 Use of reducing step in choose()
* TINKERPOP-1972 inject() tests are throwing exceptions in .NET GLV tests
* TINKERPOP-1978 Check for Websocket connection state when retrieved from Connection Pool missing
* TINKERPOP-1988 minor error in documentation
* TINKERPOP-1999 [Java][gremlin-driver] Query to a remote server via the websocket client hangs indefinitely if the server becomes unavailable
* TINKERPOP-2005 Intermittent NullPointerException in response handling
* TINKERPOP-2009 Pick.any and Pick.none should be exposed in Gremlin-JavaScript
* TINKERPOP-2030 KeepAlive task executed for every Connection.write call
* TINKERPOP-2032 Update jython-standalone
* TINKERPOP-2044 Cannot reconnect to Azure cosmos host that becomes available again

==== Improvements

* TINKERPOP-1113 GraphComputer subclasses should support native methods
* TINKERPOP-1365 Log the seed used to initialize Random in tests
* TINKERPOP-1595 Go through TraversalVertexProgram with a profile and optimize.
* TINKERPOP-1778 Do not promote timedInterrupt option for Gremlin Server script processing
* TINKERPOP-1780 Add authentication tests for gremlin-python
* TINKERPOP-1836 .NET sample project
* TINKERPOP-1841 Include Python GLV tests on TravisCI
* TINKERPOP-1897 Provide Docker images of Gremlin Server and Console
* TINKERPOP-1945 Add support for extended GraphSon types to Gremlin.net
* TINKERPOP-1951 gremlin-server.bat doesn't support paths containing spaces
* TINKERPOP-1959 Provide a way to submit scripts to the server in gremlin-javascript
* TINKERPOP-1968 Refactor elements of Gremlin Server testing
* TINKERPOP-1976 Include Computer tests for GLVs
* TINKERPOP-1977 Gremlin-JavaScript: Support SASL authentication
* TINKERPOP-1985 Update position on bulk loading
* TINKERPOP-1989 Preserve order that plugins are applied in Gremlin Console
* TINKERPOP-1995 DriverRemoteConnection close() method returns undefined
* TINKERPOP-2011 Use NumberHelper on choose()
* TINKERPOP-2012 Target .NET Standard 2.0 for Gremlin.Net
* TINKERPOP-2015 Allow users to configure the WebSocket connections
* TINKERPOP-2016 Upgrade Jackson FasterXML to 2.9.5 or later to fix security vulnerability
* TINKERPOP-2017 Check for Column in by()
* TINKERPOP-2022 Cluster SSL should trust default ca certs by default
* TINKERPOP-2023 Gremlin Server should not create self-signed certs *(breaking)*
* TINKERPOP-2024 Gremlin Server Application archetype should connect via withRemote
* TINKERPOP-2025 Change to SHA-256/512 and drop SHA-1 for releases
* TINKERPOP-2026 Gremlin.Net.Driver should check ClientWebSocket.State before closing
* TINKERPOP-2034 Register synchronizedMap() with Gryo
* TINKERPOP-2035 Gremlin-JavaScript: Pass custom headers to the websocket connection
* TINKERPOP-2040 Improve flexibility of GroovyTranslator to handle custom types
* TINKERPOP-2045 Remove non-indy groovy dependencies
* TINKERPOP-2055 Provide support for special number cases like Infinity in GraphSON
* TINKERPOP-2056 Use NumberHelper in Compare

[[release-3-2-9]]
=== TinkerPop 3.2.9 (Release Date: May 8, 2018)

* Fixed bug where path history was not being preserved for keys in mutations.
* Bumped to httpclient 4.5.5.
* Bumped to Groovy 2.4.15 - fixes bug with `Lambda` construction.
* Improved performance of GraphSON deserialization of `Bytecode`.
* Improved performance of traversal construction.

====  Bugs

* TINKERPOP-1947 Path history isn't preserved for keys in mutations

==== Improvements

* TINKERPOP-1755 No docs for ReferenceElements
* TINKERPOP-1912 Remove MD5 checksums
* TINKERPOP-1934 Bump to latest version of httpclient
* TINKERPOP-1936 Performance enhancement to Bytecode deserialization
* TINKERPOP-1944 JavaScript GLV: DriverRemoteConnection is not exported in the root module
* TINKERPOP-1950 Traversal construction performance enhancements
* TINKERPOP-1953 Bump to Groovy 2.4.15

[[release-3-2-8]]
=== TinkerPop 3.2.8 (Release Date: April 2, 2018)

* Added a `Lambda` class to Gremlin.Net that makes it possible to use Groovy and Python lambdas with Gremlin.Net.
* Enums are now represented as classes in Gremlin.Net which allows to use them as arguments in more steps.
* Bumped to Groovy 2.4.14.
* Added `checkAdjacentVertices` option to `SubgraphStrategy`.
* Modified `GremlinDslProcessor` so that it generated the `getAnonymousTraversalClass()` method to return the DSL version of `__`.
* Added the "Kitchen Sink" test data set.
* Fixed deserialization of `P.not()` for GraphSON.
* Bumped to Jackson 2.9.4.
* Improved performance of `JavaTranslator` by caching reflected methods required for traversal construction.
* Ensure that `RemoteStrategy` is applied before all other `DecorationStrategy` instances.
* Added `idleConnectionTimeout` and `keepAliveInterval` to Gremlin Server that enables a "ping" and auto-close for seemingly dead clients.
* Fixed a bug where lambdas in `gremlin-python` would trigger a failure if steps using python-only symbols were present (such as `as_()`).
* Fixed a bug in `NumberHelper` that led to wrong min/max results if numbers exceeded the Integer limits.
* Delayed setting of the request identifier until `RequestMessage` construction by the builder.
* `ReferenceElement` avoids `UnsupportedOperationException` handling in construction thus improving performance.
* Improved error messaging for failed serialization and deserialization of request/response messages.
* Fixed handling of `Direction.BOTH` in `Messenger` implementations to pass the message to the opposite side of the `StarGraph`.
* Removed hardcoded expectation in metrics serialization test suite as different providers may have different outputs.
* Added `IndexedTraverserSet` which indexes on the value of a `Traverser` thus improving performance when used.
* Utilized `IndexedTraverserSet` in `TraversalVertexProgram` to avoid extra iteration when doing `Vertex` lookups.
* Bumped to Netty 4.0.56.Final.
* Fixed .NET GraphSON serialization of `P.Within()` and `P.without()` when passing a `Collection` as an argument.
* Fixed a bug in Gremlin Console which prevented handling of `gremlin.sh` flags that had an "=" between the flag and its arguments.
* Fixed bug where `SparkMessenger` was not applying the `edgeFunction` from `MessageScope`.
* Fixed a bug in `ComputerAwareStep` that didn't handle `reset()` properly and thus occasionally produced some extra traversers.
* Removed `TraversalPredicate` class in Gremlin.Net. It is now included in the `P` class instead.

==== Bugs

* TINKERPOP-1053 installed plugins are placed in a directory relative to where gremlin.sh is started
* TINKERPOP-1509 Failing test case for tree serialization
* TINKERPOP-1738 Proper functioning of GraphSONReader depends on order of elements in String representation
* TINKERPOP-1758 RemoteStrategy should be before all other DecorationStrategies.
* TINKERPOP-1855 Update Rexster links
* TINKERPOP-1859 Complex instance of P not serializing to bytecode properly
* TINKERPOP-1860 valueMap(True) result in error in gremlin-python
* TINKERPOP-1862 TinkerGraph VertexProgram message passing doesn't work properly when using Direction.BOTH
* TINKERPOP-1867 union() can produce extra traversers
* TINKERPOP-1872 Apply edgeFunction in SparkMessenger
* TINKERPOP-1873 min() and max() work only in the range of Integer values
* TINKERPOP-1874 P does not appear to be serialized consistently in GraphSON
* TINKERPOP-1879 Gremlin Console does not resepect equal sign for flag argument assignments
* TINKERPOP-1880 Gremlin.NET Strong name signature could not be verified. (HRESULT: 0x80131045)
* TINKERPOP-1883 gremlinpython future will never return
* TINKERPOP-1890 getAnonymousTraversalClass() is not being generated for Java DSLs
* TINKERPOP-1891 Serialization of P.not() for gremlin-javascript
* TINKERPOP-1892 GLV test failures for .NET
* TINKERPOP-1894 GraphSONMessageSerializerV2d0 fails to deserialize valid P.not()
* TINKERPOP-1896 gremlin-python lambdas error
* TINKERPOP-1907 Fix failing GLV test for withSack() in .NET
* TINKERPOP-1917 gx:BigDecimal serialization broken in Gremlin.Net on systems with ',' as decimal separator
* TINKERPOP-1918 Scenarios fail because of wrong numerical types
* TINKERPOP-1919 Gherkin runner doesn't work with P.And() and P.Or() in Gremlin.Net
* TINKERPOP-1920 Tests fail because P.Within() arguments are wrapped in an array in Gremlin.Net
* TINKERPOP-1922 Gherkin features fail that contain P.not() in Gremlin.Net

==== Improvements

* TINKERPOP-1357 Centrality Recipes should mention pageRank and OLAP.
* TINKERPOP-1489 Provide a Javascript Gremlin Language Variant
* TINKERPOP-1586 SubgraphStrategy in OLAP
* TINKERPOP-1726 Support WebSockets ping/pong keep-alive in Gremlin server
* TINKERPOP-1842 iterate() missing in terminal steps documentation
* TINKERPOP-1850 Range step has undocumented special values
* TINKERPOP-1854 Support lambdas in Gremlin.Net
* TINKERPOP-1857 GLV test suite consistency and completeness
* TINKERPOP-1863 Delaying the setting of requestId till the RequestMessage instantiation time
* TINKERPOP-1868 Support inject source step in Gremlin.Net
* TINKERPOP-1870 n^2 synchronious operation in OLAP WorkerExecutor.execute() method
* TINKERPOP-1877 Add new graph data for specialized testing scenarios
* TINKERPOP-1884 Bump to Netty 4.0.56.Final
* TINKERPOP-1885 Various Gremlin.Net documentation updates
* TINKERPOP-1901 Enable usage of enums in more steps in Gremlin.Net
* TINKERPOP-1908 Bump to Groovy 2.4.14
* TINKERPOP-1911 Refactor JavaTranslator to cache all reflective calls

[[release-3-2-7]]
=== TinkerPop 3.2.7 (Release Date: December 17, 2017)

* Added core GraphSON classes for Gremlin-Python: `UUID`, `Date`, and `Timestamp`.
* Documented the recommended method for constructing DSLs with Gremlin.Net.
* Provided a method to configure detachment options with `EventStrategy`.
* Fixed a race condition in `TinkerIndex`.
* Fixed bug in handling of the long forms of `-e` and `-i` (`--execute` and `--interactive` respectively) for Gremlin Console.
* Fixed bug in `LambdaRestrictionStrategy` where traversals using `Lambda` scripts weren't causing the strategy to trigger.
* Improved error messaging for bytecode deserialization errors in Gremlin Server.
* Fixed an `ArrayOutOfBoundsException` in `hasId()` for the rare situation when the provided collection is empty.
* Bumped to Netty 4.0.53
* `TraversalVertexProgram` `profile()` now accounts for worker iteration in `GraphComputer` OLAP.
* Returned the `Builder` instance from the `DetachedEdge.Builder` methods of `setOutE` and `setOutV`.
* Added test framework for GLVs.
* Fixed bug in `TraversalHelper.replaceStep()` where the step being replaced needed to be removed prior to the new one being added.
* Added alias support in the .NET `DriverRemoteConnection`.
* Added a test for self-edges and fixed `Neo4jVertex` to provided repeated self-edges on `BOTH`.
* Better respected permissions on the `plugins.txt` file and prevented writing if marked as read-only.
* Added getters for the lambdas held by `LambdaCollectingBarrierStep`, `LambdaFlatMapStep` and `LambdaSideEffectStep`.
* Fixed an old hack in `GroovyTranslator` and `PythonTranslator` where `Elements` were being mapped to their id only.
* Fixed an "attachement"-bug in `InjectStep` with a solution generalized to `StartStep`.
* Truncate the script in error logs and error return messages for "Method code too large" errors in Gremlin Server.
* Fixed a bug in `LambdaRestrictionStrategy` where it was too eager to consider a step as being a lambda step.
* `ReferenceVertex` was missing its `label()` string. `ReferenceElement` now supports all label handling.
* Fixed a bug where bytecode containing lambdas would randomly select a traversal source from bindings.
* Deprecated `GremlinScriptEngine.eval()` methods and replaced them with new overloads that include the specific `TraversalSource` to bind to.
* Added `GraphHelper.cloneElements(Graph original, Graph clone)` to the `gremlin-test` module to quickly clone a graph.
* Added `GremlinDsl.AnonymousMethod` annotation to help provide explicit types for anonymous methods when the types are not easily inferred.
* Bumped to GMavenPlus 1.6.
* Added better error message for illegal use of `repeat()`-step.
* Fixed a bug in `RangeByIsCountStrategy` that led to unexpected behaviors when predicates were used with floating point numbers.
* Bumped to Jackson 2.8.10.
* Deprecated `MutationListener.vertexPropertyChanged()` method that did not use `VertexProperty` and added a new method that does.
* Added an `EmbeddedRemoteConnection` so that it's possible to mimic a remote connection within the same JVM.
* Supported interruption for remote traversals.
* Allow the `:remote` command to accept a `Cluster` object defined in the console itself.
* The Console's `plugin.txt` file is only updated if there were manually uninstalled plugins.
* Fixed a bug in `MatchStep` where mid-traversal `where()` variables were not being considered in start-scope.
* Generalized `MatchStep` to locally compute all clauses with barriers (not just reducing barriers).
* Ensured that plugins were applied in the order they were configured.
* Fixed a bug in `Neo4jGremlinPlugin` that prevented it from loading properly in the `GremlinPythonScriptEngine`.
* Fixed a bug in `ComputerVerificationStrategy` where child traversals were being analyzed prior to compilation.
* Fixed a bug that prevented Gremlin from ordering lists and streams made of mixed number types.
* Fixed a bug where `keepLabels` were being corrupted because a defensive copy was not being made when they were being set by `PathRetractionStrategy`.
* Cancel script evaluation timeout in `GremlinExecutor` when script evaluation finished.
* Added a recipe for OLAP traversals with Spark on YARN.
* Added `spark-yarn` dependencies to the manifest of `spark-gremlin`.

==== Bugs

* TINKERPOP-1650 PathRetractionStrategy makes Match steps unsolvable
* TINKERPOP-1731 Docker build does not appear to work for gremlin-dotnet
* TINKERPOP-1745 Gremlin .NET: Use DateTimeOffset instead of DateTime to represent g:Date
* TINKERPOP-1753 OrderStep not able to order by non-integer numbers
* TINKERPOP-1760 OLAP compilation failing around ConnectiveStrategy
* TINKERPOP-1761 GremlinExecutor: Timeout future not cancelled on successful script evaluation
* TINKERPOP-1762 Make MatchStep analyze mid-clause variables for executing ordering purposes.
* TINKERPOP-1764 Generalize MatchStep to localize all barriers, not just reducing barriers.
* TINKERPOP-1766 Gremlin.Net: Closed connections should not be re-used
* TINKERPOP-1782 RangeByIsCountStrategy doesn't handle floating point numbers properly
* TINKERPOP-1789 Reference elements should be represented by id and label *(breaking)*
* TINKERPOP-1790 GraphSON 3.0 doc updates
* TINKERPOP-1791 GremlinDsl custom step with generic end type produces invalid code in __.java
* TINKERPOP-1792 Random TraversalSource Selection in GremlinScriptEngine
* TINKERPOP-1795 Getting Lambda comparator message for .profile() step
* TINKERPOP-1796 Driver connection pool SSL properties missing
* TINKERPOP-1797 LambdaRestrictionStrategy and LambdaMapStep in `by()`-modulation.
* TINKERPOP-1798 MutationListener.vertexPropertyChanged oldValue should be a VertexProperty
* TINKERPOP-1801 OLAP profile() step return incorrect timing
* TINKERPOP-1802 hasId() fails for empty collections
* TINKERPOP-1803 inject() doesn't re-attach with remote traversals
* TINKERPOP-1819 documentation query and description mismatch
* TINKERPOP-1821 Consistent behavior of self-referencing edges
* TINKERPOP-1825 Gremlin .NET: Constant() step has incorrect parameter defined
* TINKERPOP-1830 Race condition in Tinkergraph index creation
* TINKERPOP-1832 TraversalHelper.replaceStep sets previousStep to the wrong step
* TINKERPOP-1846 LambdaRestrictionStrategy not triggering for Lambda scripts
* TINKERPOP-1848 Fix g:Date assertion in python tests
* TINKERPOP-1851 Gremlin long options for -e and -i are not working properly

==== Improvements

* TINKERPOP-1661 Docker-built documentation does not always point locally
* TINKERPOP-1725 DotNet GLV: Make traversal generation deterministic
* TINKERPOP-1734 DSL for Gremlin .NET
* TINKERPOP-1746 Better error message on wrong ordering of emit()/until()/has()
* TINKERPOP-1752 Gremlin.Net: Generate completely type-safe methods
* TINKERPOP-1756 Provide a way to easily mock a RemoteConnection for tests
* TINKERPOP-1759 Improve hashcode and equals for Traverser implementations
* TINKERPOP-1768 Bump to Jackson 2.8.10
* TINKERPOP-1770 Remote traversal timeout
* TINKERPOP-1771 gremlin.bat doesn't support paths containing spaces
* TINKERPOP-1779 Bump to GMavenPlus 1.6
* TINKERPOP-1784 Gremlin Language Test Suite
* TINKERPOP-1785 Gremlin.Net should be strong-name signed
* TINKERPOP-1786 Recipe and missing manifest items for Spark on Yarn
* TINKERPOP-1787 Allow :remote command to accept a user defined Cluster instance
* TINKERPOP-1806 Consistently use Gremlin.Net instead of Gremlin-DotNet
* TINKERPOP-1807 Gremlin-Python doesn't support GraphSON types g:Date, g:Timestamp and g:UUID
* TINKERPOP-1808 Add ability to get the consumer in LambdaSideEffectStep
* TINKERPOP-1811 Improve error reporting for serialization errors between gremlin-python and gremlin-server
* TINKERPOP-1812 ProfileTest assumes that graph implementations will not add their own steps
* TINKERPOP-1813 Subgraph step requires the graph API
* TINKERPOP-1814 Some process tests require the graph API
* TINKERPOP-1820 Include .NET GLV tests on TravisCI
* TINKERPOP-1824 Update netty version to 4.0.52
* TINKERPOP-1827 Gremlin .NET: Test Suite Runner
* TINKERPOP-1829 Improve flexibility of detachment for EventStrategy
* TINKERPOP-1833 DetachedEdge.Builder#setInV and setOutV doesn't return the builder
* TINKERPOP-1835 Bump Netty 4.0.53
* TINKERPOP-1837 Gremlin .NET: Provide type coercion between IDictionary<K, V> instances

[[release-3-2-6]]
=== TinkerPop 3.2.6 (Release Date: August 21, 2017)

This release also includes changes from <<release-3-1-8, 3.1.8>>.

* Bumped to Netty 4.0.50
* Registered `HashMap$TreeNode` to Gryo.
* Fixed a lambda-leak in `SackValueStep` where `BiFunction` must be tested for true lambda status.
* Fixed a bug in `RangeByIsCountStrategy` that broke any `ConnectiveStep` that included a child traversal with an optimizable pattern.
* Allowed access to `InjectStep.injections` for `TraversalStrategy` analysis.
* Exceptions that occur during result iteration in Gremlin Server will now return `SCRIPT_EVALUATION_EXCEPTION` rather than `SERVER_ERROR`.
* `AddEdgeStep` attaches detached vertices prior to edge creation.
* Added graph element GraphSON serializers in Gremlin-Python.
* Initialization scripts for Gremlin Server will not timeout.
* Added Gremlin.Net.
* `ProfileTest` is now less stringent about assertions which will reduce burdens on providers.
* `GremlinExecutor` begins timeout of script evaluation at the time the script was submitted and not from the time it began evaluation.
* Added Gremlin.Net.
* `ReferenceFactory` and `DetachedFactory` now detach elements in collections accordingly.
* Deprecated `GryoLiteMessageSerializerV1d0` in favor of `HaltedTraverserStrategy`.
* Deprecated the `useMapperFromGraph` configuration option for Gremlin Server serializers.
* `JavaTranslator` is now smart about handling `BulkSet` and `Tree`.
* Added annotations to the traversal metrics pretty print.
* `EdgeOtherVertexStep` is no longer final and can be extended by providers.
* `EdgeVertexStep` is no longer final and can be extended by providers.
* Deprecated `Transaction.submit(Function)`.
* Fixed `HADOOP_GREMLIN_LIBS` parsing for Windows.
* Improved GraphSON serialization performance around `VertexProperty`.
* Changed some tests in `EventStrategyProcessTest` which were enforcing some unintended semantics around transaction state.
* Added WsAndHttpChannelizer and SaslAndHttpBasicAuthenticationHandler to be allow for servicing Http and Websocket requests to the same server
* Added deep copy of `Bytecode` to `DefaultTraversal.clone()`.

==== Bugs

* TINKERPOP-1385 Refactor Profiling test cases
* TINKERPOP-1679 Detached side-effects aren't attached when remoted
* TINKERPOP-1683 AbstractHadoopGraphComputer on Windows
* TINKERPOP-1691 Some EventStrategyProcessTest assume element state is synced in memory
* TINKERPOP-1704 XXXTranslators are not being respective of BulkSet and Tree.
* TINKERPOP-1727 Bytecode object shallow copied when traversals are cloned
* TINKERPOP-1742 RangeByIsCountStrategy fails for ConnectiveSteps
* TINKERPOP-1743 LambdaRestrictionStrategy does not catch lambdas passed to sack()
* TINKERPOP-1744 Gremlin .NET: Exception from sync execution gets wrapped in AggregateException

==== Improvements

* TINKERPOP-741 Remove Options For Transaction Retry
* TINKERPOP-915 Gremlin Server supports REST and Websockets simultanteously
* TINKERPOP-920 Test case needed for ensuring same cardinality for key.
* TINKERPOP-1552 C# Gremlin Language Variant
* TINKERPOP-1669 EdgeVertexStep should be designed for extension
* TINKERPOP-1676 Improve GraphSON 2.0 Performance  *(breaking)*
* TINKERPOP-1688 Include TraversalMetrics annotation in pretty print
* TINKERPOP-1694 Deprecate useMapperFromGraph
* TINKERPOP-1701 HaltedTraverserStrategy should recurse into collections for detachment.
* TINKERPOP-1703 Make EdgeOtherVertexStep non-final
* TINKERPOP-1708 Add a "Note on Scopes" document
* TINKERPOP-1709 Add a list of all the steps that support by()/from()/to()/as()/option()
* TINKERPOP-1710 Add a note on tree() by-modulation and uniqueness of tree branches.
* TINKERPOP-1714 Gremlin Server scriptEvaluationTimeout should take into account request arrival time
* TINKERPOP-1718 Deprecate GryoLiteMessageSerializerV1d0
* TINKERPOP-1748 Callout comments break code snippets
* TINKERPOP-1749 Bump to Netty 4.0.50

[[release-3-2-5]]
=== TinkerPop 3.2.5 (Release Date: June 12, 2017)

This release also includes changes from <<release-3-1-7, 3.1.7>>.

* Fixed folding of multiple `hasId()` steps into `GraphStep`.
* Added string performance options to `StarGraph`.
* Fixed a bug in `until(predicate)` where it was actually calling `emit(predicate)`.
* Fixed inconsistency in GraphSON serialization of `Path` where properties of graph elements were being included when serialized.
* Improved performance and memory usage of GraphSON when serializing `TinkerGraph` and graph elements.
* Removed use of `stream()` in `DetachedEdge` and `DetachedVertex`.
* Deprecated a constructor in `DetachedEdge` that made use of `Pair` in favor of a new one that just uses the objects that were in the `Pair`.
* Improved error messaging on the `g.addV(Object...)` when passing an invalid arguments.
* Reduced memory usage for TinkerGraph deserialization in GraphSON by streaming vertices and edges.
* Added the `gremlin-archetype-dsl` to demonstrate how to structure a Maven project for a DSL.
* Developed and documented patterns for Domain Specific Language implementations.
* Removed the Groovy dependency from `gremlin-python` and used Groovy Templates and the `gmavenplus-plugin` to generate the python GLV classes.
* Now using Groovy `[...]` map notation in `GroovyTranslator` instead of `new LinkedHashMap(){{ }}`.
* Maintained type information on `Traversal.promise()`.
* Propagated exception to `Future` instead of calling thread in `RemoteConnection`.
* Fixed a bug in `RepeatUnrollStrategy` where `LoopsStep` and `LambdaHolder` should invalidate the strategy's application.
* Deprecated `authentication.className` setting in favor of using `authentication.authenticator`.
* Added `authentication.authenticationHandler` setting.
* Added abstraction to authorization to allow users to plug in their own `AbstractAuthorizationHandler` implementations.
* Fixed a `NullPointerException` bug in `B_LP_O_S_SE_SL_Traverser`.
* `PathRetractionStrategy` now uses the marker-model to reduce recursive lookups of invalidating steps.
* `ProfileStrategy` now uses the marker-model to reduce recursive lookups of `ProfileSideEffectStep`.
* `Mutating` steps now implement `Scoping` interface.
* Fixed a step id compilation bug in `AddVertexStartStep`, `AddVertexStep`, `AddEdgeStep`, and `AddPropertyStep`.
* Added more details to Gremlin Server client side messages - exception hierarchy and stack trace.
* Deprecated "Exception-Class" in the Gremlin Server HTTP protocol in favor of the new "exceptions" field.
* De-registered metrics on Gremlin Server shutdown.
* Added "help" command option on `:remote config` for plugins that support that feature in the Gremlin Console.
* Allowed for multiple scripts and related arguments to be passed to `gremlin.sh` via `-i` and `-e`.
* `LABELED_PATH` requirement is now set if any step in the traversal is labeled.
* Updated `PathRetractionStrategy` to not run if the provided traversal contains a `VertexProgramStep` that has a `LABELED_PATH` requirement.
* Added various metrics to the `GremlinGroovyScriptEngine` around script compilation and exposed them in Gremlin Server.
* Moved the `caffeine` dependency down to `gremlin-groovy` and out of `gremlin-server`.
* Improved script compilation in `GremlinGroovyScriptEngine` to use better caching, log long compile times and prevent failed compilations from recompiling on future requests.
* Synchronized script compilation.
* Logged Script compilation times.
* Prevented failed scripts from recompiling.
* Logged warnings for scripts that take "too long" to compile.
* Improved memory usage of the `GremlinGroovyScriptEngine`.
* Added `cyclicPath().from().to().by()` support to `GraphTraversal`.
* Added `simplePath().from().to().by()` support to `GraphTraversal`.
* Added `path().from().to()` support to `GraphTraversal` so sub-paths can be isolated from the current path.
* Added `FromToModulating` interface for use with `to()`- and `from()`-based step modulators.
* Added `Path.subPath()` which supports isolating a sub-path from `Path` via to/from-labels.
* Fixed `NullPointerException` in `GraphMLReader` that occurred when an `<edge>` didn't have an ID field and the base graph supported ID assignment.
* Added `ScopingStrategy` which will computer and provide all `Scoping` steps with the path labels of the global `Traversal`.
* Split `ComputerVerificationStrategy` into two strategies: `ComputerVerificationStrategy` and `ComputerFinalizationStrategy`.
* Removed `HasTest.g_V_hasId_compilationEquality` from process test suite as it makes too many assumptions about provider compilation.
* Deprecated `CustomizerProvider` infrastructure.
* Deprecated `PluginAcceptor` infrastructure.
* Improved consistency of the application of bindings to `GremlinScriptEngine` implementations in the `BindingsGremlinPlugin`.
* Fixed a bug in OLAP `ComputerAwareStep` where end-step labels were not being appended to the traverser correctly.
* Refactor `SparkContext` handler to support external kill and stop operations.
* Fixed an optimization bug in `LazyBarrierStrategy` around appending barriers to the end of a `Traversal`.
* Fixed an optimization bug in `PathRetractionStrategy` around appending barriers to the end of a `Traversal`.
* `TraverserIterator` in GremlinServer is smart to try and bulk traversers prior to network I/O.
* Improved error handling of compilation failures for very large or highly parameterized script sent to Gremlin Server.
* Fixed a bug in `RangeByIsCountStrategy` that changed the meaning of inner traversals.
* Improved Gremlin-Python Driver implementation by adding a threaded client with basic connection pooling and support for pluggable websocket clients.
* Changed `GraphManager` from a final class implementation to an interface.
* Updated `GraphManager` interface to include methods for opening/instantiating a graph and closing a graph.
* Implemented `DefaultGraphManager` to include previous `GraphManager` functionality and adhere to updated interface.
* Deprecated `GraphManager.getGraphs()` and added `GraphManager.getGraphNames()`.
* Deprecated `GraphManager.getTraversalSources()` and added `GraphManager.getTraversalSourceNames()`.
* Fixed a bug so now users can supply a YAML with an empty `staticVariableTypes` to be used by the `FileSandboxExtension`

==== Bugs

* TINKERPOP-1258 HasTest.g_V_hasId_compilationEquality makes GraphStep assumptions
* TINKERPOP-1528 CountByIsRangeStrategy fails for a particular query
* TINKERPOP-1626 choose() is buggy in OLAP
* TINKERPOP-1638 count() is optimized away in where()
* TINKERPOP-1640 ComputerVerificationStrategy gives false errors
* TINKERPOP-1652 Disable PathRetractionStrategy strategy if VertexProgramStep has LABELLED_PATH requirement
* TINKERPOP-1660 Documentation links should not link to TINKERPOP-xxxx branches
* TINKERPOP-1666 NPE in FileSandboxExtension if staticVariableTypes is empty in supplied YAML file
* TINKERPOP-1668 RepeatUnrollStrategy should not execute if there is a LoopStep used.
* TINKERPOP-1670 End type lost when using promise()
* TINKERPOP-1673 GroovyTranslator produces Gremlin that can't execute on :remote
* TINKERPOP-1675 RemoteStep#processNextStart() throws CompletionException instead of underlying exception
* TINKERPOP-1681 Multiple hasId's are or'd into GraphStep

==== Improvements

* TINKERPOP-761 Some basic mathematical functions / steps
* TINKERPOP-786 Patterns for DSL Development
* TINKERPOP-1044 ResponseMessage should contain server-side exception name.
* TINKERPOP-1095 Create a custom ScriptContext
* TINKERPOP-1266 Make memory available to benchmarks configurable
* TINKERPOP-1303 add help for :remote config for Gephi Plugin
* TINKERPOP-1340 docs do not state at what version an API was introduced (or deprecated)
* TINKERPOP-1387 from and to modulators for path steps
* TINKERPOP-1438 Consider GraphManager as an interface*(breaking)*
* TINKERPOP-1453 Allow Gremlin-Python to handle asynchronous failure
* TINKERPOP-1577 Provide support for Python3 or Python2 in the Docker builds.
* TINKERPOP-1599 implement real gremlin-python driver
* TINKERPOP-1614 Improve documentation for Graph.V() and Graph.E() on main docs page
* TINKERPOP-1618 Remove groovy dependency from gremlin-python
* TINKERPOP-1627 LazyBarrierStrategy should not append an end barrier.
* TINKERPOP-1631 Fix visibility issues with the BindingsGremlinPlugin
* TINKERPOP-1634 Deprecate old methods of GremlinGroovyScriptEngine customization
* TINKERPOP-1642 Improve performance of mutating traversals
* TINKERPOP-1644 Improve script compilation process and include metrics
* TINKERPOP-1653 Allow multiple scripts with arguments to be passed to the Console
* TINKERPOP-1657 Provide abstraction to easily allow different HttpAuth schemes
* TINKERPOP-1663 Validate a maximum for the number of parameters passed to Gremlin Server
* TINKERPOP-1665 Remove unittest from Gremlin-Python tests
* TINKERPOP-1671 Default method for RemoteConnection.submitAsync throws exception from submit on calling thread instead of failing the future
* TINKERPOP-1677 Bump Groovy to 2.4.11
* TINKERPOP-1680 Add string performance options to StarGraph

[[release-3-2-4]]
=== TinkerPop 3.2.4 (Release Date: February 8, 2017)

This release also includes changes from <<release-3-1-6, 3.1.6>>.

* Fixed a bug where `PathProcessor.keepLabels` were not being pushed down into child traversals by `PathRetractionStrategy`.
* Added default `MessagePassingReductionStrategy` for `GraphComputer` that can reduce the number of message passing iterations.
* Fixed a bug associated with user-provided maps and `GroupSideEffectStep`.
* `GroupBiOperator` no longer maintains a detached traversal and thus, no more side-effect related OLAP inconsistencies.
* Added `ProjectedTraverser` which wraps a traverser with a `List<Object>` of projected data.
* Fixed an optimization bug in `CollectingBarrierSteps` where the barrier was being consumed on each `addBarrier()`.
* `OrderGlobalStep` and `SampleGlobalStep` use `ProjectedTraverser` and now can work up to the local star graph in OLAP.
* SASL negotiation supports both a byte array and Base64 encoded bytes as a string for authentication to Gremlin Server.
* Deprecated all test suites in `gremlin-groovy-test` - Graph Providers no longer need to implement these.
* Deprecated `TinkerIoRegistry` replacing it with the more consistently named `TinkerIoRegistryV1d0`.
* Made error messaging more consistent during result iteration timeouts in Gremlin Server.
* Fixed a memory leak in the classloader for the `GremlinGroovyScriptEngine` where classes in the loader were not releasing from memory as a strong reference was always maintained.
* `PathRetractionStrategy` does not add a `NoOpBarrierStep` to the end of local children as its wasted computation in 99% of traversals.
* Fixed a bug in `AddVertexStartStep` where if a side-effect was being used in the parametrization, an NPE occurred.
* Fixed a bug in `LazyBarrierStrategy` where `profile()` was deactivating it accidentally.
* Fixed a bug in `RepeatUnrollStrategy` where stateful `DedupGlobalStep` was cloned and thus, maintained two deduplication sets.
* Added documentation around "terminal steps" in Gremlin: `hasNext()`, `next()`, `toList()`, etc.
* Added specific GraphSON serializers for `RequestMessage` and `ResponseMessage` in GraphSON 2.0.
* Added `CloseableIterator` to allow `Graph` providers who open expensive resources a way to let users release them.
* Fixed minor bug in `gremlin-driver` where closing a session-based `Client` without initializing it could generate an error.
* Relieved synchronization pressure in various areas of `TinkerGraphComputer`.
* Fixed an optimization bug in OLAP-based `DedupGlobalStep` where deduping occurred twice.
* `MemoryComputeKey` now implements `Cloneable` which is useful for `BiOperator` reducers that maintain thread-unsafe state.
* `TinkerGraphComputer` now supports distributed `Memory` with lock-free partition aggregation.
* `TinkerGraph` Gryo and GraphSON deserialization is now configured to use multi-properties.
* Changed behavior of `ElementHelper.areEqual(Property, Property)` to not throw exceptions with `null` arguments.
* Added `GryoVersion` for future flexibility when introducing a new verison of Gryo and moved serializer registrations to it.
* Fixed Gryo serialization of `ConnectiveP` instances.
* Lessened the severity of Gremlin Server logging when it encounters two or more serializers addressing the same mime type.
* Bumped to Netty 4.0.42.final.
* Added `ByteBuffer`, `InetAddress`, `Timestamp` to the list of Gryo supported classes.
* Fixed Gryo serialization of `Class`.
* Fixed GraphSON serialization of enums like `T`, `P`, etc. where values were overriding each other in the GraphSON type registry.
* Fixed a bug in Gremlin-Python around `__.__()` and `__.start()`.
* Fixed a bug around long serialization in Gremlin-Python when using Python3.
* Deprecated `TraversalSource.withBindings()` as it is no longer needed in Gremlin-Java and never was needed for other variants.
* Fixed a bug in Gremlin-Java `Bytecode` where anonymous traversals were not aware of parent bindings.
* Fixed a bug in Gremlin-Java GraphSON deserialization around `P.within()` and `P.without()`.
* Converted Spark process suite tests to "integration" tests.
* Fixed a bug in `InlineFilterStrategy` having to do with folding `HasContainers` into `VertexStep`.
* Deprecated `HasContainer.makeHasContainers()` which was used to dissect `AndP` and shouldn't be used at the TinkerPop-level.
* `GraphTraversal.has()` now will try and fold-left `HasContainer` if end step is a `HasContainerHolder`.
* Created explicit `P`-predicate methods for `GraphTraversal.hasXXX()`.
* Fixed a bug in `FilterRankStrategy` around `where().by()` ordering.
* Added another optimization in `RangeByIsCountStrategy`, that removes `count().is()` altogether if it's not needed.
* Fixed a OLAP `MatchStep.clone()`-bug that occurs when the `match()` is in a local child.
* Added another optimization in `RangeByIsCountStrategy`, that removes `count().is()` altogether if it's not needed.
* Fixed a bug in `RangeByIsCountStrategy` where labeled parents shouldn't have the strategy applied to their children.
* Fixed a bug in `PathRetractionStrategy` where `MatchEndStep` labels were being dropped when they shouldn't be.
* Added `TinkerGraphCountStrategy` which translates `g.V().map*.count()` patterns into direct `Map.size()` calls in `TinkerGraph`.
* Added `Path.head()` and `Path.isEmpty()` with default method implementations.
* Fixed a `NoSuchElementException` bug with `GroupXXXStep` where if the reduced `TraverserSet` is empty, don't add the key/value.
* Fixed a `NullPointerException` bug with profiling `GroupSideEffectStep` in OLTP.
* Improved ability to release resources in `GraphProvider` instances in the test suite.
* Factored `GremlinPlugin` functionality out of gremlin-groovy and into gremlin-core - related classes were deprecated.
* Added a `force` option for killing sessions without waiting for transaction close or timeout of a currently running job or multiple jobs.
* Deprecated `Session.kill()` and `Session.manualKill()`.
* Added `Traversal.promise()` method to allow for asynchronous traversal processing on "remote" traversals.
* Deprecated `RemoteConnection.submit(Bytecode)` in favor of `submitAsync(Bytecode)`.
* Added `choose(predicate,traversal)` and `choose(traversal,traversal)` to effect if/then-semantics (no else). Equivalent to `choose(x,y,identity())`.
* Removed `ImmutablePath.TailPath` as it is no longer required with new recursion model.
* Removed call stack recursion in `ImmutablePath`.
* Gremlin-Python serializes `Bytecode` as an object (instead of a JSON string) when submit over the `RemoteConnection`.
* Fixed the handling of the `DriverRemoteConnection` pass-through configurations to the driver.
* `IncidentToAdjacentStrategy` now uses a hidden label marker model to avoid repeated recursion for invalidating steps.
* `PathProcessorStrategy` can inline certain `where(traversal)`-steps in order to increase the likelihood of star-local children.
* `SparkGraphComputer` no longer starts a worker iteration if the worker's partition is empty.
* Added `ProjectStep.getProjectKeys()` for strategies that rely on such information.
* Added `VertexFeatures.supportsDuplicateMultiProperties()` for graphs that only support unique values in multi-properties.
* Deprecated the "performance" tests in `OptIn`.
* Deprecated `getInstance()` methods in favor of `instance()` for better consistency with the rest of the API.
* Block calls to "remote" traversal side-effects until the traversal read is complete which signifies an end to iteration.
* Added `Pick.none` and `Pick.any` to the serializers and importers.
* Added a class loader to `TraversalStrategies.GlobalCache` which guarantees strategies are registered prior to `GlobalCache.getStrategies()`.
* Fixed a severe bug where `GraphComputer` strategies are not being loaded until the second use of the traversal source.
* The root traversal now throws regular `NoSuchElementException` instead of `FastNoSuchElementException`. (*breaking*)
* Added a short sleep to prevent traversal from finishing before it can be interrupted during `TraversalInterruptionComputerTest`.
* Added support for SSL client authentication

==== Bugs

* TINKERPOP-1380 dedup() doesn't dedup in rare cases
* TINKERPOP-1384 Description of filter function in traversal documentation
* TINKERPOP-1428 profile() throws NPE for union(group, group)
* TINKERPOP-1521 Mutating steps don't recognize side-effects
* TINKERPOP-1525 Plug VertexProgram iteration leak on empty Spark RDD partitions
* TINKERPOP-1534 Gremlin Server instances leaking in tests
* TINKERPOP-1537 Python tests should not use hard-coded number of workers
* TINKERPOP-1547 Two bugs found associated with MatchStep: Path retraction and range count.
* TINKERPOP-1548 Traversals can complete before interrupted in TraversalInterruptionComputerTest
* TINKERPOP-1560 Cache in GroovyClassLoader may continue to grow
* TINKERPOP-1561 gremiln-python GraphSONWriter doesn't properly serialize long in Python 3.5
* TINKERPOP-1567 GraphSON deserialization fails with within('a')
* TINKERPOP-1573 Bindings don't work in coalesce
* TINKERPOP-1576 gremlin-python calls non-existent methods
* TINKERPOP-1581 Gremlin-Python driver connection is not thread safe.
* TINKERPOP-1583 PathRetractionStrategy retracts keys that are actually needed
* TINKERPOP-1585 OLAP dedup over non elements
* TINKERPOP-1587 Gremlin Server Subgraph Cardinality Not Respected
* TINKERPOP-1594 LazyBarrierStrategy does not activate with ProfileStep
* TINKERPOP-1605 gremlin-console 3.2.3 -e can no longer take paths relative to current working directory

==== Improvements

* TINKERPOP-887 FastNoSuchElementException hides stack trace in client code
* TINKERPOP-919 Features needs to specify whether 2 vertex properties with same key/value is allowed.
* TINKERPOP-932 Add ability to cancel script execution associated with a Gremlin Server Session
* TINKERPOP-1248 OrderGlobalStep should use local star graph to compute sorts, prior to reduction.
* TINKERPOP-1261 Side-effect group().by() can't handle user-defined maps
* TINKERPOP-1292 TinkerGraphComputer VertexProgramInterceptors
* TINKERPOP-1372 ImmutablePath should not use Java recursion (call stacks are wack)
* TINKERPOP-1433 Add steps to dev docs to help committers get their keys in order
* TINKERPOP-1434 Block calls to traversal side-effects until read is complete
* TINKERPOP-1471 IncidentToAdjacentStrategy use hidden marker to avoid repeated recursion.
* TINKERPOP-1473 Given PathRetractionStrategy, PathProcessorStrategy can be extended to support partial where() inlining.
* TINKERPOP-1482 has(x).has(y) chains should be has(x.and(y))
* TINKERPOP-1490 Provider a Future based Traversal.async(Function<Traversal,V>) terminal step
* TINKERPOP-1502 Chained has()-steps should simply left-append HasContainers in Gremlin-Java.
* TINKERPOP-1507 Pick.any and Pick.none are not in GraphSON or Gremlin-Python
* TINKERPOP-1508 Add choose(predicate,trueTraversal)
* TINKERPOP-1527 Do not override registered strategies in TraversalStrategies.GlobalCache
* TINKERPOP-1530 Consistent use of instance()
* TINKERPOP-1539 Create a ComplexTraversalTest with crazy nested gnarly traversals.
* TINKERPOP-1542 Add Path.isEmpty() with a default implementation.
* TINKERPOP-1562 Migrate ScriptEngine-related code to gremlin-core
* TINKERPOP-1570 Bump to Netty 4.0.42
* TINKERPOP-1582 TraversalOpProcessor does not support custom serializers
* TINKERPOP-1584 Add gryo serializers to support types covered in GraphSON
* TINKERPOP-1588 Added Terminal Steps section to the docs
* TINKERPOP-1589 Re-Introduce CloseableIterator
* TINKERPOP-1590 Create TinkerWorkerMemory and Partitioned Vertices
* TINKERPOP-1600 Consistent use of base 64 encoded bytes for SASL negotiation
* TINKERPOP-1602 Support SSL client certificate authentication
* TINKERPOP-1606 Refactor GroupStep to not have the reduction traversal included in its BiOperator.
* TINKERPOP-1610 Deprecate gremlin-groovy-test provider based tests
* TINKERPOP-1617 Create a SingleIterationStrategy which will do its best to rewrite OLAP traversals to not message pass.

[[release-3-2-3]]
=== TinkerPop 3.2.3 (Release Date: October 17, 2016)

This release also includes changes from <<release-3-1-5, 3.1.5>>.

* Restructured Gremlin-Python's GraphSON I/O package to make it easier for users to register serializers/deserializers. (*breaking*)
* Fixed a bug with `TraversalOpProcessor` that was returning a final result prior to committing the transaction.
* Fixed a bug in `ConnectiveStrategy` where infix and/or was not correctly reasoning on `choose()` `HasNextStep` injections.
* Increased performance of `CredentialGraph` authentication.
* Removed Java 8 stream usage from `TraversalHelper` for performance reasons.
* Fixed a bug in `RepeatStep` where `emit().as('x')` wasn't adding the step labels to the emit-traverser.
* Added `GraphComputing.atMaster(boolean)` to allow steps to know whether they are executing at master or distributed at workers.
* Fixed a bug in OLAP where `DedupGlobalStep` wasn't de-duping local master traversers.
* Added `HasContainerHolder.removeHasContainer()`-method with default `UnsupportedOperationException` implementation.
* `TraversalSource.withComputer()` is simplified to add a `VertexProgramStrategy`. Easier for language variants.
* Fixed a `Set`, `List`, `Map` bug in the various `Translators` where such collections were not being internally translated.
* Fixed a `Bytecode` bug where nested structures (map, list, set) were not being analyzed for bindings and bytecode conversions.
* Fixed a `String` bug in `GroovyTranslator` and `PythonTranslator` where if the string has double-quotes it now uses """ """.
* Added a default `TraversalStrategy.getConfiguration()` which returns the configuration needed to construct the strategy.
* `Computer` instances can be created with `Computer.create(Configuration)` and accessed via `Computer.getConf()`.
* Every `TraversalStrategy` can be created via a `Configuration` and a static `MyStrategy.create(Configuration)`.
* Added language-agnostic `TraversalStrategy` support in `Bytecode`.
* Added `PartitionStrategy.Builder.readPartitions()` and deprecated `PartitionStrategy.Builder.addPartition()`.
* A new version of `LazyBarrierStrategy` has been created and added to the default strategies.
* `FilterRankStrategy` now propagates labels "right" over non-`Scoping` filters.
* Fixed a bug in `ConnectiveP` where nested equivalent connectives should be inlined.
* Fixed a bug in `IncidentToAdjacentStrategy` where `TreeStep` traversals were allowed.
* Fixed a end-step label bug in `MatchPredicateStrategy`.
* Fixed a bug in `MatchPredicateStrategy` where inlined traversals did not have strategies applied to it.
* Fixed a bug in `RepeatUnrollStrategy` where inlined traversal did not have strategies applied to it.
* Fixed padding of prompt in Gremlin Console when the number of lines went beyond a single digit.
* Fixed GraphSON 2.0 namespace for `TinkerGraph` to be "tinker" instead of "gremlin".
* Dropped serialization support in GraphSON 2.0 for `Calendar`, `TimeZone`, and `Timestamp`.
* Added `TraversalHelper.copyLabels()` for copying (or moving) labels form one step to another.
* Added `TraversalHelper.applySingleLevelStrategies()` which will apply a subset of strategies but not walk the child tree.
* Added the concept that hidden labels using during traversal compilation are removed at the end during `StandardVerificationStrategy`. (*breaking*)
* Added `InlineFilterStrategy` which will determine if various `TraversalParent` children are filters and if so, inline them.
* Removed `IdentityRemovalStrategy` from the default listing as its not worth the clock cycles.
* Removed the "!" symbol in `NotStep.toString()` as it is confusing and the `NotStep`-name is sufficient.
* Fixed a bug in `TraversalVertexProgram` (OLAP) around ordering and connectives (i.e. `and()` and `or()`).
* Added `AbstractGremlinProcessTest.checkOrderedResults()` to make testing ordered results easier.
* `AbstractLambdaTraversal` now supports a `bypassTraversal` where it is possible for strategies to redefine such lambda traversals.
* Added an internal utility `ClassFilterStep` which determines if the traverser object's class is an instance of the provided class.
* `ConnectiveStep` extends `FilterStep` and thus, is more appropriately categorized in the step hierarchy.
* `PropertyMapStep` supports a provided traversal for accessing the properties of the element. (*breaking*)
* `SubgraphStrategy` now supports vertex property filtering.
* Fixed a bug in Gremlin-Python `P` where predicates reversed the order of the predicates.
* Added tests to `DedupTest` for the `dedup(Scope, String...)` overload.
* Added more detailed reference documentation for IO formats.
* Fixed a bug in serialization of `Lambda` instances in GraphSON, which prevented their use in remote traversals.
* Fixed a naming bug in Gremlin-Python where `P._and` and `P._or` should be `P.and_` and `P.or_`. (*breaking*)
* `where()` predicate-based steps now support `by()`-modulation.
* Added Gryo serialization for `Bytecode`.
* Moved utility-based serializers to `UtilSerializers` for Gryo - these classes were private and hence this change is non-breaking.
* `TraversalRing` returns a `null` if it does not contain traversals (previously `IdentityTraversal`).
* Deprecated `Graph.Exceptions.elementNotFoundException()` as it was not used in the code base outside of the test suite.
* Fixed a `JavaTranslator` bug where `Bytecode` instructions were being mutated during translation.
* Added `Path` to Gremlin-Python with respective GraphSON 2.0 deserializer.
* `Traversal` and `TraversalSource` now implement `AutoCloseable`.
* Added "keep-alive" functionality to the Java driver, which will send a heartbeat to the server when normal request activity on a connection stops for a period of time.
* Renamed the `empty.result.indicator` preference to `result.indicator.null` in Gremlin Console
* If `result.indicator.null` is set to an empty string, then no "result line" is printed in Gremlin Console.
* Deprecated `reconnectInitialDelay` on the Java driver.
* Added some validations to `Cluster` instance building.
* Produced better errors in `readGraph` of `GryoReader` and `GraphSONReader` if a `Vertex` cannot be found in the cache on edge loading.
* VertexPrograms can now declare traverser requirements, e.g. to have access to the path when used with `.program()`.
* New build options for `gremlin-python` where `-DglvPython` is no longer required.
* Added missing `InetAddress` to GraphSON extension module.
* Added new recipe for "Pagination".
* Added new recipe for "Recommendation".
* Added functionality to Gremlin-Server REST endpoint to forward Exception Messages and Class in HTTP Response
* Gremlin Server `TraversalOpProcessor` now returns confirmation upon `Op` `close`.
* Added `close` method Java driver and Python driver `DriverRemoteTraversalSideEffects`.

==== Bugs

* TINKERPOP-1423 IncidentToAdjacentStrategy should be disabled for tree steps
* TINKERPOP-1440 g:Path needs a GraphSON deserializer in Gremlin-Python
* TINKERPOP-1457 Groovy Lambdas for remote traversals not serializable
* TINKERPOP-1458 Gremlin Server doesn't return confirmation upon Traversal OpProcessor "close" op
* TINKERPOP-1466 PeerPressureTest has been failing recently
* TINKERPOP-1472 RepeatUnrollStrategy does not semi-compile inlined repeat traversal
* TINKERPOP-1476 TinkerGraph does not get typed with the right type name in GraphSON
* TINKERPOP-1495 Global list deduplication doesn't work in OLAP
* TINKERPOP-1500 and/or infix and choose() do not work correctly.
* TINKERPOP-1511 Remote client addV, V()

==== Improvements

* TINKERPOP-790 Implement AutoCloseable on TraversalSource
* TINKERPOP-944 Deprecate Graph.Exceptions.elementNotFound
* TINKERPOP-1189 SimpleAuthenticator over HttpChannelizer makes Gremlin Server pretty slow and consumes more CPU
* TINKERPOP-1249 Gremlin driver to periodically issue ping / heartbeat to gremlin server
* TINKERPOP-1280 VertexPrograms should declare traverser requirements
* TINKERPOP-1330 by()-modulation for where()
* TINKERPOP-1409 Make the "null" return in the gremlin console into something more understandable  *(breaking)*
* TINKERPOP-1431 Documentation generation requires tests to execute on gremlin-python
* TINKERPOP-1437 Add tests for dedup(Scope) in DedupTest
* TINKERPOP-1444 Benchmark bytecode->Traversal creation and implement GremlinServer cache if necessary.
* TINKERPOP-1448 gremlin-python should be Python 2/3 compatible
* TINKERPOP-1449 Streamline gremlin-python build
* TINKERPOP-1455 Provide String-based withStrategy()/withoutStrategy() for language variant usage
* TINKERPOP-1456 Support SubgraphStrategy.vertexProperties().
* TINKERPOP-1460 Deprecate reconnectInitialDelay in Java driver
* TINKERPOP-1464 Gryo Serialization for Bytecode
* TINKERPOP-1469 Get rid of Stream-usage in TraversalHelper
* TINKERPOP-1470 InlineFilterStrategy should try and P.or() has() children in OrSteps.
* TINKERPOP-1486 Improve API of RemoteConnection
* TINKERPOP-1487 Reference Documentation for IO
* TINKERPOP-1488 Make LazyBarrierStrategy part of the default TraversalStrategies *(breaking)*
* TINKERPOP-1492 RemoteStrategy or the RemoteConnection should append a lazy barrier().
* TINKERPOP-1423 IncidentToAdjacentStrategy should be disabled for tree steps
* TINKERPOP-1440 g:Path needs a GraphSON deserializer in Gremlin-Python
* TINKERPOP-1457 Groovy Lambdas for remote traversals not serializable
* TINKERPOP-1458 Gremlin Server doesn't return confirmation upon Traversal OpProcessor "close" op
* TINKERPOP-1466 PeerPressureTest has been failing recently
* TINKERPOP-1472 RepeatUnrollStrategy does not semi-compile inlined repeat traversal
* TINKERPOP-1495 Global list deduplication doesn't work in OLAP
* TINKERPOP-1500 and/or infix and choose() do not work correctly.
* TINKERPOP-1511 Remote client addV, V()

[[release-3-2-2]]
=== TinkerPop 3.2.2 (Release Date: September 6, 2016)

This release also includes changes from <<release-3-1-4, 3.1.4>>.

* Included GraphSON as a default serializer (in addition to Gryo, which was already present) in Gremlin Server if none are defined.
* Added `gremlin-python` package as a Gremlin language variant in Python.
* Added `Bytecode` which specifies the instructions and arguments used to construct a traversal.
* Created an experimental GraphSON representation of `Bytecode` that will be considered unstable until 3.3.0.
* Added `Translator` which allows from the translation of `Bytecode` into some other form (e.g. script, `Traversal`, etc.).
* Added `JavaTranslator`, `GroovyTranslator`, `PythonTranslator`, and `JythonTranslator` for translating `Bytecode` accordingly.
* Added `TranslationStrategy` to `gremlin-test` so translators can be tested against the process test suite.
* Added `Traversal.Admin.nextTraverser()` to get the next result in bulk-form (w/ default implementation).
* Added `TraversalSource.getAnonymousTraversalClass()` (w/ default implementation).
* Added `GremlinScriptEngine` interface which specifies a `eval(Bytecode, Bindings)` method.
* Deprecated `RemoteGraph` in favor of `TraversalSource.withRemote()` as it is more technically correct to tie a remote traversal to the `TraversalSource` than a `Graph` instance.
* `GremlinGroovyScriptEngine` implements `GremlinScriptEngine`.
* Added `GremlinJythonScriptEngine` which implements `GremlinScriptEngine`.
* Removed support for submitting a Java serialized `Traversal` to Gremlin Server.
* Removed a largely internal feature that supported automatic unrolling of traversers in the Gremlin Driver.
* Made it possible to directly initialize `OpProcessor` implementations with server `Settings`.
* Included GraphSON as a default serializer (in addition to Gryo, which was already present) in Gremlin Server if none are defined
* Introduced GraphSON 2.0.
* Deprecated `embedTypes` on the builder for `GraphSONMapper`.
* Bumped to Netty 4.0.40.final.
* Defaulted the `gremlinPool` setting in Gremlin Server to be zero, which will instructs it to use `Runtime.availableProcessors()` for that settings.
* Changed scope of log4j dependencies so that they would only be used in tests and the binary distributions of Gremlin Console and Server.
* Deprecated `Io.Builder.registry()` in favor of the newly introduced `Io.Builder.onMapper()`.
* Added new recipe for "Traversal Induced Values".
* Fixed a potential leak of a `ReferenceCounted` resource in Gremlin Server.
* Added class registrations for `Map.Entry` implementations to `GryoMapper`.
* Added methods to retrieve `Cluster` settings in `gremlin-driver`.
* Fixed a severe bug in `SubgraphStrategy`.
* Deprecated `SubgraphStrategy.Builder.vertexCriterion()/edgeCriterion()` in favor of `vertices()/edges()`.
* Fixed a small bug in `StandardVerificationStrategy` that caused verification to fail when `withPath` was used in conjunction with `ProfileStep`.
* Added color preferences
* Added input, result prompt preferences
* Added multi-line indicator in Gremlin Console

==== Bugs

* TINKERPOP-810 store not visible
* TINKERPOP-1151 slf4j-log4j12 / log4j is only required for testing *(breaking)*
* TINKERPOP-1383 publish-docs.sh might publish to current too early
* TINKERPOP-1390 IdentityRemoveStrategyTest fails randomly
* TINKERPOP-1400 SubgraphStrategy introduces infinite recursion if filter has Vertex/Edge steps.
* TINKERPOP-1405 profile() doesn't like withPath()

==== Improvements

* TINKERPOP-1037 Gremlin shell output coloring
* TINKERPOP-1226 Gremlin Console should :clear automagically after "Display stack trace."
* TINKERPOP-1230 Serialising lambdas for RemoteGraph
* TINKERPOP-1274 GraphSON Version 2.0
* TINKERPOP-1278 Implement Gremlin-Python and general purpose language variant test infrastructure
* TINKERPOP-1285 Gremline console does not differentiate between multi-line and single-line input
* TINKERPOP-1334 Provide a way to pull gremlin.driver.Cluster connection settings.
* TINKERPOP-1347 RemoteConnection needs to provide TraversalSideEffects. *(breaking)*
* TINKERPOP-1373 Default gremlinPool to number of cores
* TINKERPOP-1386 Bump to Netty 4.0.40.Final
* TINKERPOP-1392 Remove support for java serialized Traversal *(breaking)*
* TINKERPOP-1394 Fix links in Recipes doc
* TINKERPOP-1396 Traversal Induced Values Recipe
* TINKERPOP-1402 Impossible for graph implementations to provide a class resolver for Gryo IO
* TINKERPOP-1407 Default serializers for Gremlin Server
* TINKERPOP-1425 Use trailing underscores in gremlin-python

[[release-3-2-1]]
=== TinkerPop 3.2.1 (Release Date: July 18, 2016)

This release also includes changes from <<release-3-1-3, 3.1.3>>.

* `PathProcessor` steps now have the ability (if configured through a strategy) to drop `Traverser` path segments.
* `MatchStep` in OLTP has a lazy barrier to increase the probability of bulking.
* Added `PathRetractionStrategy` which will remove labeled path segments that will no longer be referenced.
* Added `Path.retract()` to support retracting paths based on labels.
* Optimized `ImmutablePath` and `MutablePath` equality code removing significant unnecessary object creation code.
* Bumped to Groovy 2.4.7.
* Added `RepeatUnrollStrategy` to linearize a `repeat()`-traversal if loop amount is known at compile time.
* Fixed a bug in `BranchStep` around child integration during `clone()`.
* Fixed a bug in `AbstractStep` around label set cloning.
* Added `TraversalStrategyPerformanceTest` for verifying the performance gains of optimization-based traversal strategies.
* `TraversalExplanation.prettyPrint()` exists which provides word wrapping and GremlinConsole is smart to use console width to control `toString()`.
* `TraversalOpProcessor` (`RemoteConnection`) uses `HaltedTraverserStrategy` metadata to determine detachment procedure prior to returning results.
* Allow DFS paths in `HADOOP_GREMLIN_LIBS`.
* Added a safer serializer infrastructure for use with `SparkGraphComputer` that uses `KryoSerializer` and the new `GryoRegistrator`.
* Added `HaltedTraverserStrategy` to allow users to get back different element detachments in OLAP.
* Fixed a `NullPointerException` bug around nested `group()`-steps in OLAP.
* Fixed a severe bug around halted traversers in a multi-job OLAP traversal chain.
* Ensure a separation of `GraphComputer` and `VertexProgram` configurations in `SparkGraphComputer` and `GiraphGraphComputer`.
* `PeerPressureVertexProgram` now supports dynamic initial vote strength calculations.
* Added `EmptyMemory` for ease of use when no memory exists.
* Updated `VertexComputing.generateProgram()` API to include `Memory`. *(breaking)*
* `ImmutablePath.TailPath` is now serializable like `ImmutablePath`.
* Added `ConfigurationCompilerProvider` which allows fine-grained control of some of the internal `GremlinGroovyScriptEngine` settings at the Groovy compilation level.
* Intoduced the `application/vnd.gremlin-v1.0+gryo-lite` serialization type to Gremlin Server which users "reference" elements rather than "detached".
* `GryoMapper` allows overrides of existing serializers on calls to `addCustom` on the builder.
* Added a traversal style guide to the recipes cookbook.
* Fixed a bug in master-traversal traverser propagation.
* Added useful methods for custom `VertexPrograms` to be used with `program()`-step.
* Increased the test coverage around traverser propagation within a multi-job OLAP traversal.
* Added tests to validate the status of a transaction immediately following calls to close.
* Added tests to ensure that threaded transactions cannot be re-used.
* `GraphFilter` helper methods are now more intelligent when determining edge direction/label legality.
* Added `GraphFilterStrategy` to automatically construct `GraphFilters` via traversal introspection in OLAP.
* Updated the Gephi Plugin to support Gephi 0.9.x.
* Increased the testing and scope of `TraversalHelper.isLocalStarGraph()`.
* Changed signature of `get_g_VXlistXv1_v2_v3XX_name` and `get_g_VXlistX1_2_3XX_name` of `VertexTest` to take arguments for the `Traversal` to be constructed by extending classes.
* Added `VertexProgramInterceptor` interface as a general pattern for `GraphComputer` providers to use for bypassing `GraphComputer` semantics where appropriate.
* Added `SparkStarBarrierInterceptor` that uses Spark DSL for local star graph traversals that end with a `ReducingBarrierStep`.
* Added `SparkInterceptorStrategy` which identifies which interceptor to use (if any) given the submitted `VertexProgram`.
* Added `SparkSingleIterationStrategy` that does not partition nor cache the graph RDD if the traversal does not message pass.
* Added more helper methods to `TraversalHelper` for handling scoped traversal children.
* Deprecated all "performance" tests based on "JUnit Benchmarks".
* `SparkGraphComputer` no longer shuffles empty views or empty outgoing messages in order to save time and space.
* `TraversalVertexProgram` no longer maintains empty halted traverser properties in order to save space.
* Added `List<P<V>>` constructors to `ConnectiveP`, `AndP`, and `OrP` for ease of use.
* Added support for interactive (`-i`) and execute (`-e`) modes for Gremlin Console.
* Displayed line numbers for script execution failures of `-e` and `-i`.
* Improved messaging around script execution errors in Gremlin Console.
* Added "help" support to Gremlin Console with the `-h` flag.
* Added options to better control verbosity of Gremlin Console output with `-Q`, `-V` and `-D`.
* Deprecated the `ScriptExecutor` - the `-e` option to `gremlin.sh` is now handled by `Console`.
* `Traversal` now allows cancellation with `Thread.interrupt()`.
* Added a Gremlin language variant tutorial teaching people how to embed Gremlin in a host programming language.

==== Bugs

* TINKERPOP-1281 Memory.HALTED_TRAVERSER transience is not sound.
* TINKERPOP-1305 HALTED_TRAVERSERS hold wrong information
* TINKERPOP-1307 NPE with OLTP nested group() in an OLAP group() traversal
* TINKERPOP-1323 ComputerVerificationStrategy fails for nested match() steps
* TINKERPOP-1341 UnshadedKryoAdapter fails to deserialize StarGraph when SparkConf sets spark.rdd.compress=true whereas GryoSerializer works
* TINKERPOP-1348 TraversalInterruptionTest success dependent on iteration order

==== Improvements

* TINKERPOP-818 Consider a P.type()
* TINKERPOP-946 Traversal respecting Thread.interrupt()
* TINKERPOP-947 Enforce semantics of threaded transactions as manual *(breaking)*
* TINKERPOP-1059 Add test to ensure transaction opening happens at read/write and not on close *(breaking)*
* TINKERPOP-1071 Enhance pre-processor output
* TINKERPOP-1091 Get KryoSerializer to work natively. *(breaking)*
* TINKERPOP-1120 If there is no view nor messages, don't create empty views/messages in SparkExecutor
* TINKERPOP-1144 Improve ScriptElementFactory
* TINKERPOP-1155 gremlin.sh -e doesn't log line numbers for errors
* TINKERPOP-1156 gremlin.sh could use a help text
* TINKERPOP-1157 gremlin.sh should allow you to execute a script and go interactive on error or completion
* TINKERPOP-1232 Write a tutorial demonstrating the 3 ways to write a Gremlin language variant.
* TINKERPOP-1254 Support dropping traverser path information when it is no longer needed.
* TINKERPOP-1268 Improve script execution options for console *(breaking)*
* TINKERPOP-1273 Deprecate old performance tests
* TINKERPOP-1276 Deprecate serializedResponseTimeout
* TINKERPOP-1279 Add Iterable<V> parameter constructor to ConnectiveP subclasses
* TINKERPOP-1282 Add more compliance tests around how memory and vertex compute keys are propagated in chained OLAP.
* TINKERPOP-1286 Add Recipes documentation
* TINKERPOP-1288 Support gremlin.spark.skipPartitioning configuration.
* TINKERPOP-1290 Create VertexProgramInterceptor as a pattern for GraphComputer strategies.
* TINKERPOP-1293 Implement GraphFilterStrategy as a default registration for GraphComputer
* TINKERPOP-1294 Deprecate use of junit-benchmarks
* TINKERPOP-1297 Gephi plugin on Gephi 0.9.x  *(breaking)*
* TINKERPOP-1299 Refactor TraversalVertexProgram to make it easier to understand.
* TINKERPOP-1308 Serialize to "reference" for Gremlin Server
* TINKERPOP-1310 Allow OLAP to return properties as Detached
* TINKERPOP-1321 Loosen coupling between TinkerPop serialization logic and shaded Kryo
* TINKERPOP-1322 Provide fine-grained control of CompilerConfiguration
* TINKERPOP-1328 Provide [gremlin-python] as an code executor in docs
* TINKERPOP-1331 HADOOP_GREMLIN_LIBS can only point to local file system
* TINKERPOP-1332 Improve .explain() Dialogue
* TINKERPOP-1338 Bump to Groovy 2.4.7
* TINKERPOP-1349 RepeatUnrollStrategy should unroll loops while maintaining equivalent semantics.
* TINKERPOP-1355 Design HasContainer for extension

[[release-3-2-0-incubating]]
=== TinkerPop 3.2.0 (Release Date: April 8, 2016)

This release also includes changes from <<release-3-1-2-incubating, 3.1.2-incubating>>.

* Bumped to Neo4j 2.3.3.
* Renamed variable `local` to `fs` in `HadoopGremlinPlugin` to avoid a naming conflict with `Scope.local`. *(breaking)*
* Added `GraphTraversal.optional()` which will use the inner traversal if it returns results, else it won't.
* `GroupStep` and `GroupSideEffectStep` make use of mid-traversal reducers to limit memory consumption in OLAP.
* Added `GraphTraversal.program(VertexProgram)` to allow arbitrary user vertex programs in OLAP.
* Added `GraphTraversal.project()` for creating a `Map<String,E>` given the current traverser and an arbitrary number of `by()`-modulators.
* `HADOOP_GREMLIN_LIBS` can now reference a directory in HDFS and will be used if the directory does not exist locally.
* Added `gremlin-benchmark` module with JMH benchmarking base classes that can be used for further benchmark development.
* `TraversalStrategies.GlobalCache` supports both `Graph` and `GraphComputer` strategy registrations.
* `select("a","b").by("name").by("age")`-style traversals now work in OLAP with new `PathProcessorStrategy`.
* `DedupGlobalStep` can now handle star-bound `by()`-modulators and scoped keys on `GraphComputer`.
* Added `Computer` which is a builder for `GraphComputers` that is serializable.
* `PersistedOutputRDD` now implements `PersistResultGraphAware` and thus, no more unneeded warnings when using it.
* Renamed `StandardTraversalMetrics` to `DefaultTraversalMetrics` given the `DefaultXXX`-convention throughout. *(breaking)*
* Bumped to Apache Hadoop 2.7.2.
* Fixed a bug around profiling and nested traversals.
* Added `gremlin.hadoop.defaultGraphComputer` so users can use `graph.compute()` with `HadoopGraph`.
* Added `gremlin.hadoop.graphReader` and `gremlin.hadoop.graphWriter` which can handled `XXXFormats` and `XXXRDDs`.
* Deprecated `gremlin.hadoop.graphInputFormat`, `gremlin.hadoop.graphOutputFormat`, `gremlin.spark.graphInputRDD`, and `gremlin.spark.graphOutputRDD`.
* If no configuration is provided to `HadoopPools` it uses the default configuration to create a pool once and only once per JVM.
* Implemented `RemoteGraph`, `RemoteConnection`, and `RemoteStrategy`.
* Added validation to `GryoMapper` Kryo identifiers before construction to prevent accidental duplicates.
* Added `GraphStep.addIds()` which is useful for `HasContainer` "fold ins."
* Added a static `GraphStep.processHashContainerIds()` helper for handling id-based `HasContainers`.
* `GraphStep` implementations should have `g.V().hasId(x)` and `g.V(x)` compile equivalently. *(breaking)*
* Optimized `ExpandableStepIterator` with simpler logic and increased the likelihood of bulking.
* Optimized `TraverserRequirement` calculations.
* `Step.addStart()` and `Step.addStarts()` now take `Traverser.Admin<S>` and `Traverser.Admin<S>`, respectively. *(breaking)*
* `Step.processNextStart()` and `Step.next()` now return `Traverser.Admin<E>`. *(breaking)*
* `Traversal.addTraverserRequirement()` method removed. *(breaking)*
* Fixed a `hashCode()` bug in `OrderGlobalStep` and `OrderLocalStep`.
* Added `OrderLimitStrategy` which will ensure that partitions are limited before being merged in OLAP.
* `ComparatorHolder` now separates the traversal from the comparator. *(breaking)*
* Bumped to Apache Spark 1.6.1.
* If no Spark serializer is provided then `GryoSerializer` is the default, not `JavaSerializer`.
* Added `Operator.sumLong` as a optimized binary operator intended to be used by `Memory` reducers that know they are dealing with longs.
* Traversers from `ComputerResultStep` are no longer attached. Attaching is only used in TinkerPop's test suite via `System.getProperties()`.
* Fixed a `hashCode()`/`equals()` bug in `MessageScope`.
* Fixed a severe `Traversal` cloning issue that caused inconsistent `TraversalSideEffects`.
* `TraversalSideEffects` remain consistent and usable across multiple chained OLAP jobs.
* Added `MemoryTraversalSideEffects` which wraps `Memory` in a `TraversalSideEffects` for use in OLAP.
* `TraversalSideEffects` are now fully functional in OLAP save that an accurate global view is possible at the start of an iteration (not during).
* Updated the `TraversalSideEffects` API to support registered reducers and updated `get()`-semantics. *(breaking)*
* Split existing `profile()` into `ProfileStep` and `ProfileSideEffectStep`.
* The `profile()`-step acts like a reducing barrier and emits `TraversalMetrics` without the need for `cap()`. *(breaking)*
* Added `LocalBarrier` interface to allow traversers to remain distributed during an iteration so as to reduce cluster traffic.
* Added `NoOpBarrierStep` as a `LocalBarrier` implementation of `LambdaCollectingBarrierStep(noOp)`.
* `AggregateStep` implements `LocalBarrier` and thus, doesn't needlessly communicate its barrier traversers.
* Fixed an OLAP-based `Barrier` synchronization bug.
* Fixed a semantic bug in `BranchStep` (and inheriting steps) where barriers reacted locally. *(breaking)*
* Added `MemoryComputeKey` for specification of `Memory` keys in `VertexProgram`. *(breaking)*
* Added `VertexComputeKey` for specification of vertex compute properties in `VertexProgram`. *(breaking)*
* Added `and`, `or`, and `addAll` to `Operator`.
* `Memory` API changed to support setting and adding values for reduction. *(breaking)*
* `Memory` keys can be marked as broadcast and only those values are sent to workers on each iterator.
* `Memory` keys can be marked transient and thus deleted at the end of the OLAP job.
* Vertex compute keys can be marked transient and thus deleted at the end of the OLAP job.
* `VertexProgram` API changed to support `MemoryComputeKey` and `VertexComputeKey`. *(breaking)*
* `TraversalVertexProgram` able to execute OLAP and OLTP traversal sections dynamically within the same job.
* Removed `FinalGet` interface as all post processing of reductions should be handled by the reducing step explicitly. *(breaking)*
* Simplified all `SupplyingBarrierStep` implementations as they no longer require `MapReduce` in OLAP.
* Simplified all `CollectingBarrierStep` implementations as they no longer require `MapReduce` in OLAP.
* Simplified all `ReducingBarrierStep` implementations as they no longer require `MapReduce` in OLAP.
* All steps in OLAP that used `MapReduce` now use `Memory` to do their reductions which expands the list of legal traversals.
* `GroupStep` simplified with `GroupHelper.GroupMap` no longer being needed. Related to the removal of `FinalGet`.
* OLAP side-effects that are no longer generated by `MapReduce` are simply stored in `ComputerResult.Memory` w/ no disk persistence needed. *(breaking)*
* Added `Generate` step interface which states that there could be a final generating phase to a side-effect or reduction (e.g. `GroupStep`).
* `Barrier` step interface is now the means by which non-parallel steps communicate with their counterparts in OLAP.
* Added `MemoryComputing` step interface which states that the step uses `MemoryComputeKeys` for its computation in OLAP.
* Added `PeerPressureVertexProgramStep` and `GraphTraversal.peerPressure()`.
* Added `PureTraversal` for handling pure and compiled versions of a `Traversal`. Useful in OLAP.
* Added `ScriptTraversal` which allows for delayed compilation of script-based `Traversals`.
* Simplified `VertexProgram` implementations with a `PureTraversal`-model and deprecated `ConfigurationTraversal`.
* Simplified script-based `Traversals` via `ScriptTraversal` and deprecated `TraversalScriptFunction` and `TraversalScriptHelper`.
* Added `TimesModulating` interface which allows the `Step` to decide how a `times()`-modulation should be handled.
* Added `ByModulating` interface which allows the `Step` to decide how a `by()`-modulation should be handled. *(breaking)*
* Simplified the `by()`-modulation patterns of `OrderGlobalStep` and `OrderLocalStep`.
* Added `GraphComputerTest.shouldSupportPreExistingComputeKeys()` to ensure existing compute keys are "revived." *(breaking)*
* Added `GraphComputerTest.shouldSupportJobChaining()` to ensure OLAP jobs can be linearly chained. *(breaking)*
* Fixed a bug in both `SparkGraphComputer` and `GiraphGraphComputer` regarding source data access in job chains.
* Expanded job chaining test coverage for `GraphComputer` providers.
* Added `TraversalHelper.onGraphComputer(traversal)`.
* `MapReduce.map()` no longer has a default implementation. This method must be implemented. *(breaking)*
* `TraversalVertexProgram` can work without a `GraphStep` start.
* Added `PageRankVertexProgramStep` and `GraphTraversal.pageRank()`.
* Added `TraversalVertexProgramStep` to support OLAP traversal job chaining.
* Added `VertexProgramStrategy` which compiles multiple OLAP jobs into a single traversal.
* Simplified the comparator model in `OrderGlobalStep` and `OrderLocalStep`.
* Refactored `TraversalSource` model to allow fluent-method construction of `TraversalSources`.
* Deprecated the concept of a `TraversalSource.Builder`.
* Removed the concept of a `TraversalEngine`. All `Traversal` modulations are now mediated by `TraversalStrategies`. *(breaking)*
* Added `SideEffectStrategy` for registering sideEffects in a spawned `Traversal`.
* Added `SackStrategy` for registering a sack for a spawned `Traversal`.
* Added `RequirementsStrategy` and `RequirementsStep` for adding dynamic `TraverserRequirements` to a `Traversal`.
* Removed `EngineDependentStrategy`.
* Renamed step interface `EngineDependent` to `GraphComputing` with method `onGraphComputer()`. *(breaking)*
* Cleaned up various `TraversalStrategy` tests now that `TraversalEngine` no longer exists.
* Added `GraphFilter` to support filtering out vertices and edges that won't be touched by an OLAP job.
* Added `GraphComputer.vertices()` and `GraphComputer.edges()` for `GraphFilter` construction. *(breaking)*
* `SparkGraphComputer`, `GiraphGraphComputer`, and `TinkerGraphComputer` all support `GraphFilter`.
* Added `GraphComputerTest.shouldSupportGraphFilter()` which verifies all filtered graphs have the same topology.
* Added `GraphFilterAware` interface to `hadoop-gremlin/` which tells the OLAP engine that the `InputFormat` handles filtering.
* `GryoInputFormat` and `ScriptInputFormat` implement `GraphFilterAware`.
* Added `GraphFilterInputFormat` which handles graph filtering for `InputFormats` that are not `GraphFilterAware`.
* Fixed a bug in `TraversalHelper.isLocalStarGraph()` which allowed certain illegal traversals to pass.
* Added `TraversalHelper.isLocalProperties()` to verify that the traversal does not touch incident edges.
* `GraphReader` I/O interface now has `Optional<Vertex> readGraph(InputStream, GraphFilter)`. Default `UnsupportedOperationException`.
* `GryoReader` does not materialize edges that will be filtered out and this greatly reduces GC and load times.
* Created custom `Serializers` for `SparkGraphComputer` message-passing classes which reduce graph sizes significantly.

==== Bugs

* TINKERPOP-951 Barrier steps provide unexpected results in Gremlin OLAP
* TINKERPOP-1057 GroupSideEffectStep doesn't use provided maps
* TINKERPOP-1103 Two objects fighting for local variable name in Gremlin Console *(breaking)*
* TINKERPOP-1149 TraversalXXXSteps Aren't Providing SideEffects
* TINKERPOP-1181 select(Column) should not use a LambdaMapStep
* TINKERPOP-1188 Semantics of BarrierSteps in TraversalParent global traversals is wrong. *(breaking)*
* TINKERPOP-1194 explain() seems broken
* TINKERPOP-1217 Repeated Logging of "The HadoopPools has not been initialized, using the default pool"

==== Improvements

* TINKERPOP-570 [Proposal] Provide support for OLAP to OLTP to OLAP to OLTP
* TINKERPOP-575 Implement RemoteGraph
* TINKERPOP-813 [Proposal] Make the Gremlin Graph Traversal Machine and Instruction Set Explicit
* TINKERPOP-872 Remove GroupCountStep in favor of new Reduce-based GroupStep
* TINKERPOP-890 Remove the concept of branch/ package. *(breaking)*
* TINKERPOP-958 Improve usability of .profile() step.
* TINKERPOP-962 Provide "vertex query" selectivity when importing data in OLAP. *(breaking)*
* TINKERPOP-968 Add first class support for an optional traversal
* TINKERPOP-971 TraversalSource should be fluent like GraphComputer *(breaking)*
* TINKERPOP-1016 Replace junit-benchmarks with JMH
* TINKERPOP-1021 Deprecate Order.valueIncr, Order.valueDecr, Order.keyIncr, and Order.keyDecr *(breaking)*
* TINKERPOP-1032 Clean up the conf/hadoop configurations
* TINKERPOP-1034 Bump to support Spark 1.5.2
* TINKERPOP-1069 Support Spark 1.6.0
* TINKERPOP-1082 INPUT_RDD and INPUT_FORMAT are bad, we should just have one key.
* TINKERPOP-1112 Create GryoSerializers for the Spark Payload classes.
* TINKERPOP-1121 FileSystemStorage needs to be smart about /.
* TINKERPOP-1132 Messenger.receiveMessages() Iterator should .remove().
* TINKERPOP-1140 TraversalVertexProgramStep in support of OLAP/OLTP conversions.
* TINKERPOP-1153 Add ByModulating and TimesModulating interfaces.
* TINKERPOP-1154 Create a ScriptTraversal which is Serializable and auto-compiles.
* TINKERPOP-1162 Add VertexProgram.getTransientComputeKeys() for removing scratch-data. *(breaking)*
* TINKERPOP-1163 GraphComputer's can have TraversalStrategies.
* TINKERPOP-1164 ReducingBarriersSteps should use ComputerMemory, not MapReduce.
* TINKERPOP-1166 Add Memory.reduce() as option to Memory implementations. *(breaking)*
* TINKERPOP-1173 If no Serializer is provided in Configuration, use GryoSerializer by default (Spark)
* TINKERPOP-1180 Add more optimized binary operators to Operator.
* TINKERPOP-1192 TraversalSideEffects should support registered reducers (binary operators).
* TINKERPOP-1193 Add a LocalBarrier interface.
* TINKERPOP-1199 Use "MicroMetrics" as the mutator of the TraversalMetrics.
* TINKERPOP-1206 ExpandableIterator can take a full TraverserSet at once -- Barriers.
* TINKERPOP-1209 ComparatorHolder should returns a Pair<Traversal,Comparator>. *(breaking)*
* TINKERPOP-1210 Provide an OrderLimitStep as an optimization.
* TINKERPOP-1219 Create a test case that ensures the provider's compilation of g.V(x) and g.V().hasId(x) is identical *(breaking)*
* TINKERPOP-1222 Allow default GraphComputer configuration
* TINKERPOP-1223 Allow jars in gremlin.distributedJars to be read from HDFS
* TINKERPOP-1225 Do a "rolling reduce" for GroupXXXStep in OLAP.
* TINKERPOP-1227 Add Metrics for the TraversalOpProcessor
* TINKERPOP-1234 program() step that takes arbitrary vertex programs
* TINKERPOP-1236 SelectDenormalizationStrategy for select().by(starGraph) in OLAP.
* TINKERPOP-1237 ProjectMap: For the Love of Die Faterland
* TINKERPOP-1238 Re-use Client instances in RemoteGraph tests

== TinkerPop 3.1.0 (A 187 On The Undercover Gremlinz)

image::https://raw.githubusercontent.com/apache/tinkerpop/master/docs/static/images/gremlin-gangster.png[width=185]

[[release-3-1-8]]
=== TinkerPop 3.1.8 (Release Date: August 21, 2017)

* Fixed a `MessageScope` bug in `TinkerGraphComputer`.
* Fixed a bug in `BigDecimal` divisions in `NumberHelper` that potentially threw an `ArithmeticException`.
* Non-deserializable exceptions no longer added to ScriptRecordReader IOExceptions.

==== Bugs

* TINKERPOP-1519 TinkerGraphComputer doesn't handle multiple MessageScopes in single iteration
* TINKERPOP-1736 Sack step evaluated by Groovy interprets numbers in an unexpected way
* TINKERPOP-1754 Spark can not deserialise some ScriptRecordReader parse exceptions

[[release-3-1-7]]
=== TinkerPop 3.1.7 (Release Date: June 12, 2017)

* Configured Modern and The Crew graphs to work with a integer `IdManager` when `TinkerFactory.createXXX()` is called.
* Added XSLT transform option to convert TinkerPop 2.x GraphML to 3.x GraphML.
* Added validation to `StarVertexProperty`.
* Bumped to Jackson 2.8.7.
* Fixed `EventStrategy` so that newly added properties trigger events with the name of the key that was added.
* Drop use of jitpack for the jbcrypt artifact - using the official one in Maven Central.
* Bumped to Groovy 2.4.11.

==== Improvements

* TINKERPOP-1504 MutationListener doesn't provide property key on property additions
* TINKERPOP-1608 TP2-to-TP3 GraphML XSLT
* TINKERPOP-1633 Use org.mindrot:jbcrypt v0.4
* TINKERPOP-1645 Bump to Groovy 2.4.9
* TINKERPOP-1654 Upgrade to jackson-databind 2.8.6+ in gremlin-shaded
* TINKERPOP-1659 Docker build should use maven settings.xml
* TINKERPOP-1664 StarVertexProperty#property should throw an NPE if the value is null

[[release-3-1-6]]
=== TinkerPop 3.1.6 (Release Date: February 3, 2017)

* Fixed bug in `IncidentToAdjacentStrategy`, it was missing some invalidating steps.
* Returned a confirmation on session close from Gremlin Server.
* Use non-default port for running tests on Gremlin Server.
* Fully shutdown metrics services in Gremlin Server on shutdown.
* Deprecated `tryRandomCommit()` in `AbstractGremlinTest` - the annotation was never added in 3.1.1, and was only deprecated via javadoc.
* Minor fixes to various test feature requirements in `gremlin-test`.
* Allow developers to pass options to `docker run` with TINKERPOP_DOCKER_OPTS environment variable

==== Bugs

* TINKERPOP-1493 Groovy project doesn't build on Windows
* TINKERPOP-1545 IncidentToAdjacentStrategy is buggy

==== Improvements

* TINKERPOP-1538 Gremlin Server spawned by test suites should use a different port
* TINKERPOP-1544 Return a confirmation of session close
* TINKERPOP-1556 Allow Hadoop to run on IPv6 systems
* TINKERPOP-1557 Improve docker build time with this one weird trick!
* TINKERPOP-1598 Bump to Grovy 2.4.8

[[release-3-1-5]]
=== TinkerPop 3.1.5 (Release Date: October 17, 2016)

* Improved handling of `Cluster.close()` and `Client.close()` to prevent the methods from hanging.
* Fixed a bug in `NotStep` where child requirements were not being analyzed.
* Fixed output redirection and potential memory leak in `GremlinGroovyScriptEngine`.
* Corrected naming of `g_withPath_V_asXaX_out_out_mapXa_name_it_nameX` and `g_withPath_V_asXaX_out_mapXa_nameX` in `MapTest`.
* Improved session cleanup when a close is triggered by the client.
* Removed the `appveyor.yml` file as the AppVeyor build is no longer enabled by Apache Infrastructure.
* Fixed TinkerGraph which was not saving on `close()` if the path only consisted of the file name.
* Fixed a bug in `RangeByIsCountStrategy` which didn't use the `NotStep` properly.

==== Bugs

* TINKERPOP-1158 gremlin.sh -v emits log4j initialization errors
* TINKERPOP-1391 issue with where filter
* TINKERPOP-1442 Killing session should make better attempt to cleanup
* TINKERPOP-1451 TinkerGraph persistence cannot handle a single file name as the graph location
* TINKERPOP-1467 Improve close() operations on the Java driver
* TINKERPOP-1478 Propogate ScriptEngine fixes from groovy to GremlinGroovyScriptEngine
* TINKERPOP-1512 gremlin-server-classic.yaml is broken

==== Improvements

* TINKERPOP-927 bin/publish-docs.sh should only upload diffs.
* TINKERPOP-1264 Improve BLVP docs
* TINKERPOP-1477 Make DependencyGrabberTest an integration test

[[release-3-1-4]]
=== TinkerPop 3.1.4 (Release Date: September 6, 2016)

* Improved the error provided by a client-side session if no hosts were available.
* Fixed a bug in `PropertiesTest` which assumed long id values.
* Fixed a bug in `StarGraph` around self-edges.
* Fixed a potential leak of a `ReferenceCounted` resource in Gremlin Server.
* Renamed distributions to make the prefix "apache-tinkerpop-" as opposed to just "apache-".
* Fixed a problem (previously thought resolved on 3.1.3) causing Gremlin Server to lock up when parallel requests were submitted on the same session if those parallel requests included a script that blocked indefinitely.
* Fixed bug in `TailGlobalStep` where excess bulk was not accounted for correctly.

==== Bugs

* TINKERPOP-1350 Server locks when submitting parallel requests on session
* TINKERPOP-1375 Possible ByteBuf leak for certain transactional scenarios
* TINKERPOP-1377 Closing a remote in "console mode" has bad message
* TINKERPOP-1379 unaccounted excess in TailGlobalStep
* TINKERPOP-1397 StarVertex self edge has buggy interaction with graph filters
* TINKERPOP-1419 Wrong exception when a SessionedClient is initialized with no available host

==== Improvements

* TINKERPOP-989 Default documentation should be reference/index.html
* TINKERPOP-1376 Rename TinkerPop artifacts
* TINKERPOP-1413 PropertiesTest#g_V_hasXageX_propertiesXnameX assumes that ids are longs
* TINKERPOP-1416 Write Gremlin Server log files somewhere during doc generation
* TINKERPOP-1418 CoreTraversalTests depend on missing functionality

[[release-3-1-3]]
=== TinkerPop 3.1.3 (Release Date: July 18, 2016)

* Fixed bug in `SubgraphStep` where features were not being checked properly prior to reading meta-properties.
* Ensured calls to `Result.hasNext()` were idempotent.
* Avoid hamcrest conflict by using mockito-core instead of mockito-all dependency in `gremlin-test`.
* Fixed bug in `GremlinExecutor` causing Gremlin Server to lock up when parallel requests were submitted on the same session if those parallel requests included a script that blocked indefinitely.
* Changed `GremlinExecutor` timeout scheduling so that the timer would not start until a time closer to the actual start of script evaluation.
* Fixed bug in `SubgraphStrategy` where step labels were not being propogated properly to new steps injected by the strategy.
* Fix incorrect test `FeatureRequirement` annotations.
* Defaulted to `Edge.DEFAULT` if no edge label was supplied in GraphML.
* Fixed bug in `IoGraphTest` causing IllegalArgumentException: URI is not hierarchical error for external graph implementations.
* Fixed bug in `GremlinGroovyScriptEngineFileSandboxTest` resource loading
* Improved `TinkerGraph` performance when iterating vertices and edges.
* Fixed a bug where timeout functions provided to the `GremlinExecutor` were not executing in the same thread as the script evaluation.
* Fixed a bug in the driver where many parallel requests over a session would sometimes force a connection to close and replace itself.
* Graph providers should no longer rely on the test suite to validate that hyphens work for property keys.
* Optimized a few special cases in `RangeByIsCountStrategy`.
* Added more "invalid" variable bindings to the list used by Gremlin Server to validate incoming bindings on requests.
* Fixed a bug where the `ConnectionPool` in the driver would not grow with certain configuration options.
* Fixed a bug where pauses in Gremlin Server writing to an overtaxed client would generate unexpected `FastNoSuchElementException` errors.
* Named the thread pool used by Gremlin Server sessions: "gremlin-server-session-$n".
* Fixed a bug in `BulkSet.equals()` which made itself apparent when using `store()` and `aggregate()` with labeled `cap()`.
* Fixed a bug where `Result.one()` could potentially block indefinitely under certain circumstances.
* Ensured that all asserts of vertex and edge counts were being applied properly in the test suite.
* Fixed bug in `gremlin-driver` where certain channel-level errors would not allow the driver to reconnect.
* `SubgraphStep` now consults the parent graph features to determine cardinality of a property.
* Use of `Ctrl-C` in Gremlin Console now triggers closing of open remotes.
* Bumped SLF4J to 1.7.21 as previous versions suffered from a memory leak.
* Fixed a bug in `Neo4jGraphStepStrategy` where it wasn't defined properly as a `ProviderOptimizationStrategy`.
* Renamed `AndTest.get_g_V_andXhasXage_gt_27X__outE_count_gt_2X_name` to `get_g_V_andXhasXage_gt_27X__outE_count_gte_2X_name` to match the traversal being tested.
* Fixed a self-loop bug in `StarGraph`.
* Added configuration option for disabling `:remote` timeout with `:remote config timeout none`.
* Added `init-tp-spark.sh` to Gremlin Console binary distribution.
* Fixed bug where use of `:x` in a Gremlin Console initialization script would generate a stack trace.
* Added configuration options to Gremlin Driver and Server to override the SSL configuration with an `SslContext`.
* Added driver configuration settings for SSL: `keyCertChainFile`, `keyFile` and `keyPassword`.
* Fixed bug where transaction managed sessions were not properly rolling back transactions for exceptions encountered during script evaluation.
* Fixed bug in `:uninstall` command if the default `/ext` directory was not used.
* Added support to Gremlin Driver to allow either plain text or GSSAPI SASL authentication allowing the client to pass the SASL mechanism in the request.
* Improved dryRun functionality for the docs processor. It's now possible to dry run (or full run) only specific files.
* Added precompile of `ScriptInputFormat` scripts to `ScriptRecordReader` to improve performance.

==== Bugs

* TINKERPOP-906 Install plugin always fails after first unresolved dependency
* TINKERPOP-1088 Preserve Cardinality in Subgraph
* TINKERPOP-1092 Gremlin Console init script with :x throws exception
* TINKERPOP-1139 [Neo4JGraph] GraphTraversal with SubgraphStrategy removes addLabelStep (as("b"))
* TINKERPOP-1196 Calls to Result.one() might block indefinitely
* TINKERPOP-1215 Labeled a SideEffectCapStep cause problems.
* TINKERPOP-1242 ScriptEngineTest randomly hangs indefinately.
* TINKERPOP-1257 Bad SackTest variable use.
* TINKERPOP-1265 Managed Session Eval Exceptions Rollback
* TINKERPOP-1272 Gremlin Console distribution needs bin/init-tp-spark.sh
* TINKERPOP-1284 StarGraph does not handle self-loops correctly.
* TINKERPOP-1300 Many asserts around vertex/edge counts on graphs not applied
* TINKERPOP-1317 IoGraphTest throws error: URI is not hierarchical
* TINKERPOP-1318 java.lang.NoSuchMethodError: org/hamcrest/Matcher.describeMismatch
* TINKERPOP-1319 several FeatureRequirement annotations are incorrect in gremlin-test
* TINKERPOP-1320 GremlinGroovyScriptEngineFileSandboxTest throws error: URI is not hierarchical
* TINKERPOP-1324 Better error for invalid args to addV()
* TINKERPOP-1350 Server locks when submitting parallel requests on session
* TINKERPOP-1351 Number of connections going beyond the pool max size
* TINKERPOP-1352 Connection Pool doesn't always grow
* TINKERPOP-1359 Exception thrown when calling subgraph() on Neo4jGraph
* TINKERPOP-1360 intermittent error in spark-gremlin integration test

==== Improvements

* TINKERPOP-939 Neo4jGraph should support HighAvailability (Neo4jHA).
* TINKERPOP-1003 Setting up latest/current links for bins and docs.
* TINKERPOP-1020 Provide --dryRun selectivity for "half publishing" docs.
* TINKERPOP-1063 TinkerGraph performance enhancements
* TINKERPOP-1229 More Descriptive Messaging for :remote console
* TINKERPOP-1260 Log for validate-distribution.sh
* TINKERPOP-1263 Pass SASL mechanism name through with initial SASL response
* TINKERPOP-1267 Configure Console for no timeout on remote requests
* TINKERPOP-1269 More SSL settings for driver
* TINKERPOP-1295 Precompile ScriptInputFormat scripts once during initialization of ScriptRecordReader
* TINKERPOP-1301 Provide Javadoc for ScriptInput/OutputFormat's
* TINKERPOP-1302 Ctrl-C should kill open remotes in Console
* TINKERPOP-1312 .count().is(0) is not properly optimized
* TINKERPOP-1314 Improve error detection in docs preprocessor
* TINKERPOP-1354 Include all static enum imports in request validation for bindings *(breaking)*

[[release-3-1-2-incubating]]
=== TinkerPop 3.1.2 (Release Date: April 8, 2016)

* Fixed two `NullPointerException`-potential situations in `ObjectWritable`.
* Provided Docker script that allows the execution of several build tasks within a Docker container.
* Added a per-request `scriptEvaluationTimeout` option to the Gremlin Server protocol.
* Changed `DriverRemoteAcceptor` to send scripts as multi-line.
* Fixed a bug in `gremlin-driver` where connections were not returning to the pool after many consecutive errors.
* Fixed a bug where `tree()` did not serialize into GraphSON.
* Bumped to SLF4j 1.7.19.
* Bumped to Apache Hadoop 2.7.2.
* Fixed a bug in `gremlin-driver` where a really fast call to get a `Future` to wait for a result might not register an error raised from the server.
* Fixed a severe bug where `LP_O_OB_P_S_SE_SL_Traverser` was not registered with `GryoMapper`.
* The future from `GremlinExecutor.eval()` is completed after the entire evaluation lifecyle is completed.
* Spark `Memory` uses `collect().iterator()` instead of `toLocalIterator()` to reduce noise in Spark UI.
* Added the `:remote console` option which flips the Gremlin Console into a remote-only mode where all script evaluation is routed to the currently configured remote, which removes the need to use the `:>` command.
* Added `allowRemoteConsole()` to the `RemoteAcceptor` interface.
* The `:remote` for `tinkerpop.server` now includes an option to establish the connection as a "session".
* Provided an implementation for calls to `SessionedClient.alias()`, which formerly threw an `UnsupportedOperationException`.
* Bumped to commons-collections 3.2.2.
* Fixed a bug where `OrderGlobalStep` and `OrderLocalStep` were not incorporating their children's traverser requirements.
* Fixed a compilation bug in `TraversalExplanation`.
* Fixed bug where a session explicitly closed was being closed again by session expiration.
* Improved the recovery options for `gremlin-driver` after failed requests to Gremlin Server.
* Added `maxWaitForSessionClose` to the settings for `gremlin-driver`.
* Bumped to Netty 4.0.34.Final.
* Added "interpreter mode" for the `ScriptEngine` and Gremlin Server which allows variables defined with `def` or a type to be recognized as "global".
* Bumped to Apache Groovy 2.4.6.
* Added the `gremlin-archetype-server` archetype that demonstrates
* Added the `gremlin-archetype-tinkergraph` archetype that demonstrates a basic project that uses TinkerGraph.
* Added `gremlin-archetype` module to house TinkerPop "examples".
* Fixed a condition where `ConnectionPool` initialization in the driver would present a `NullPointerException` on initialization if there were errors constructing the pool in full.
* Fixed a bug in the round-robin load balancing strategy in the driver would waste requests potentially sending messages to dead hosts.
* Added new Provider Documentation book - content for this book was extracted from the reference documentation.
* Fixed a bug where multiple "close" requests were being sent by the driver on `Client.close()`.
* Fixed an `Property` attach bug that shows up in serialization-based `GraphComputer` implementations.
* Fixed a pom.xml bug where Gremlin Console/Server were not pulling the latest Neo4j 2.3.2.
* Fixed bug in "round robin" load balancing in `gremlin-driver` where requests were wrongly being sent to the same host.
* Prevented the spawning of unneeded reconnect tasks in `gremlin-driver` when a host goes offline.
* Fixed bug preventing `gremlin-driver` from reconnecting to Gremlin Server when it was restarted.
* Better handled errors that occurred on commits and serialization in Gremlin Server to first break the result iteration loop and to ensure commit errors were reported to the client.
* Added GraphSON serializers for the `java.time.*` classes.
* Improved the logging of the Gremlin Server REST endpoint as it pertained to script execution failures.
* `TraversalExplanation` is now `Serializable` and compatible with GraphSON and Gryo serialization.
* Fixed a problem with global bindings in Gremlin Server which weren't properly designed to handle concurrent modification.
* Deprecated `ScriptElementFactory` and made the local `StarGraph` globally available for ``ScriptInputFormat``'s `parse()` method.
* Improved reusability of unique test directory creation in `/target` for `AbstractGraphProvider`, which was formerly only available to Neo4j, by adding `makeTestDirectory()`.
* Optimized memory-usage in `TraversalVertexProgram`.
* `Graph` instances are not merely "closed" at the end of tests, they are "cleared" via `GraphProvider.clear()`, which should in turn cleans up old data for an implementation.
* Expanded the Gremlin Server protocol to allow for transaction management on in-session requests and updated the `gremlin-driver` to take advantage of that.
* Greatly reduced the amount of objects required in OLAP for the `ReducingBarrierStep` steps.
* Improved messages for the different distinct "timeouts" that a user can encounter with Gremlin Server.

==== Bugs

* TINKERPOP-1041 StructureStandardTestSuite has file I/O issues on Windows
* TINKERPOP-1105 SparkGraphComputer / Null Pointer Exceptions for properties traversals
* TINKERPOP-1106 Errors on commit in Gremlin Server don't register as exception on driver
* TINKERPOP-1125 RoundRobin load balancing always uses the second Host when size = 2
* TINKERPOP-1126 A single Host spawns many reconnect tasks
* TINKERPOP-1127 client fails to reconnect to restarted server
* TINKERPOP-1146 IoTest are not clearing the db after the test run
* TINKERPOP-1148 ConcurrentModificationException with bindings in Gremlin Server
* TINKERPOP-1150 Update pom file dependencies to work with Neo4j 2.3.2
* TINKERPOP-1159 Client sends multiple session close messages per host
* TINKERPOP-1168 Switch plugins in docs preprocessor
* TINKERPOP-1172 Reconnect to Gremlin Server previously marked as dead
* TINKERPOP-1175 Anonymous traversals can't be explained
* TINKERPOP-1184 Sessions not being closed properly
* TINKERPOP-1216 OrderStep or O_Traverser is broken
* TINKERPOP-1239 Excessive continual failure for requests can cause TimeoutException in driver
* TINKERPOP-1245 Gremlin shell starts incorrectly on OS X due to awk difference
* TINKERPOP-1251 NPE in ObjectWritable.toString
* TINKERPOP-1252 Failed Neo4j transaction can leave Neo4jTransaction in inconsistent state

==== Improvements

* TINKERPOP-732 gremlin-server GraphSON serializer issue with tree()
* TINKERPOP-916 Develop a better "simple" driver for testing and example purposes
* TINKERPOP-937 Extract the implementations sections of the primary documentation to its own book
* TINKERPOP-956 Connection errors tend to force a complete close of the channel
* TINKERPOP-1039 Enable auto-commit for session'd requests.
* TINKERPOP-1068 Bump to support jbcrypt-0.4m.jar
* TINKERPOP-1080 Bump Netty version - 4.0.34.Final
* TINKERPOP-1085 Establish TinkerPop "example" projects
* TINKERPOP-1096 Support aliasing for sessions in Gremlin Server
* TINKERPOP-1097 Gremlin Console supporting sessions
* TINKERPOP-1107 Provide a way to support global variables with sandboxing enabled
* TINKERPOP-1109 Make Gremlin Console better suited for system level installs
* TINKERPOP-1131 TraversalVertexProgram traverser management is inefficient memory-wise.
* TINKERPOP-1135 Improve GraphSON representation of java.time.* classes
* TINKERPOP-1137 Deprecate ScriptElementFactory and make star graph globally available
* TINKERPOP-1138 Improve messaging on server timeouts
* TINKERPOP-1147 Add serialization for TraversalExplanation
* TINKERPOP-1160 Add timeout configuration for time to wait for connection close
* TINKERPOP-1165 Tooling Support: Compile with -parameters
* TINKERPOP-1176 Bump Groovy version - 2.4.6
* TINKERPOP-1177 Improve documentation around Spark's storage levels
* TINKERPOP-1197 Document Gremlin Server available metrics
* TINKERPOP-1198 Bump commons-collections to 3.2.2
* TINKERPOP-1213 missing docs for has(label, key, value)
* TINKERPOP-1218 Usage of toLocalIterator Produces large amount of Spark Jobs

[[release-3-1-1-incubating]]
=== TinkerPop 3.1.1 (Release Date: February 8, 2016)

* Made `GryoRecordReader` more robust to 0 byte record splits.
* Fixed a constructor/serialization bug in `LP_O_OB_S_SE_SL_Traverser`.
* Added a lazy iterator, memory safe implementation of MapReduce to `SparkGraphComputer`.
* Added `MapReduce.combine()` support to `SparkGraphComputer`.
* Bumped to Neo4j 2.3.2.
* Fixed Java comparator contract issue around `Order.shuffle`.
* Optimized a very inefficient implementation of `SampleLocalStep`.
* Reduced the complexity and execution time of all `AbstractLambdaTraversal` instances.
* `DefaultTraversal` has a well defined `hashCode()` and `equals()`.
* Added serializers to Gryo for `java.time` related classes.
* Integrated `NumberHelper` in `SackFunctions`.
* Deprecated `VertexPropertyFeatures.supportsAddProperty()` which effectively was a duplicate of `VertexFeatures.supportsMetaProperties`.
* The Spark persistence `StorageLevel` can now be set for both job graphs and `PersistedOutputRDD` data.
* Added to the list of "invalid binding keys" allowed by Gremlin Server to cover the private fields of `T` which get exposed in the `ScriptEngine` on static imports.
* Added `BulkDumperVertexProgram` that allows to dump a whole graph in any of the supported IO formats (GraphSON, Gryo, Script).
* Fixed a bug around duration calculations of `cap()`-step during profiling.
* It is possible to completely avoid using HDFS with Spark if `PersistedInputRDD` and `PersistedOutpuRDD` are leveraged.
* `InputRDD` and `OutputRDD` can now process both graphs and memory (i.e. sideEffects).
* Removed Groovy specific meta-programming overloads for handling Hadoop `FileSystem` (instead, its all accessible via `FileSystemStorage`).
* Added `FileSystemStorage` and `SparkContextStorage` which both implement the new `Storage` API.
* Added `Storage` to the gremlin-core io-package which providers can implement to allow conventional access to data sources (e.g. `ls()`, `rm()`, `cp()`, etc.).
* Bumped to Spark 1.5.2.
* Bumped to Groovy 2.4.5.
* Added `--noClean` option in `bin/process-docs.sh` to prevent the script from cleaning Grapes and HDFS.
* Execute the `LifeCycle.beforeEval()` in the same thread that `eval()` is executed in for `GremlinExecutor`.
* Improved error handling of Gremlin Console initialization scripts to better separate errors in initialization script I/O versus execution of the script itself.
* Fixed a bug in `Graph.OptOut` when trying to opt-out of certain test cases with the `method` property set to "*".
* Added another `BulkLoader` implementation (`OneTimeBulkLoader`) that doesn't store temporary properties in the target graph.
* Added option to allow for a custom `ClassResolver` to be assigned to a `GryoMapper` instance.
* Fixed a `SparkGraphComputer` sorting bug in MapReduce that occurred when there was more than one partition.
* Added `strictTransactionManagement` to the Gremlin Server settings to indicate that the `aliases` parameter must be passed on requests and that transaction management will be scoped to the graphs provided in that argument.
* Fixed a `NullPointerException` bug in `PeerPressureVertexProgram` that occurred when an adjacency traversal was not provided.
* Standardized "test data directories" across all tests as generated by `TestHelper`.
* Fixed a bug in Gremlin Server where error messages were not always being passed back in the `statusMessage` field of the `ResponseMessage`.
* Added validation for parameter `bindings` to ensure that keys were `String` values.
* Improved Transaction Management consistency in Gremlin Server.
* Added `FileSandboxExtension` which takes a configuration file to white list methods and classes that can be used in `ScriptEngine` execution.
* Deprecated `SandboxExtension` and `SimpleSandboxExtension` in favor of `AbstractSandboxExtension` which provides better abstractions for those writing sandboxes.
* Fixed a long standing "view merge" issue requiring `reduceByKey()` on input data to Spark. It is no longer required.
* Added `Spark` static object to allow "file system" control of persisted RDDs in Spark.
* Added a Spark "job server" to ensure that persisted RDDs are not garbage collected by Spark.
* Improved logging control during builds with Maven.
* Fixed settings that weren't being passed to the Gremlin Driver `Cluster` through configuration file.
* `Column` now implements `Function`. The modulator `by(valueDecr)` can be replaced by `by(values,decr)` and thus, projection and order are separated.
* Added `InputRDDFormat` which wraps an `InputRDD` to make it accessible to Hadoop and not just Spark.
* Added `AbstractSparkTest` which handles closing `SparkContext` instances between tests now that we support persisted contexts.
* Fixed a serialization bug in `GryoSerializer` that made it difficult for graph providers to yield `InputRDDs` for `SparkGraphComputer`.
* `SparkGraphComputer` is now tested against Gryo, GraphSON, and `InputRDD` data sources.
* `HadoopElementIterator` (for Hadoop-Gremlin OLTP) now works for any `InputFormat`, not just `FileInputFormats`.
* Added `Traverser.Admin.getTags()` which are used to mark branches in a traversal (useful in `match()` and related future steps).
* Fixed the `Future` model for `GiraphGraphComputer` and `SparkGraphComputer` so that class loaders are preserved.
* Added support for arbitrary vertex ID types in `BulkLoaderVertexProgram`.
* Deprecated `credentialsDbLocation` from `SimpleAuthenticator` in Gremlin Server.
* `TinkerGraph` has "native" serialization in GraphSON, which enables it to be a return value from Gremlin Server.
* Improved the ability to embed Gremlin Server by providing a way to get the `ServerGremlinExecutor` and improve reusability of `AbstractEvalOpProcessor` and related classes.
* Added `Authenticator.newSaslNegotiator(InetAddress)` and deprecated the zero-arg version of that method.
* `ProfileStep` is now available off of `Traversal` via `profile()`. To be consistent with `Traversal.explain()`.
* If no comparator is provided to `order()`, `Order.incr` is assumed (previously, an exception occurred).
* Fixed various Gremlin-Groovy tests that assumed `toString()`-able ids.
* Split TinkerPop documentation into different directories.
* Added `explain()`-step which yields a `TraversalExplanation` with a pretty `toString()` detailing the compilation process.
* Fixed a traversal strategy ordering bug in `AdjacentToIncidentStrategy` and `IncidentToAdjacentStrategy`.
* Made a number of changes to improve traversal startup and execution performance.
* Added support for 'gremlin.tinkergraph.graphLocation' to accept a fully qualified class name that implements `Io.Builder` interface.

==== Bugs

* TINKERPOP-763 IsStep broken when profiling is enabled.
* TINKERPOP-972 Cluster::close does not shut down its executor
* TINKERPOP-973 BLVP shouldn't clear configuration properties
* TINKERPOP-976 Fail earlier if invalid version is supplied in validate-distribution.sh
* TINKERPOP-977 Dead link to traversal javadocs
* TINKERPOP-979 ComputerVerificationStrategy not picking up Order local traversal
* TINKERPOP-985 shouldPersistDataOnClose makes incorrect feature check
* TINKERPOP-990 Mixed types in VertexPropertyTest
* TINKERPOP-993 cyclicPath is not(simplePath)
* TINKERPOP-997 FeatureRequirementSet.SIMPLE should not require multi-property *(breaking)*
* TINKERPOP-1000 GremlinGroovyScriptEngineOverGraphTest failures
* TINKERPOP-1001 SugarLoaderPerformanceTest contains hardcoded vertex ids
* TINKERPOP-1002 Should rollback transaction after catching on close
* TINKERPOP-1006 Random error during builds: shouldReloadClassLoaderWhileDoingEvalInSeparateThread()
* TINKERPOP-1011 HadoopGraph can't re-attach when the InputFormat is not a FileInputFormat
* TINKERPOP-1012 BulkLoaderVertexProgram shouldn't assume vertex IDs of type Long
* TINKERPOP-1025 Solve SparkContext Persistence Issues with BulkLoaderVertexProgram
* TINKERPOP-1027 Merge view prior to writing graphRDD to output format/rdd
* TINKERPOP-1036 Support self-looping edges in IO
* TINKERPOP-1052 @Graph.OptOut causes Exception during Suite setup
* TINKERPOP-1060 LambdaRestrictionStrategy too restrictive
* TINKERPOP-1075 Profile duration of cap step seems broken.
* TINKERPOP-1083 Traversal needs a hashCode() and equals() definition.
* TINKERPOP-1089 Order.shuffle implementation is too fragile
* TINKERPOP-1119 LP_O_OB_S_SE_SL_Traverser doesn't have a protected constructor().

==== Improvements

* TINKERPOP-320 BulkDumperVertexProgram
* TINKERPOP-379 MessageScope.Local.setStaticMessage(M msg)
* TINKERPOP-824 Do we need runtime BigDecimal in more places?
* TINKERPOP-859 Provide a more general way to set log levels in plugins
* TINKERPOP-860 Bindings applied to the PluginAcceptor should appear to Gremlin Server
* TINKERPOP-886 Allow any GraphReader/Writer to be persistence engine for TinkerGraph
* TINKERPOP-891 Re-examine Sandboxing Abstractions
* TINKERPOP-912 Improve the ability to embed Gremlin Server with Channelizer injection
* TINKERPOP-928 Use directories to separate different books
* TINKERPOP-930 Tie Alias to Transaction Manager in Gremlin Server
* TINKERPOP-938 Add a "clear SNAPSHOT jars" section to the process-docs.sh.
* TINKERPOP-941 Improve error message for wrong order().by() arguments
* TINKERPOP-943 Warn if Gremlin Server is running prior to generating docs
* TINKERPOP-945 Exceptions should allow me to include root cause if/when available
* TINKERPOP-952 Include Cardinality.list example in VertexProperty section of main docs.
* TINKERPOP-954 Consistent test directory usage
* TINKERPOP-957 Improve speed of addV()
* TINKERPOP-964 Test XXXGraphComputer on a Hadoop2 cluster (non-pseudocluster).
* TINKERPOP-970 ProfileStep should be off Traversal, not GraphTraversal
* TINKERPOP-978 Native TinkerGraph Serializers for GraphSON
* TINKERPOP-981 Deprecate support for credentialsDbLocation in Gremlin Server Config
* TINKERPOP-982 valuesDecr, valuesIncr, keysDecr, and valuesDecr is lame.
* TINKERPOP-983 Provide a way to track open Graph instances in tests
* TINKERPOP-984 Use GraphProvider for id conversion in Groovy Environment test suite
* TINKERPOP-987 Use tinkerpop.apache.org URL in all documentation and homepage
* TINKERPOP-988 SparkGraphComputer.submit shouldn't use ForkJoinPool.commonPool
* TINKERPOP-992 Better support for schema driven Graphs in IO related tests
* TINKERPOP-994 Driver using deprecated Rebindings Still
* TINKERPOP-995 Add Authenticator.newSaslNegotiator(InetAddress)
* TINKERPOP-996 Please delete old releases from mirroring system
* TINKERPOP-998 Deprecate VertexPropertyFeatures.FEATURE_ADD_PROPERTY
* TINKERPOP-1009 Add a CAUTION to documentation about HadoopGraph and getting back elements
* TINKERPOP-1013 Traverser tags as a safer way of using path labels
* TINKERPOP-1018 Allow setting for maxContentLength to be set from yaml in driver
* TINKERPOP-1019 Convert println in test to SLF4j
* TINKERPOP-1022 Automatically warm up ops handlers
* TINKERPOP-1023 Add a spark variable in SparkGremlinPlugin like we do hdfs for HadoopGremlinPlugin
* TINKERPOP-1026 BVLP should store vertex IDs as String
* TINKERPOP-1033 Store sideEffects as a persisted RDD
* TINKERPOP-1035 Better Consistency in Gremlin Server Transaction Management
* TINKERPOP-1045 Client-Side Hangs when attempting to access a HashMap with Keys of type Integer
* TINKERPOP-1047 TinkerGraph GraphSON storage format broken
* TINKERPOP-1051 Add note in best practice docs about gremlin server heap setting
* TINKERPOP-1055 Gremlin Console FileNotFoundException can be misleading
* TINKERPOP-1062 Make LifeCycle beforeEval execute in same thread as eval operation
* TINKERPOP-1064 Allow a ClassResolver to be added to GryoMapper construction
* TINKERPOP-1065 Fix some typos and clarify some wording in the TinkerPop documentation
* TINKERPOP-1066 Add ioRegistries configuration to GraphSON MessageSerializer
* TINKERPOP-1067 Update Groovy to 2.4.5
* TINKERPOP-1072 Allow the user to set persistence options using StorageLevel.valueOf()
* TINKERPOP-1073 HadoopGraph toString() is weird for Spark PersitedRDD data.
* TINKERPOP-1086 Include gryo serializers for java.time related classes
* TINKERPOP-1087 Add has()/order() to FilterRankStrategy
* TINKERPOP-1093 Add Spark init.sh script and update dev documentation.
* TINKERPOP-1100 Look deeply into adding combine()-support in Spark MapReduce.
* TINKERPOP-1117 InputFormatRDD.readGraphRDD requires a valid gremlin.hadoop.inputLocation, breaking InputFormats (Cassandra, HBase) that don't need one

[[release-3-1-0-incubating]]
=== TinkerPop 3.1.0 (Release Date: November 16, 2015)

This release also includes changes from <<release-3-0-1-incubating, 3.0.1-incubating>> and <<release-3-0-2-incubating, 3.0.2-incubating>>.

* Fixed bug in Gryo and GraphSON (with embedded types) serialization for serialization of results returned from `Map.entrySet()`.
* `Transaction` settings for `onReadWrite` and `onClose` are now `ThreadLocal` in nature of standard transactions.
* Optimized `BulkLoaderVertexProgram`. It now uses `EventStrategy` to monitor what the underlying `BulkLoader` implementation does (e.g. whether it creates a new vertex or returns an existing).
* Integrated `NumberHelper` in `SumStep`, `MinStep`, `MaxStep` and `MeanStep` (local and global step variants).
* Gremlin Console remoting to Gremlin Server now supports a configuration option for assigning aliases.
* `CountMatchAlgorithm`, in OLAP, now biases traversal selection towards those traversals that start at the current traverser location to reduce message passing.
* Fixed a file stream bug in Hadoop OLTP that showed up if the streamed file was more than 2G of data.
* Added the ability to set thread local properties in `SparkGraphComputer` when using a persistent context.
* Bumped to Neo4j 2.3.0.
* Deprecated "rebindings" as an argument to Gremlin Server and replaced it with "aliases".
* Added `PersistedInputRDD` and `PersistedOutputRDD` which enables `SparkGraphComputer` to store the graph RDD in the context between jobs (no HDFS serialization required).
* Renamed the `public static String` configuration variable names of TinkerGraph (deprecated old variables).
* Added `GraphComputer.configure(key,value)` to allow engine-specific configurations.
* `GraphStep` is no longer in the `sideEffect`-package and is now in `map`-package (breaking change).
* Added support for mid-traversal `V()`-steps (`GraphStep` semantics updated).
* Fixed `Number` handling in `Operator` enums. Prior this change a lot of operations on mixed `Number` types returned a wrong result (wrong data type).
* Fixed a bug in Gremlin Server/Driver serializer where empty buffers were getting returned in certain cases.
* Renamed `ConjunctionX` to `ConnectiveX` because "conjunction" is assumed "and" (disjunction "or"), where "connective" is the parent concept.
* Removed `PathIdentityStep` as it was a hack that is now solved by `Traversal.Admin.addTraverserRequirement()`.
* Added `Traversal.Admin.addTraverserRequirement()` to allow a traversal strategy or source to add requirements (not only step determined anymore).
* Added `TraverserRequirement.ONE_BULK` to state the traverser does not handle bulk.
* Added `GraphTraversalSource.withBulk(boolean)` to enabled users to compute only using `bulk=1`.
* Gremlin Server supports Netty native transport on linux.
* Removed the need for `GFunction` (etc.) closure wrappers in Gremlin-Groovy as `as Function` can be used to convert closures accordingly.
* Added `SelectColumnStep` (`select(keys)` and `select(values)`). Deprecated `mapKeys()` and `mapValues()`.
* Renamed `gremlin.hadoop.graphInputRDD` and `gremlin.hadoop.graphOutputRDD` to `gremlin.spark.graphInputRDD` and `gremlin.spark.graphOutputRDD`, respectively.
* Fixed a bug in `FoldStep` around bulking. This could be a breaking change, but it is the correct semantics.
* Previous `group()`-behavior steps are accessible via the deprecated `groupV3d0()`-steps.
* `GroupStep` and `GroupSideEffectStep` now do lazy reductions to reduce memory footprint. Breaking change for `group()` semantics.
* Added `GroupStepHelper` with various static methods and classes that are used by both `GroupStep` and `GroupSideEffectStep`.
* Added `BarrierStep` interface with `processAllStarts()` method which process all starts up to yielding the barrier result.
* Fixed a severe threading issue in `TinkerGraphComputer`.
* The location of the jars in HDFS is now `hadoop-gremlin-x.y.z-libs` to ensure multiple TinkerPop versions don't clash.
* `GiraphGraphComputer` will only upload the jars to HDFS if it doesn't already exist (to help speed up startup time).
* `GiraphGraphComputer.workers()` is smart about using threads and machines to load balance TinkerPop workers across cluster.
* `GraphComputer.workers(int)` allows the user to programmatically set the number of workers to spawn.
* Added `GryoSerializer` as the new recommended Spark `Serializer`. Handles `Graph` and `GryoMapper` registries.
* `GryoPool` now makes use of `GryoPool.Builder` for its construction.
* Bumped to Apache Hadoop 2.7.1.
* Bumped to Apache Giraph 1.1.0.
* Bumped to Apache Spark 1.5.1.
* Split Hadoop-Gremlin apart such there is now `hadoop-gremlin`, `spark-gremlin`, and `giraph-gremlin` (and respective `GremlinPlugins`).
* Added `LambdaCollectingBarrierStep` which generalizes `NoOpBarrierStep` and allows for `barrier(normSack)`-type operations.
* Fixed bugs in the Gremlin Server's NIO protocol both on the server and driver side.
* Added `Path.popEquals(Pop,Object)` to check for path equality based on `Pop` (useful for `TraverserRequirement.LABELED_PATH`).
* Added `Operator.assign` to allow setting a direct value.
* `Operator` is now a `BinaryOperator<Object>` with appropriate typecasting for respective number operators.
* Simplified `SackValueStep` so it now supports both `sack(function)` and `sack(function).by()`. Deprecated `sack(function,string)` .
* Added `Parameters` object to allow for the parameters of a step to be retrieved at runtime via a traversal.
* Redesigned (though backwards compatible) `AddEdgeStep`, `AddVertexStep`, and `AddPropertyStep` (and respective `GraphTraversal` API).
* Added `GraphTraversalSource.inject()` so users can spawn a traverser with non-graph objects.
* `GraphStep` can now take a single argument `Collection` which is either elements or element ids (i.e. `g.V([1,2,3])` is supported now).
* Added `LoopsStep` to make the loop counter accessible within `repeat()`, `until()` and `emit()`.
* Gephi Plugin no longer requires manual insert of `store` steps to visualize a traversal.
* Added a `TinkerIoRegistry` that registers a custom serializer for Gryo that will serialize an entire `TinkerGraph` instance.
* Added configuration options to Gephi Plugin for setting the size of nodes visualized.
* Replaced `DedupBijectionStrategy` with the more effective `FilterRankingStrategy`.
* `ComputerAwareSteps` must not only handle step ids, but also step labels.
* Renamed `B_O_P_SE_SL_Traverser` to `B_LP_O_P_SE_SL_Traverser` as it now supports `TraverserRequirement.LABELED_PATH`.
* Added `B_LP_O_S_SE_SL_Traverser` in support of `TraverserRequirement.LABELED_PATH`.
* Added `TraverserRequirement.LABELED_PATH` which only generates path data for steps that are labeled (greatly increases the likelihood of bulking).
* Fixed a bug in `Path` usage that required an API update: `Path.addLabel()` is now `Path.extend(Set<String>)` and `Traverser.addLabels(Set<String>)`.
* Made `Path` iterable, so that it can be ``unfold()``'ed and used by local steps like `min(local)`, `max(local)`, etc.
* `WhereTraversalStep` and `WherePredicateStep` are now the only "special" `Scoping` steps after `MatchStartStep` in `match()`.

==== Bugs

* TINKERPOP-774 order / dedup issues
* TINKERPOP-799 [Proposal] with()-modulator for stream level variable binding.
* TINKERPOP-801 groupCount() fails for vertices (elements?) (using Spark)
* TINKERPOP-811 AddPropertyStepTest fails "all of a sudden"
* TINKERPOP-823 addV() broken for multi-value properties
* TINKERPOP-843 Misspecified HADOOP_GREMLIN_LIBS generates NullPointerException
* TINKERPOP-857 Add GraphComputer.config(key,value)
* TINKERPOP-895 Use "as BinaryOperator" and remove GBinaryOperator
* TINKERPOP-903 Fix empty buffer return upon buffer capacity exceeded
* TINKERPOP-910 In session transaction opened from sessionless request
* TINKERPOP-918 ComputerVerificationStrategy is too restrictive
* TINKERPOP-926 Renamed TinkerGraph public statics to common pattern used for other statics.
* TINKERPOP-948 AbstractGremlinProcessTest.checkMap not asserted in GroupTest
* TINKERPOP-953 Artifact equality is not evaluating properly
* TINKERPOP-955 HashMap$Node not serializable

==== Improvements

* TINKERPOP-297 Ensure Consistent Behavior Over Deleted Elements *(breaking)*
* TINKERPOP-333 Support VertexProperty in PartitionStrategy
* TINKERPOP-391 More fluency in GraphComputer for parameterization.
* TINKERPOP-616 Use Spark 1.3.0 in Hadoop-Gremlin.
* TINKERPOP-624 Passing Detached/Referenced to Graph.vertices/edge()
* TINKERPOP-680 Configurable Channelizer for Gremlin Driver
* TINKERPOP-728 Improve Remote Graph Object Treatment in Console
* TINKERPOP-756 Provide a strict parsing option for GraphMLReader
* TINKERPOP-760 Make loop counter accessible within repeat()
* TINKERPOP-762 Allow mid-traversal V() (and E())
* TINKERPOP-765 Decompose AbstractTransaction for different transactional contexts *(breaking)*
* TINKERPOP-767 Path should play well with "local" steps.
* TINKERPOP-768 MatchStep in OLAP should be smart about current vertex.
* TINKERPOP-769 Make the introduction of the TP3 docs story better.
* TINKERPOP-772 TraverserRequirement.LABELED_PATH
* TINKERPOP-796 Support merge binary operator for Gremlin sacks *(breaking)*
* TINKERPOP-798 [Proposal] Rename mapKeys()/mapValues() to select(keys) and select(values).
* TINKERPOP-802 Provide sack(object) so that the sack can be directly set.
* TINKERPOP-803 A better solution to g.V(someCollection.toArray())
* TINKERPOP-805 Enforce AutoCloseable Semantics on Transaction *(breaking)*
* TINKERPOP-821 Improve testing around TraversalHelper around recursive methods
* TINKERPOP-825 [Proposal] SetBulkStep (sideEffectStep)
* TINKERPOP-826 OneToManyBarrierStrategy
* TINKERPOP-827 Add a console session to the PageRank section of the docs.
* TINKERPOP-829 TinkerGraphComputer should support the user specified thread/worker count.
* TINKERPOP-835 Shade Jackson Dependencies *(breaking)*
* TINKERPOP-836 Support Hadoop2 in place of Hadoop1
* TINKERPOP-850 Reduce Graph.addVertex overload ambiguity *(breaking)*
* TINKERPOP-851 GroupCountStep needs a by() for the count.
* TINKERPOP-861 Solve "The Number Problem" for Operator (and follow on operators)
* TINKERPOP-863 [Proposal] Turn off bulking -- or is there something more general? (hope not).
* TINKERPOP-866 GroupStep and Traversal-Based Reductions *(breaking)*
* TINKERPOP-868 Allow Spark Gremlin Computer to Reuse Spark Contexts
* TINKERPOP-874 Rename Gremlin-Spark properties using gremlin.spark prefix. *(breaking)*
* TINKERPOP-876 Rename VendorOptimizationStrategy XXXOptimizationStrategy *(breaking)*
* TINKERPOP-879 Remove deprecated promoteBindings from GremlinExecutor *(breaking)*
* TINKERPOP-885 Change Transaction.onReadWrite() to be a ThreadLocal setting *(breaking)*
* TINKERPOP-888 GraphTraversal.property overloads *(breaking)*
* TINKERPOP-896 Simplify the {{withSack}} methods of {{GraphTraversalSource}}. *(breaking)*
* TINKERPOP-897 Remove deprecated GSupplier, GFunction, GConsumer, etc. methods. *(breaking)*
* TINKERPOP-898 Rename ConjuctionP and ConjuctionStep to ConnectiveP and ConnectiveStep *(breaking)*
* TINKERPOP-899 Bump to the latest version of Neo4j.
* TINKERPOP-900 Provide by(object) which compiles to by(constant(object))
* TINKERPOP-901 Option for use of Netty epoll on Linux to reduce GC pressure
* TINKERPOP-904 BulkLoaderVertexProgram optimizations
* TINKERPOP-905 Harden time oriented tests in ResultQueueTest
* TINKERPOP-907 getters for RepeatStep.untilTraversal and RepeatStep.emitTraversal
* TINKERPOP-908 Use line breaks in documentation
* TINKERPOP-909 Improve steps that handle numeric data
* TINKERPOP-911 Allow setting Thread Specific Spark JobGroup/Custom Properties based on hadoop conf
* TINKERPOP-913 Rename Gremlin Server arguments rebinding to alias
* TINKERPOP-914 DriverRemoteAcceptor in Gremlin Console supports aliases
* TINKERPOP-917 Add HadoopGraph.open(String)
* TINKERPOP-922 Add a book for Developer Documentation
* TINKERPOP-923 Add a book for Tutorials
* TINKERPOP-925 Use persisted SparkContext to persist an RDD across Spark jobs.
* TINKERPOP-931 Make it possible to extend the core OpProcessor implementations
* TINKERPOP-933 Improve release process to get files named properly
* TINKERPOP-935 Add missing "close" operation to the session opProcessor docs

== TinkerPop 3.0.0 (A Gremlin Rāga in 7/16 Time)

image::https://raw.githubusercontent.com/apache/tinkerpop/master/docs/static/images/gremlin-hindu.png[width=225]

[[release-3-0-2-incubating]]
=== TinkerPop 3.0.2 (Release Date: October 19, 2015)

* Cleaned up `ext/` directory when plugin installation fails for `gremlin-server` and `gremlin-console`.
* Fixed issues in `gremlin-server` when configured for HTTP basic authentication.
* Made `BulkLoaderVertexProgram` work for any persistent TP3-supporting graph (input and output).
* `TreeSideEffectStep` now implements `PathProcessor` which fixed a `ComputerVerificationStrategy` issue.
* Added a shell script that verifies source and binary distributions.
* Fixed a bulk related bug in `GroupStep` when used on `GraphComputer` (OLAP).
* Gremlin Server binary distribution now packages `tinkergraph-gremlin` and `gremlin-groovy` as plugins to be consistent with Gremlin Console's packaging.
* The `RepeatStep` clauses (`until()`,`emit()`,`repeat()`) can only be set at most one time in order to prevent user confusion.
* Fixed a `clone()` bug in `RepeatStep`, `TreeStep`, `GroupCountStep`, `GroupStep`, and `TraversalRing`.
* Fixed a thread context bug in `TinkerGraphComputer`.
* Fixed issues with the `gremlin-driver` related to hanging connections in certain conditions.
* TinkerGraph now has an option for persistence where the data is saved on `close()` and, if present, loaded on `open()`.
* Added an overload for `GremlinExecutor.eval()` that takes a `Lifecycle` object to override some default settings from `GremlinExecutor.Builder`.
* Improved session closing for transactional graphs during shutdown of Gremlin Server.
* Fixed id parameter used in tests for `GroovyStoreTest` and `GroovyRepeatTest` to not be treated as an embedded string.
* `GraphStep` will convert any `Vertex` or `Edge` ids to their id `Object` prior to submission to `GraphComputer` (OLAP).

==== Bugs

* TINKERPOP-814 ConnectionPool can fill with dead Connections
* TINKERPOP-816 Gryo deserialization of error response with null message causes NPE and protocol desync
* TINKERPOP-817 Gryo serialization of large responses fails and causes protocol desync
* TINKERPOP-840 TreeTest Is not being ignored via ComputerVerificationStrategy
* TINKERPOP-849 gremlin-server doesn't close sessions on 'close' opcode
* TINKERPOP-855 sasl authentication type error due to Json format
* TINKERPOP-865 Errors with HTTP REST basic auth
* TINKERPOP-867 TinkerGraphProvider does not initialize temp dir
* TINKERPOP-870 Rebound client requires a connection to occur on the underlying client.
* TINKERPOP-877 Driver hangs if SSL enabled on server but not on client

==== Improvements

* TINKERPOP-828 TinkerGraph can supportPersistence(), should we allow it.
* TINKERPOP-830 process-docs.sh introduces extra white space dependent on console width
* TINKERPOP-839 Docs should have a ${version.number} under the logo.
* TINKERPOP-852 A shell script that validates the distribution artifacts at release time
* TINKERPOP-853 TinkerPop Logo in JavaDoc index.html
* TINKERPOP-858 Cleanup after failed :install

[[release-3-0-1-incubating]]
=== TinkerPop 3.0.1 (Release Date: September 2, 2015)

* `Compare` now uses `BigDecimal` internally to ensure that precision is not lost on standard number comparisons.
* Renamed `ComputerVerificationStrategy` to `VerificationStrategy` so all the verification strategies can use it.
* Added `StandardVerificationStrategy` that throws exceptions for illegal traversal patterns on the standard engine (which extends to `GraphComputer`).
* Added `GraphFeatures.supportsConcurrentAccess()` to allows `Graph` implementations to signify if multiple instances can access the same data.
* Clarified semantics of `Transaction.close()` in unit tests - now refers only to closing the current transaction in the current thread.
* `Neo4jGraph` no longer uses `OptOut` on `TransactionTest.shouldRollbackOnCloseWhenConfigured` (formerly `shouldRollbackOnShutdownWhenConfigured`)
* Gremlin Server initialization scripts can now return a `Map` of values that will become global bindings for the server.
* Introduced the `--dryRun` option to the document generation process which ignores actual script execution in the Gremlin Console.
* Fixed bug in `EventStrategy` around property changed events when calling `property` without cardinality or meta-property values.
* Improved support for the `Accept` header for REST-based requests in Gremlin Server.
* `GraphFactory` now allows specification of the class to use to instantiate the `Graph` through the `GraphFactoryClass` annotation.
* Added `wrapAdjacencyList` and `unwrapAdjacencyList` options to `GraphSONWriter` and `GraphSONReader` respectively, thus allowing valid JSON to be written/read if the user desires.
* Added Gremlin Server/Driver authentication support via SASL.
* Added Basic HTTP authentication support for REST in Gremlin Server.
* Added Gremlin Server plugin to help with "credential graph" management (used in conjunction with authentication features of Gremlin Server).
* Added "secure" Gremlin Server/Driver example configuration files.
* Adjusted configuration for javadoc generation to eliminate error messages.
* Removed "reserved" graph concept names from tests (e.g. "label", "edge", "value") to support the convention of avoiding these strings for property names.
* Introduced `GraphProvider.Descriptor` which annotates a `GraphProvider` implementation to describe what `GraphComputer` implementation will be used.
* Modified `OptOut` to include a `computers` attribute which allows the `Graph` to opt-out of computer-based tests for specific computation engines.
* Added a `SandboxExtension` that can be plugged into `TypeCheckedCustomizerProvider` and `CompileStaticCustomizerProvider` to control classes and methods that can be used in the `GremlinGroovyScriptEngine`.
* Added a number of new `ImportCustomizerProvider` implementations such as, `TimedInterruptCustomizerProvider`, `TypeCheckedCustomizerProvider` and others.
* Refactored `GremlinGroovyScriptEngine` to make more general use of `ImportCustomizerProvider` implementations.
* Removed `SecurityCustomizerProvider` class and the "sandbox" configuration on the `ScriptEngines` class - this was an experimental feature and not meant for public use.
* Removed dependency on `groovy-sandbox` from the `gremlin-groovy` module.

==== Bugs

* TINKERPOP-770 Exception while AddPropertyStep tries to detach vertex property
* TINKERPOP-780 Use of fold() in repeat()
* TINKERPOP-782 map(Traversal) should declare requirements of child
* TINKERPOP-785 Gremlin Server Not Properly Reporting Port Conflict
* TINKERPOP-792 select at start of match traversal on Map can fail
* TINKERPOP-794 IncidentToAdjecentStrategy malfunction
* TINKERPOP-804 Failed installing neo4j-gremlin extension on Windows 7
* TINKERPOP-822 Neo4j GraphStep with element arguments ignores has  *(breaking)*

==== Improvements

* TINKERPOP-576 Gremlin Server Authentication
* TINKERPOP-582 Remove Groovy Sandbox Dependency
* TINKERPOP-610 General graph concept names in test schema
* TINKERPOP-656 IoRegistry Chaining
* TINKERPOP-690 Be able to OPT_OUT for Standard, but not Computer *(breaking)*
* TINKERPOP-699 GraphSON writeGraph not producing valid json object
* TINKERPOP-750 Compare should not have special case for Number
* TINKERPOP-752 Make Gremlin Server Better Respect ACCEPT
* TINKERPOP-764 Unify semantics of Transaction.close() in tests and documentation *(breaking)*
* TINKERPOP-771 IoRegistry Instantiation With GryoPool
* TINKERPOP-778 Support GraphFactory location via annotation.
* TINKERPOP-791 Document rules for committers
* TINKERPOP-797 order() seems to only like List? *(breaking)*
* TINKERPOP-808 TraversalComparator.comparator needs a getter

=== TinkerPop 3.0.0 (Release Date: July 9, 2015)

* Modified the `GremlinExecutor` to catch `Throwable` as opposed to `Exception` so as to properly handle `Error` based exceptions.
* Modified the `GremlinGroovyScriptEngine` compilation configuration to prevent inappropriate script evaluation timeouts on standalone functions.
* Added a custom configuration for "timed interrupt" in the `ScriptEngines` instantiation of the `GremlinGroovyScriptEngine`.
* Added `mapKeys()` (`MapKeyStep`) and `mapValues()` (`MapValueStep`) to get the keys and values of a map, respectively.
* `select()` no longer supports empty arguments. The user must specify the keys they are selecting.
* `MatchStep` and `match()` no longer have a "start label" parameter -- it is computed if the incoming traverser does not have requisite labels.
* Turned transactional testing back on in Gremlin Server using Neo4j.
* Renamed `Transaction.create()` to `Transaction.createThreadedTx()`.
* Added `TraversalParent.removeGlobalChild()` and `TraversalParent.removeLocalChild()`.
* Added a `clear` option to the Gephi Plugin to empty the Gephi workspace.
* Refactored `ResultSet` and related classes to stop polling for results.
* `AbstractStep` now guarantees that bulk-less and null-valued traversers are never propagated.
* Added `dedup(string...)` which allows for the deduplication of a stream based on unique scope values.
* Fixed multiple bugs in the Gephi Plugin related to refactoring of traversal side-effects.
* Split `WhereStep` into `WherePredicateStep` and `WhereTraversalStep` to simplify internals.
* Prevent the driver from attempting to reconnect on a dead host if the `Cluster.close()` method has been called.
* Renamed the "deactivate" option on `:plugin` command to "unuse" to be symmetric with the "use" option.
* Added `Traversal.toStream()` to turn the `Traversal<S,E>` into a `Stream<E>`.
* Added `Scoping.Variable` enum of `START` and `END` which allows the `Scoping` step to specify where its bindings are.
* `ComputerVerificationStrategy` is smart about not allowing `WhereXXXStep` with a start-variable to run in OLAP as it selects the value from the path.
* Rewrote `MatchStep` where it now works on `GraphComputer`, solves more patterns, provides plugable execution plans, supports nested AND/OR, `not()`-patterns, etc.
* Renamed `Graphs` in Gremlin Server to `GraphManager`.
* Fixed bug in Gremlin Driver where client-side serialization errors would not bubble up properly.
* Fixed problem in Gremlin Server to ensure that a final `SUCCESS` or `NO_CONTENT` message assured that the transaction was successful in sessionless requests.
* Arrow keys for cycling through command history now work in Gremlin Console when being used on Windows.
* Added `NotStep` and `not(traversal)` for not'ing a traversal (integrates like `ConjunctionStep`).
* Removed `TraversalP`. Traversals and `P`-predicates are completely separate concepts.
* `has(key,traversal)` is now an alias for `filter(__.values(key).traversal)` using `TraversalFilterStep`.
* Simplified `SubgraphStrategy` by using `TraversalFilterStep` instead of the more complex `WhereStep`.
* Added `TraversalMapStep`, `TraversalFlatMapStep`, `TraversalFilterStep`, and `TraversalSideEffectStep` which all leverage an internal traversal.
* Added `Path.get(pop,label)` as default helpers in `Path`.
* Added `Pop.first`, `Pop.last`, and `Pop.all` as enums for getting single items from a collection or a list of said items.
* Changed `GremlinServer.start()` to return a `CompletableFuture` that contains the constructed `ServerGremlinExecutor`.
* Restructured `IoTest` breaking it up into smaller and more logically grouped test cases.
* Gremlin Server `Settings` now has sensible defaults thus allowing the server to be started with no additional configuration.
* Fixed garbled characters in Gremlin Console that notably showed up in `:help`
* Replaced dependency on `groovy-all` with individual Groovy dependencies as needed.
* Bumped `org.gperfutils:gbench` to the `0.4.3` and a version explicitly compatible with Groovy 2.4.x.
* Renamed `KeyStep` to `PropertyKeyStep` to be consistent with `PropertyValueStep`.
* Added `Gremlin-Lib-Paths` to modify paths in plugin `lib` directory.
* Modified the capabilities of `Gremlin-Plugin-Paths` to delete paths that have no value on the right-hand-side of the equals sign.
* The REST API in Gremlin Server now requires parameters to be defined with a "bindings." prefix.
* Modified the REST API in Gremlin Server to accept rebindings.
* Added `rebindings` optional argument to sessionless requests to allow global bindings to be rebound as needed.
* Added `LazyBarrierStrategy` which "stalls" a traversal of a particular form in order to gain a bulking optimization.
* `CollectingBarrierStep` supports `maxBarrierSize` for "lazy barrier," memory conservation.
* `Scoping` now has `getScopeKeys()` to get the keys desired by the scoping step.
* Refactored SSL support in the Gremlin Server/Driver.
* Factored out `ServerGremlinExecutor` which contains the core elements of server-side script execution in Gremlin Server.
* Bumped to netty 4.0.28.Final.
* Refactored the `Mutating` interface and introduce `CallbackRegistry` interface around `EventStrategy`.
* Changed `onReadWrite` and `onClose` of `AbstractTransaction` to be synchronized.
* Added `LabelP` to support index lookups and `has()` filtering on `Neo4jGraph` multi-label vertices.
* `AddEdgeStep` is now a `Scoping` step.
* Added a fully defined set of `Graph.Feature` implementations to `EmptyGraph`.
* Dropped dependency on `org.json:json` - used existing Jackson dependency.
* Added back neo4j-gremlin as the licensing of the Neo4j API is now Apache2.
* Added `willAllowId` method to features related to vertices, edges and vertex properties to test if an identifier can be use when `supportsUserSuppliedIds` is `true`.
* Fixed a bug in `GraphTraversal.choose(predicate,trueTraversal,falseTraversal)`.
* Removed `MapTraversal`, `MapTraverserTraversal`, `FilterTraversal`, and `FilterTraverserTraversal` as these are simply `__.map(function)` and `__.filter(predicate)`.
* Include `hadoop-gremlin` Hadoop configuration sample files in Gremlin Console distribution.
* Iteration of results in Gremlin Server occur in the same thread as evaluation and prior to transaction close.
* TinkerGraphComputer now supports every `ResultGraph`/`Persist` combination.
* `GraphComputerTest` extended with validation of the semantics of all `ResultGraph`/`Persist` combinations.
* GiraphGraphComputer no longer requires an extra iteration and MapReduce job to derive the full `Memory` result.
* SparkGraphComputer now supports `InputRDD` and `OutputRDD` to allow vendors/users to use a `SparkContext` to read/write the graph adjacency list.
* Added `Scoping.getScopeValue()` method so all "selecting" steps use the same pattern for map, path, and sideEffect data retrieval.

=== TinkerPop 3.0.0.M9 (Release Date: May 26, 2015)

* Removed `GraphComputer.isolation()` as all implementations use standard BSP.
* Added a Gremlin Server `LifeCycleHook` to ensure that certain scripts execute once at startup and once at shutdown.
* `has(key)` and `hasNot(key)` are now aliases for `where(values(key))` and `where(not(values(key)))`, respectively.
* TinkerGraph classes are now final to restrict user and vendor extension.
* Added `TraversalStrategy.VendorOptimization` to ensure that all TinkerPop optimizations execute first on the known TinkerPop steps.
* Added `TailGlobalStep` and `TailLocalStep` (`tail()`) which gets objects from the end of the traversal stream.
* `AndStep` and `OrStep` are now simply markers where `WhereStep(a.and(b).and(c)...and(z))` is the compilation.
* Moved `Compare`, `Contains`, `Order`, `Operator`, and `P` to `process/traversal` from `structure/` as they are process-based objects.
* `HasContainer` now uses `P` predicate as helper methods and tests are more thorough on `P`.
* Changed Gremlin Server integration/performance tests to be runnable from within the `gremlin-server` directory or from the project root.
* Moved the string methods of `TraversalHelper` to `StringFactory`.
* Renamed JSON-related serializers for Gremlin Server to be more consistent with GraphSON naming.
* Removed `HasTraversalStep` in favor of new `P.traversal` model with `HasStep`.
* Fixed bug in `WsGremlinTextRequestDecoder` where custom serializers from graphs were not being used.
* Added `AndP` which allows for the `and()`-ing of `P` predicates.
* `Order.opposite()` is now `reversed()` as that is a `Comparator` interface method with the same semantics.
* `Compare/Contains/P.opposite()` are now `negate()` as that is a `BiPredicate` interface method with the same semantics.
* `has(traversal)` is replaced by `where(traversal)` and `has(key,traversal)`. `HasXXX` is always with respects to an element property.
* Added `TraversalScriptHelper` with static methods for dynamically creating a `Traversal` from a JSR 223 `ScriptEngine`.
* Changed `SubgraphStrategy` to take `Traversal` rather than `Predicate` for filtering.
* Improved `SubgraphStrategy` to only modify the `Traversal` if filtering was required.
* Improved logging of errors in the `HttpGremlinEndpointHandler` to include a stracktrace if one was present.
* Moved `AbstractGremlinSuite.GraphProviderClass` to `org.apache.tinkerpop.gremlin.GraphProviderClass`.
* Simplified the Gremlin-Groovy test suite where there is now no distinction between `STANDARD` and `COMPUTER` tests.
* `VertexProgram` and `MapReduce` now add a `Graph` parameter to `loadState(Graph, Configuration)`.
* Added `ScopingStrategy` which auto-scopes `select()` and `where()` so the language looks clean.
* Added `Scoping` as a marker interface to state that a step desires a particular `Scope`.
* `SelectStep`, `SelectOneStep`, and `WhereStep` support both `Scope.local` and `Scope.global` for `Map<String,Object>` or `Path` analysis, respectively.
* Fixed a bug in the `TraversalStrategies` sort algorithm.
* Removed numerous unused static utility methods in `TraversalHelper`.
* TinkerGraph process suite tests are now running with and without strategies in place.
* Added `IncidentToAdjacentStrategy` which rewrites `outE().inV()`, `inE().outV()` and `bothE().otherV()` to `out()`, `in()` and `both()` respectively.
* Renamed `ComparatorHolderRemovalStrategy` to `OrderGlobalRemovalStrategy` as it now only applies to `OrderGlobalStep`.
* Anonymous traversal no longer have `EmptyGraph` as their graph, but instead use `Optional<Graph>.isPresent() == false`.
* Added `Traversal.Admin.setGraph(Graph)` as strategies that need reference to the graph, need it across all nested traversals.
* `AbstractLambdaTraversal` is now smart about `TraversalParent` and `TraversalStrategies`.
* Fixed bug in `GraphML` reader that was not allowing `<edge>` elements to come before `<node>` elements as allowable by the GraphML specification.
* Added `VertexFeature.getCardinality`.
* Added `AdjacentToIncidentStrategy` which rewrites `out().count()` to `outE().count()` (and similar such patterns).
* `GryoPool` now takes a `Configuration` object which allows setting the size of the pool and the `IoRegistry` instance.
* Added `PersistResultGraphAware` interface which is used by `OutputFormats` to specify persistence possibilities for a Hadoop `GraphComputer`.
* `ElementIdStrategy` now allows the identifier property to be set directly (and not only by specifying `T.id`).
* Added sample configuration files for registering a `TraversalStrategy` in Gremlin Server.
* Added response status code for `NO_CONTENT` to represent output for a successful script execution without a result (e.g. an empty `Iterator`).
* Removed the notion of a "terminator" message from the Gremlin Server protocol - new response status code for `PARTIAL_CONTENT`.
* `Path` and `Step` labels are ordered by the order in which the respective `addLabel()` calls were made.
* A `Step` now has a `Set<String>` of labels. Updated `as()` to take a var args of labels.
* Dropped `BatchGraph` from the code base - it will be replaced by bulk loader functionality over OLAP.
* `TraversalSideEffects` now implements `Optional` semantics. Less code as Java8 provides the helper methods.
* `TraversalScriptSupplier` now takes an `Object` var args for setting `ScriptEngine` bindings if needed.
* `Compare` is now more lenient on `Number`-types.
* Removed `Compare.inside` and `Compare.outside` as they are not primitive comparators and should be composed from primitives.
* Introduced `P` (predicate) for cleaner looking `is()`, `has()`, and `where()` calls -- e.g. `has('age',eq(32))`.
* `GraphTraversalSource` is now the location for `withXXX()` operations. No longer do they exist at `GraphTraversal`.
* All `Traverser` objects now extend from `AbstractTraverser` or a child that ultimately extends from `AbstractTraverser`.
* OLTP `select()` now returns a list for traversals with duplicate labels (as this was a unintended side-effect of `SparsePath`).
* Removed the `SparsePath` optimization as it led to numerous corner-case inconsistencies.
* `VertexWritable` serializes and deserializes the `StarGraph` object -- no more intermediate `DetachedXXX` objects.
* Gremlin Server better supports the settings for the high and low watermark that will slow writes to clients that are lagging.
* Added `GraphReader.readObject()` and `GraphWriter.writeObject` abstractions for those implementations that can support them.
* Altered `GraphWriter.writeVertices()` method to take an `Iterator` of vertices rather than a `Traversal`.
* GraphSON format for output from `GraphWriter.writeVertex`, `GraphWriter.writeVertices`, and `GraphWriter.writeGraph` have all changed now that they use `StarGraph` serialization.
* Gryo format for output from `GraphWriter.writeVertex`, `GraphWriter.writeVertices`, and `GraphWriter.writeGraph` have all changed now that they use `StarGraph` serialization.
* Added read and write methods to `GraphReader` and `GraphWriter` for `Property` and `VertexProperty`.
* Reduced object creation in GraphSON during serialization.
* Moved `T` tokens to the `structure/` package as its more general than `process/`.
* `Attachable.attach()` now takes a `Method` to determine whether to attach via `GET`, `CREATE`, or `GET_OR_CREATE`.
* Decreased size of Gremlin Server `RequestMessage` and `ResponseMessage` serialization payloads and reduced object creation.
* `Graph.empty()` no longer required with the introduction of `ShellGraph` which is a placeholder for a graph class and computer.
* `VertexProperty.Cardinality` default is now vendor chosen. If the vendor has not preference, they should use `Cardinality.single`.
* `Messenger.receiveMessages()` no longer takes a `MessageScope` and thus, consistent behavior between message-passing and message-pulling systems.
* Changed the `gremlin.tests` environment variable for test filtering to the more standard convention of `GREMLIN_TESTS` and made it work for all test suites.
* Removed `back()`-step as `select()`-step provides the same behavior with more intelligent optimizations and `by()`-modulation.
* Removed `Graph.Helper` method annotation and related infrastructure in tests.
* Modified header of Gryo to be 16 bytes instead of 32 (and removed the version stamp).
* Removed the concept of handling version in Gryo via the builder as it wasn't really accomplishing the capability of ensuring backward compatibility.
* Moved `Exceptions.propertyRemovalNotSupported` from `Element` to `Property` for consistency.
* Provided a method for Gremlin Server to bind `TraversalSource` objects for use in scripts.
* Modified the reference implementation for dealing with "custom" identifier serialization in GraphSON - See `IoTest.CustomId` for the example.
* Modified `g.vertices/edges` and related methods and tests to support non-type specific querying (e.g. `g.V(1)` and `g.V(1L)` should both return the same result now).
* `TinkerGraph` supports an `IdManager` which helps enforce identifier types and improve flexibility in terms of how it will respond to queries around identifiers.
* `DetachedXXX` now uses the standard `structure/` exceptions for unsupported operations.
* Added private constructors to all `Exceptions` inner classes in the respective `structure/` interfaces.
* Re-introduced `ReferenceXXX` to ensure a smaller data footprint in OLAP situation (`DetachedXXX` uses too much data).
* `Attachable` now has a set of static exception messages in an `Exceptions` inner class.
* Added `StarGraph` which is a heap efficient representation of a vertex and its incident edges (useful for `GraphComputer` implementations).
* `TraverserSet` uses a `FastNoSuchElementException` on `remove()` for increased performance.
* Add `Profiling` interface to enable vendors to receive a `Step's MutableMetrics`.

=== TinkerPop 3.0.0.M8 (Release Date: April 6, 2015)

* Removed Neo4j-Gremlin from this distribution due to GPL licensing. Working with Neo4j team to reintroduce by M9.
* Altered structure of plugin directories for Gremlin Server and Gremlin Console to allow for the full `lib` directory with all dependencies and the lighter `plugin` directory which contains filtered dependencies given the path.
* Improved `OptOut` to allow for exclusion of a group of tests by specifying a base test class.
* `GraphComputerTest` is now Java8 specific and much easier to extend with new test cases.
* Merged the `gremlin-algorithm` module into `gremlin-test`.
* Removed `LambdaVertexProgram` and `LambdaMapReduce` as it will be one less thing to maintain.
* Gremlin Console accepts a `max-iteration` configuration via the standard `:set` command to limit result iteration.
* `Vertex.property()` default behavior is now `Cardinality.single`.
* Added `ElementIdStrategy` as a `TraversalStrategy`.
* Introduce `AbstractTransaction` to simplify implementation of standard transactional features for vendors.
* Added `EventStrategy` to generate `Graph` modification events to listeners.
* Added test to enforce return of an empty `Property` on `VertexProperty.property(k)` if no meta properties exist.
* Added methods to registered transaction completion listeners on `Transaction` and provided a default implementation.
* Fixed bug in Neo4j where return of an empty meta property was returning a `NullPointerException`.
* Refactored step API -- the TinkerPop3 steps are the foundation for any domain specific language (including graph).
* `MapReduce` now has `workerStart(Stage)` and `workerEnd(Stage)` methods with analagous semantics to `VertexProgram`.
* Hadoop-Gremlin `ObjectWritable` now leverages Kryo for data serialization.
* `GiraphGraphComputer` supports arbitrary objects as the vertex id -- previously, only long ids were supported.
* Added `VertexProgramPool` to support thread safe pooling of vertex programs for graph computers that provide threaded workers.
* Added `GryoPool` to support thread safe pooling of Gryo readers and writers.
* Added `TraversalSource` which contextualizes a traversal to a graph, DSL, execution engine, and runtime strategies.
* Added `AddVertexStep` (`addV`), `AddPropertyStep` (`property`), and changed `AddEdgeStep` to a map-step instead of a sideEffect-step.
* Added `compile` method to `GremlinExecutor` and related classes.
* Fixed bug in Gremlin Server that was generating extra response messages on script evaluation errors.
* Changed the `Memory` API to not return the mutated value on `or`, `and`, `incr` as it is too difficult to implement faithfully in a distributed system.
* Added `SparkGraphComputer` to Hadoop-Gremlin which uses Apache Spark as the underlying computing engine.
* Renamed "Gremlin Kryo" to "Gryo".
* Refactored `TinkerWorkerPool` to use `ExecutorService` so as to reuse threads when executing graph computer functions.
* Removed `Reducing.Reducer` and `ReducingStrategy`. Previous `Reducing` classes are now `MapReducer` classes.
* Refactored the "process" test suite to allow for better test configuration with respect to different `TraversalEngine` implementations.
* Added `hasNot(traversal)` which is a faster way of doing `has(traversal.count().is(0L))`.
* `TraversalStrategy.apply(traversal)` is the new method signature as the `TraversalEngine` can be retrieved from the `Traversal`.
* `TraversalEngine` is now an interface and provided to the traversal by the graph. `Graph` methods added to set the desired traversal engine to use.
* Added `count(local)`, `sum(local)`, `max(local)`, `min(local)`, `mean(local)`, `dedup(local)`, `sample(local)` and `range(local)` for operating on the local object (e.g. collection, map, etc.).
* `TraversalComparator` exists which allows for `order().by(outE().count(),decr)`.
* Added Apache Rat plugin to detect the proper inclusion of license headers in files.
* A `Traversal` now respects thread interruption during iteration, throwing a `TraversalInterruptionException` if it encounters interruption on the current thread.
* Apache refactoring: `com.tinkerpop` -> `org.apache.tinkerpop`.
* `Traversal` is now `Serializable` and with most queries no longer needing lambdas, Gremlin-Java works over the wire.
* Added `VertexProperty.Cardinality` with `list`, `set`, and `single`. No more `Vertex.singleProperty()` method.
* Added `RangeByIsCountStrategy` that adds a `RangeStep` in front of `.count().is(<predicate>, <value>)` to minimize the amount of fetched elements.
* Added `CoalesceStep` / `coalesce()` that emits the first traversal which emits at least one element.
* Added more syntactic sugar tricks to the Gremlin sugar plugin -- `&`, `|`, `select from`, `gt`, etc.
* `Traversal.Admin` is consistent internal to steps, traversals, strategies, etc. For the user, `Traversal` is all they see.
* `TraversalHolder` is now called `TraversalParent` with the child/parent terminology used throughout.
* Added `GroovyEnvironmentPerformanceSuite`.
* Provided more robust shutdown capabilities for the thread pools used in `GremlinExecutor`.
* A massive `process/` package reorganization -- class names are still the same, just in new packages.
* Bumped `neo4j-graph` to Neo4j 2.1.6.
* Bumped to Groovy 2.4.1.
* Added a new "performance" test suite for Gremlin Process.
* Steps now only operate with traversals -- no more lambdas. Lambda-> `Traversal` conversion utilities added.
* `SideEffectStep` always requires a `Consumer`. Steps that were consumer-less simply extends `AbstractStep`.
* Simplified the `Neo4jGraph` implementation by now allowing `cypher()` mid-traversal. Only available via `g.cypher()`.
* Moved `clock()` out of the Utility plugin. It is now available to both Groovy and Java.
* Changed the `OptOut` annotation to allow for ignoring an entire test case using a wildcard.
* Added `AndStep` and `OrStep` filters to support arbitrary conjunction of traversals.
* `__` is now a class with static `GraphTraversal` methods and thus `repeat(out())` is possible.
* Added `IsStep` / `.is()` that supports filtering scalar values.
* `Neo4jGraph` and `TinkerGraph` no longer create new `Feature` instances on each feature check.
* Added `Compare.inside` and `Compare.outside` for testing ranges. Removed `between()` as now its `has('age',inside,[10,30])`.
* `GraphTraversal.has()` no longer requires the element type to be cast in the traversal definition.
* Fixed a `ConcurrentModificationException` bug in TinkerGraph that occurred when doing full vertex/edge scans and removing elements along the way.
* Added `Scope.local` and `Scope.global` in support of `OrderLocalStep` and `OrderGlobalStep` via `order(scope)`.
* Added `Order.keyIncr`, `Order.keyDecr`, `Order.valueIncr`, and `Order.valueDecr` in support of `Map` sorting.
* Added `Order.shuffle` and removed `shuffle()` in favor of `order().by(shuffle)`.
* Changed `Order implements Comparator<Comparable>` to `Order implements Comparator<Object>` as its now generalized to multiple types of objects.
* The `maxContentLength` setting in Gremlin Server is now respected by the HTTP/REST Gremlin endpoint.
* Fixed resource leak in the HTTP/REST Gremlin endpoint of Gremlin Server.
* Refactored Gremlin Server `start` and `stop` functions to return `CompletableFuture`.
* HTTP REST error response JSON objects from Gremlin Server should no longer have issues with control characters, line feeds, etc.
* Added `MeanStep`, `mean()`, and `MeanNumber` for calculating number averages in a traversal.
* Greatly simplified all the traversal `MapReduce` implementations due to the introduction of `VertexTraversalSideEffects`.
* Added `VertexTraversalSideEffects` as a cheap, static way to get a sideEffect-view of a vertex in OLAP.
* Added `TraversalHelper.isLocalStarGraph()` which determines if a traversal is contained within the local star graph.
* Added `TraversalVerificationStrategy` to verify if the traversal can be executed on respective engine.
* Refactored `GraphTraversal.cap()` to `GraphTraversal.cap(String...)` to support multi-sideEffect grabs.
* Added GraphSON serialization for `Path`.
* Added `Traversal.Admin.getTraverserRequirements()` and removed `TraversalHelper.getTraverserRequirements(Traversal)`.
* `Traversal.equals()` is no longer computed by determining if the objects returned are equal.
* Altered messaging in Gremlin Console when using a remote that is not yet activated.
* Fixed potential for deadlock in Gremlin Driver when waiting for results from the server.
* Added the `useMapperFromGraph` serializer option to the Gremlin Server configuration file to allow auto-registration of serialization classes.
* Refactored Netty pipeline structure to not have a second "Gremlin" executor group and instead used a standard `ExecutorService`.
* Refactored the `GremlinExecutor` to take an optional transformation function so as to allow manipulation of results from `eval` in the same thread of execution.
* Fixed issue with the `HttpGremlinEndpointHandler` where requests were getting blocked when `keep-alive` was on.
* Added `MinStep` and `MaxStep` with respective `min()` and `max()`.
* `CountStep` and `SumStep` now extend `ReducingBarrierStep` and no longer are sideEffect steps.
* `SideEffectCapStep` now extends `SupplyingBarrier` and is much simpler than before.
* Added `SupplyingBarrier` which simply drains the traversal and emits the value of a provided supplier.
* Added `TraversalLambda` which implements function, predicate, and consumer over a provided traversal.
* Any non-core `Step` that takes a function or predicate can now take a traversal which maps to `traversal.next()` (function) and `traversal.hasNext()` (predicate).
* `CollectingBarrierStep` is no longer abstract and added `GraphTraversal.barrier()` which is analogous to `fold().unfold()`, though cheaper.
* Added `TraversalOptionHolder` for branching steps to index works with corresponding `GraphTraversal.option()`.
* `BranchStep` is now a proper generalization of `UnionStep` and `ChooseStep`.
* `SubgraphStep` has changed in support of in-traversal filtering and removing the need for path-based traversers.
* Added `HasTraversalStep` which takes an anonymous traversal to determine whether or not to filter the current object.
* Added `Traversal.Admin.getStartStep()` and `Traversal.Admin.getEndStep()`. Removed `TraversalHelper.getStart()` and `TraversalHelper.getEnd()`.
* Refactored `profile()` to use injected steps. `ProfileStep` can now be used without any special JVM command line parameters.
* Added `ReducingBarrierStep` which acts like `CollectingBarrierStep` but operates on a seed with a bi-function.
* Added a preprocessor for AsciiDocs. Documentation code examples are executed and the results are dynamically inserted into the doc file.
* `LocalStep` traversal is treated as a branch, not an isolated traversal. Moreover, moved `LocalStep` to `branch/`.
* Traversal strategies are now applied when the `TraversalVertexProgram` state is loaded, not when submitted. Less error prone as it guarantees strategy application.
* Reworked `TraversalHolder` where there are "local traversals" and "global traversals". Local traversals are not subject to OLAP message passing.
* Fixed a bug in `DedupStep` that made itself apparent in `DedupOptimizerStrategy`.
* Added `RepeatStep.RepeatEndStep` in order to reduce the complexity of the code on OLAP when the predicates are not at the start of `RepeatStep`.

=== TinkerPop 3.0.0.M7 (Release Date: January 19, 2015)

* Added `SideEffectRegistrar` interface and `SideEffectRegistrationStrategy` for allowing steps to register sideEffects at strategy application time.
* Renamed `Traverser.Admin.setFuture()` and `Traverser.Admin.getFuture()` to `setStepId()` and `getStepId()`, respectively.
* Added `TraversalMatrix` for random access to steps in a traversal by their step id. Used by `TraversalVertexProgram`.
* Added unique identifies to `Step` that are not the user provided labels. `Step.getLabel()` now returns an `Optional<String>`.
* Removed `UnionLinearStrategy`, `ChooseLinearStrategy`, and `RepeatLinearStrategy` as nested traversals are now natively supported in OLAP.
* Fixed `Neo4jGraph` around manual transaction behavior on `commit` and `rollback` such that they would throw exceptions if a transaction was not open.
* Redesigned the hidden step labeling mechanism so its consistent across a cluster, easier for rewrite strategies, and will enable nested OLAP traversals.
* `Traverser.incrLoops()` now takes a string step label to enable nested looping constructs (i.e. loop stacks).
* Added `Traversal.tryNext()` which returns an `Optional`, where the provided default method should be sufficient for all vendors.
* Removed `PathConsumer` in favor of `TraverserRequirement.PATH`-model via `Step.getRequirements()`.
* `Step.getRequirements()` returns a `Set<TraverserRequirement>` which is what is required of the `Traverser` by the `Step`.
* `Traverser` now extends `Cloneable` and `Traverser.clone()` is used to good effect in `Traverser.split()`.
* Added `AbstractTraverser` for which all traversers extend.
* Moved `Traversal.SideEffects` to `TraversalSideEffects` as sideEffects are not necessarily tied to the traversal.
* Removed `Graph.of()` for generating anonymous graph traversals -- replaced by `__`-model.
* Removed `Graph` being stored in `Traversal.SideEffects`. Too dangerous when moving between OLTP and OLAP and its limited uses were worked around easily.
* No need for `DefaultXXXGraphTraversal` unless the vendor is extending with new methods (e.g. `DefaultNeo4jGraphTraversal`).
* Reworked `TraversalStrategies` such that the are "emanating object class"-dependant, not `Traversal` dependent.
* Moved `Traverser.sideEffects()` to `Traverser.asAdmin().getSideEffects()`. Users should use `Traverser.sideEffects(key)` and `Traverser.sideEffects(key,value)`.
* Added `SerializationTest` to the `StructureStandardSuite` in `gremlin-test` which validates serialization at a lower level than `IoTest`.
* Removed `IntervalStep` and renamed `interval()` to `between()` which is simply an alias to a `has().has()` chain.
* Added `__` static interface which allows for `__.out().out()`-style construction of anonymous traversals (instead of `g.of()`).
* The only `GraphTraversal` steps that operate on `Traverser` are the base lambdas and `repeat()` (i.e. `emit()` and `until()`).
* Removed dependency on the `reflections` library in `gremlin-test` which removed the default implementation of `GraphProvider.getImplementations()` - vendors now need to implement this method themselves.
* Relaxed the `<S>` typing requirement for anonymous traversals when applied to `choose()`, `repeat()`, `union()`, etc.
* Removed `LoopStep` and `UntilStep` in favor of the new `RepeatStep` model of looping in Gremlin3.
* `BranchStep` is now exposed in `GraphTraversal` via `branch(function)`.
* `UnionStep` now implements `TraversalHolder`.
* Added `RepeatStep` as the new looping construct supporting do/while, while/do, and emit semantics.
* Moved `Traversal.sideEffects()` to `Traversal.Admin.getSideEffects()` as `cap()` should be used to access the sideEffect data of a traversal.
* Renamed vendor `XXXTraversal` to `XXXGraphTraversal` (interface) and `XXXGraphTraversal` to `DefaultXXXGraphTraversal` (implementation class).
* Modified packaging for console plugins to be more consistent by moving them to the `com.tinkerpop.gremlin.console.groovy.plugin` namespace.
* Removed all TinkerPop specific dependencies to Guava to avoid user version conflicts.
* Added support for `-e` (script file execution) and `-v` (version display) options on `gremlin.sh`.
* GraphSON supports the assignment of multiple custom serialization modules.
* `Traverser.get(stepLabel/sideEffectKey)` no longer exists. There now exists: `Traverser.path(stepLabel)` and `Traverser.sideEffects(sideEffectKey)`.
* `SimpleTraverser` now supports "path" but in a very loose, global cache way. Added `SparsePath` as a `Map`-backed `Path` implementation.
* Provided Neo4j multi-label support in Neo4j-Gremlin. Added three `Neo4jVertex`-specific methods: `addLabel()`, `removeLabel()`, `labels()`.
* Bumped to Groovy 2.3.9.
* Added `Graph.Io` interface which allows for simplified helper methods for end users and a way for vendors to override `GraphReader` and `GraphWriter` initial construction when custom serializers are needed.
* Removed methods from `GraphProvider` related to customizing serializers in `IoTest` from the test suite as the new `Graph.Io` interface now serves that purpose.
* Added `Neo4jGraph.checkElementsInTransaction(boolean)` which will (or not) verify whether elements retrieved via Neo4j global graph operations are transactionally consistent.
* Added `ScriptInputFormat` and `ScriptOutputFormat` to Hadoop-Gremlin for reading and writing a file according to an arbitrary parsing script.
* Added `TimeLimitStep.getTimedOut()` to determine if the step timed out or there were no more objects to process.
* `Graph.System` is now `Graph.Hidden` with "hidden" being the vendor namespace and the key prefix being `~`.
* Much better `toString()` handling in `Step` and `Traversal`.
* `ComparatorHolder<V>` interface returns a `List<Comparator<V>>` instead of a `Comparator<V>[]`.
* `T` now implements `Function<Element,Object>`.
* Added `ElementValueComparator` and `ElementFunctionComparator` in support of vendor introspection on `ComparatorHolder`-steps.
* Renamed `Comparing` marker interface to `ComparatorHolder`.
* `FunctionHolder` interface provides vendor introspection via `ElementValueFunction`.
* Removed `OrderByStep` as it is now just `order()` with a `by()`-based comparator.
* Added `SampleStep` (`sample()`) to allow for sampling the set of previous objects. Useful for doing random walks with `local()`.
* Renamed `random()` to `coin()` to better express that the filter is a random coin toss.
* Added `by()`-projection to modulate the meaning of post-processing steps like `aggregate()`, `groupCount()`, `path()`, `order()`, etc.
* Removed the `Strategy` interface and gave `StrategyGraph` direct access to the `GraphStrategy`.
* Added `Graph.strategy()` to help instantiate `StrategyGraph` instances.
* Modified the signature of all `GraphStrategy` methods to include an parameter that contains a reference to the "composing strategy".
* `PartitionStrategy` hides the specified partition key from view when iterating properties, keys, etc.
* Change construction of `GraphStrategy` implementations to be consistent with singleton instances and builder pattern.
* Added `Graph.Helper` annotation to "protected" certain default interface methods from implementation by vendors.
* Transaction retry functions now work with "manual" transactions.
* Improved error messaging when importing "legacy" GraphSON that was not generated with "extended" properties.
* Renamed "iterator" related methods in the `GraphStrategy` interface to be consistent with the method names they represent.
* `PropertyMapStep` (`valueMap()`) now takes a boolean to state if the tokens of the element are desired along with its properties.
* `HadoopGraph` now connected to the `StructureProcessSuite`.
* `HadoopGraph` no longer supports `Graph.Variables` as they were in-memory. A persistence mechanism can be introduced in the future.
* Hidden properties removed in favor of using `GraphStrategy` for such features.
* `Edge.iterators().vertexIterator(BOTH)` now guarantees `OUT` then `IN` vertex iterator order.
* `Graph.v(Object)` and `Graph.e(Object)` no longer exist. Instead, use `Graph.V(Object... ids)` and `Graph.E(Object... ids)`.
* Added `Graph.Iterators` to allow access to vertex and edge iterators based on element ids and bypassing `GraphTraversal`.
* Renamed `GraphStrategy` implementations to be less verbose - removed the word "Graph" from their names (e.g. `IdGraphStrategy` simply changed to `IdStrategy`).
* Removed `Step.NO_OBJECT` as the problem is solves can be solved with proper use of `flatMap` and `EmptyTraverser`.
* `Path` is now part of `GraphSerializer` and thus, not specific to a particular implementation of `Path`.
* Added messaging to show files being downloaded when using the Gremlin Server "install" command.
* Added test name and class arguments to the `GraphProvider.loadGraphWith` method.
* Merged `ReferencedXXX` and `DetachedXXX` so that all migration of graph element data is via `DetachedXXX`.
* Added `StaticVertexProgram` and `StaticMapReduce` which simply return `this` on `clone()`.
* `VertexProgram` and `MapReduce` now implement `Cloneable` and is used for fast copying across workers within the same machine.
* Added `TraversalHolder` interface which extends `PathConsumer` to determine recursively if nested traversals require path calculations turned on.
* Reworked how a `TraverserGenerator` is retrieved and utilized.
* Added `Traversal.toBulkSet()` to make getting resultant data more efficiently for traversals with repeated data.
* Provided a helper `LocalStep.isLocalStarGraph()` so `GraphComputer` implementers know the requisite data boundaries.
* Created `Traversal.Admin` to hide administrative methods. Added `Traversal.asAdmin()` to get at `Traversal.Admin`.
* Fixed up all `Step` cloning operations realizing that Java8 lambdas are always bound to the calling class (no delegates).
* Usage of `:remote close` without configured remotes shows a reasonable message rather than a stack trace.
* Provided `LocalStep` to signify that the internal traversal is locally bound to the incoming object.
* Failed script evaluation in Gremlin Server now triggers the cancel of the process attempting to timeout the script if it were to run too long.
* Greatly increased the speed of `ScriptEngineLambda` by making use of a static `ScriptEngine` cache.
* Fixed a general bug in all sideEffect using steps where the sideEffect should be accessed via the `Traverser` not `Traversal`.
* `GremlinPlugin` interface no longer has the `additionalDependencies` method - those dependencies are now defined by an entry in the manifest file for the jar called `Gremlin-Plugin-Dependencies`.
* Added `TinkerWorkerPool` which is used for resource efficient threading in `TinkerGraphComputer`.
* `MapReduce.createMapReduce(Configuration)` now exists and serves the same purpose as `VertexProgram.createVertexProgram(Configuration)`.
* Enabled SessionOps to be extended. Added eval handler hook.
* Setting a property with an unsupported data type throw `IllegalArgumentException` instead of `UnsupportedOperationException` as the operation is supported, but the argument is not.

=== TinkerPop 3.0.0.M6 (Release Date: December 2, 2014)

* `javatuples.Pair` avoided on `MapReduce` API in favor of a new `KeyValue` class.
* Renamed `Gremlin-Plugin` manifest entry for plugins to `Gremlin-Plugin-Paths`.
* Added `Gremlin-Plugin-Dependencies` manifest entry to list other dependencies that should be retrieved with a plugin jar.
* `Memory.Admin.asImmutable()` yields an immutable representation of the GraphComputer `Memory`.
* Fixed host selection in `gremlin-driver` by properly accounting for all hosts being marked unavailable at the instantiation of a `Client`.
* Removed Giraph-Gremlin in favor of new Hadoop-Gremlin with `GiraphGraphComputer` support. Future support for `MapReduceGraphComputer`.
* Greatly simplified the `InputFormat` and `OutputFormat` model for working with Giraph (and Hadoop).
* Added a serializer for `Property` for GraphSON correcting format of serialization of a single `Property` on an `Edge`.
* Fixed bug in Gremlin Console that prevented assignments to empty `List` objects.
* Added `VertexProgram.getMessageScopes()` to allow vendors to know which `MessageScopes` at a particular `Memory` state.
* Reduced the number of methods in `MessageScope.Local` as its up to vendors to inspect provided incident `Traversal` accordingly.
* Renamed `MessagesType` to `MessageScope` to make it less ambiguous regarding the class of the messages being sent.
* Changed the message type of `TraversalVertexProgram` to `TraverserSet` to support message combining.
* Added `VertexProgram.getMessageCombiner()` to support the combining of messages in route to a vertex.
* Reduced object creation in `TraversalVertexProgram` around vertex-local traversal sideEffects.
* Renamed `Traverser.Admin.makeChild()` and `Traverser.Admin.makeSibling()` to `Traverser.Admin.split()` to correspond with `merge()`.
* Added `Traverser.Admin.merge(Traverser)` method so that the merging algorithm is with the `Traverser`.
* Added `Operator` enum that contains sack-helpful `BinaryOperators`: sum, minus, mult, div, max, min, etc.
* Added `GraphTraversal.withSack()` and renamed `trackPaths()` and `with()` to `withPath()` and `withSideEffect()`, respectively.
* Added the "Gremlin Sacks" feature to allow a `Traverser` to carry local information along its walk.
* GraphSON format no longer makes use of `hiddens` JSON key. Its all just `properties`.
* Added `DoubleIterator` to make vendor implementations of `Edge.iterators().vertexIterator()` efficient.
* `PropertiesStep` is smart about hiddens vs. properties.
* `Element.iterators().hiddenProperties()` no longer exists. For vendors, simply provide an iterator of properties.
* `GIRAPH_GREMLIN_LIBS` supports colon separated directories for loading jars from multiple paths.
* Introduced method to control the location of dependencies dynamically loaded to the Gremlin Console as part of the `:install` command.
* Fixed problem with the Neo4j Gremlin Plugin not loading properly after Gremlin Console restart.
* Removed the "use" configuration from Gremlin Server.
* Moved `SugarGremlinPlugin` from `gremlin-console` to `gremlin-groovy` so that it could be shared with Gremlin Server.
* Fixed bug in serialization of `null` results returned to the Gremlin Console when serializing to strings.
* Moved the `GremlinPlugin` for `TinkerGraph` to `tinkergraph-gremlin` module (it is no longer in `gremlin-console`).
* Added a `plugin-info.txt` file to Gremlin Console `/ext/{module}` subdirectories to identify the module that was originally requested.
* Gremlin Server now allows for the explicit configuration of plugin activation.
* Refactored `GremlinPlugin` and `AbstractGremlinPlugin` to better account for plugins that run on the server and those that run in the console.
* Added a `plugins` configuration to Gremlin Server to control the plugins that are enabled on initialization.
* Added a builder option to `GremlinExecutor` to control the plugins that are enabled on initialization.
* Added `RemoteException` for usage with `RemoteAcceptor` implementations for the Gremlin Console so as to better standardize their development.
* Standardized all text being written to the Gremlin Console using starting upper case letter.
* Prevented error in the Console when `:submit` is called but no remotes were configured.
* Provided a way to clean the `grapes` directory as part of a standard build with `mvn clean install`.

=== TinkerPop 3.0.0.M5 (Release Date: November 7, 2014)

* Removed `PropertyFilterIterator` as using Java8 streams was just as efficient for the use case.
* Renamed `KryoWritable` to `GremlinWritable` as it is not necessarily Kryo that is the serialization mechanism.
* Fixed an input split bug in Giraph that was making it so that splits were not always at vertex boundaries.
* Fixed a combiner bug in `GirapGraphComputer`. Combiners were always calling `MapReduce.reduce()`, not `MapReduce.combine()`.
* Greatly simplified `SubgraphStrategy` by removing requirements for `Traversal` introspection.
* `StrategyWrappedGraph` mimics vendor use of `GraphStep` and `GraphTraversal` and no longer requires dynamic strategy application.
* `TraversalStrategies` make use of a dependency tree sorting algorithm to ensure proper sorts prior to application.
* `TraversalStrategies` are now immutable and are bound to the `Traversal` class.
* Fixed bug in Gephi Plugin that prevented it from communicating with the Gephi Streaming Server.
* Renamed `MessageType.XXX.to()` to `MessageType.XXX.of()` so it makes sense in both the sending and receiving context.
* Improved messaging with respect to tests that are ignored due to features to make it clear that those tests are not in error.
* Relaxed exception consistency checks in the test suite to only check that a thrown exception from an implementation extends the expected exception class (but no longer validates that it is the exact class or that the message text).
* `VertexProgram` now has `workerIterationStart()` and `workerIterationEnd()` to allow developers to control vertex split static data structures.
* `TraversalVertexProgram` startup time greatly reduced due to being smart about `loadState()` behavior.
* Gremlin Server sessions now allow serialization of results that were part of an open transaction.
* Refactor `OpProcessors` implementations in Gremlin Server for better reusability.
* `Vertex.iterators()` no longer have a `branchFactor`. This is now at the query language level with `localLimit()`.
* Added `limit(long)` and `localLimit(int,int)` which simply call the range equivalents with 0 as the low.
* Added `LocalRangeStep` which supports ranging the edges and properties of an element -- `localRange(int,int)`.
* `GraphTraversal.value(String)` no longer exists. Instead, use `GraphTraversal.values(String)`.
* `HiddenXXXStep` and `ValueXXXStep` no longer exist. `PropertyXXXStep` takes a `PropertyType` to denote value and hidden access.
* Added `PropertyType` to the structure-package which provide markers for denoting property types (vs. property classes).
* Renamed `setWorkingDirectory` to `workingDirectory` in the `KryoReader` builder.
* `Path.get(String)` returns the object if only one object is referenced by label, else it returns a `List` of referenced objects.
* Added overload to `GremlinKryo` to allow a serializer to be configured as a `Function<Kryo,Serializer>` to allow better flexibility in serializer creation.
* Added method to `GraphProvider` to allow implementers to provide a mechanism to convert GraphSON serialized identifiers back to custom identifiers as needed.
* Added methods to `GraphProvider` so that implementers could specify a custom built `GremlinKryo` class and/or `SimpleModule` class in case their implementation had custom classes to be serialized.
* Added `Traversal.forEachRemaining(class,consumer)` for those traversals whose end type is different from declared due to strategy rewriting.
* Removed `Traversal.forEach()` as traversal implements `Iterator` and users should use `forEachRemaining()`.
* `RangeStep` now has an inclusive low and an exclusive high -- a change from Gremlin2.
* `DriverGremlinPlugin` returns raw results with driver results available via the `result` variable.
* Removed test enforcement of `private` constructor for a `Graph` instance.
* `RemoteAcceptor` now supports `@` prefixed lines that will grab the script string from the Gremlin Console shell.
* Modified the signature of `Property.element()` to simply return `Element`
* Added `Reducing` marker and `ReducingStrategy` which supports reduction-functions as a final step in Gremlin OLAP (e.g. `fold()`).
* Once strategies are `complete()`, no more steps can be added to a `Traversal`.
* Renamed `Traversal.strategies()` to `Traversal.getStrategies()` as it is not a "query language"-method.
* Added test to enforce that a `label` on a `VertexProperty` is always set to the key of the owning property.
* Fixed bug with multi-property removal in `Neo4jGraph`.
* Bumped to Neo4j 2.1.5.
* Used standard `UUIDSerializer` from the `kryo-serializers` library for serialization of `UUID` objects.
* Changed GraphSON serialization to only use `iterators()` - there were still remnants of `Traversal` usage from previous refactoring.
* Added overload for `detach` method to allow for the `Element` to be detached as a "reference" only (i.e. without properties).
* Renamed `Item` in `gremlin-driver` to `Result`.
* Renamed `strategy` to `getStrategy` in `StrategyWrappedGraph`.
* Renamed `baseGraph` to `getBaseGraph` in `Neo4jGraph`.
* `Neo4jGraph` now returns an empty property `Vertex.property(k)` when the key is non-existent (a problem only visible when meta/multi property configuration was turned off).
* `Traversal.Strategies.apply()` now takes a `TraversalEngine`. Greatly simplifies strategy application for `STANDARD` or `COMPUTER`.
* Renamed `IdentityReductionStrategy` to `IdentityRemovalStrategy` for reasons of clarity.
* Added `ComparingRemovalStrategy` that removes `Comparing`-marked steps unless they are the end step of the traversal.
* `OrderStep` now works in OLAP, but only makes sense as a traversal end step.
* `MapReduce` API extended to include `getMapKeySort()` and `getReduceKeySort()` to sort outputs accordingly.
* Renamed `TraversalResultMapReduce` to `TraverserMapReduce`. Shorter and makes more sense.
* Improved build automation to package javadocs and asciidoc documentation in the distribution files.
* Improved build automation with a script to automatically bump release versions in the various files that needed it such as the `pom.xml` files.
* The identifier on `VertexProperty` is now read properly to those graphs that can support identifier assignment.
* `GraphSONReader.readGraph()` now properly reads vertex properties.
* Removed `Neo4jGraph.getCypher()` as users should use `Neo4jGraph.cypher()` and get back TinkerPop3 graph objects.
* `GiraphGraph.variables().getConfiguration()` is now replaced by `GiraphGraph.configuration()`.
* Added `Graph.configuration()` which returns the `Configuration` object of `Graph.open()`.
* Removed `TraverserTracker` as now there is only a `TraverserSet` for all halted traversers. A nice simplification of `TraversalVertexProgram`.
* Renamed `Traverser.isDone()` to `Traverser.isHalted()` and `DONE` to `HALT`. Consistent with automata terminology.
* Removed `PathTraverserExecutor` and `SimpleTraverserExecutor` as a single `TraverserExecutor` correctly executes both types of traversers.
* `TraversalVertexProgram` does "reflexive message passing" to reduce the total number of iterations required to execute a traversal.
* `MapReduce` no-argument constructors are private and thus, only for reflection and `loadState()` usage.
* MapReducers for `TraversalVertexProgram` are now smart about `with()` declared data structures.
* Updated `Traversal.SideEffects` to use "registered suppliers" and it now works accordingly in both OLTP and OLAP environments.
* Increased the speed of `FlatMapStep` by approximately 1.5x.

=== TinkerPop 3.0.0.M4 (Release Date: October 21, 2014)

* Added features for `VertexProperty` user supplied ids and related data types.
* Removed `SideEffectCap` marker interface as there is only one `SideEffectCapStep` and thus, `instanceof` is sufficient.
* `Path.getObjects()`/`Path.getLabels()` renamed to `Path.objects()`/`Path.labels()` to be in line with "query language" naming convention.
* Greatly simplified `GiraphInternalVertex` due to `Element.graph()` -- 1/2 the memory footprint and reduced construction time.
* Renamed `Property.getElement()` to `Property.element()` given the "query language" naming convention.
* `Element.graph()` added which returns the `Graph` that the element is contained within.
* Added tests for greater consistency around iterating hidden properties.
* Simplified `TraversalVertexProgram` where only a single `TraverserTracker` exists for both path- and simple-traversers.
* Fixed a major bug where `Arrays.binarySearch` was being used on an unsorted array in TinkerGraph and Neo4jGraph.
* Changed `ComputerResult.getXXX()` to `graph()` and `memory()` to be consistent with "query language" naming convention.
* `Traverser.getXXX()` changed to `loops()`, `bulk()`, `path()`, `sideEffects()` to be consistent with "query language" naming convention.
* Optimization to reduce the number of empty lists created due to no step class existing for respective `TraversalStrategy.apply()`.
* Added `CapTraversal` as a marker interface for the `cap()` method.
* Added `union()` with GraphComputer `UnionLinearStrategy`.
* `TimeLimitStep` was moved to `filter/` package. It was a mistake that it was in `sideEffect/`.
* Provided the configuration for generating both a "full" and "core" set of javadocs, where "full" represents all classes in all projects and "core" is the "user" subset.
* Validated bindings passed to Gremlin Server to ensure that they do not match the most common statically imported values.
* If no script engine name is provided to a `LambdaHolder` it is assumed to be Gremlin-Groovy.
* `MapEmitter` and `ReduceEmitter` have an `emit(value)` default method where the key is the `MapReduce.NullObject` singleton.
* `Traverser.Admin` now implements `Attachable` as the `Traversal.SideEffects` can be generated from the `Vertex`.
* Made a solid effort to ensure that all TinkerPop keys are `Graph.System` to leave `Graph.Key` for users.
* The `Graph.System` prefix is now `^` instead of `%&%`. Simpler and easier on the `toString()`-eyes.
* Added `Traversal.SideEffects.ifPresent(Consumer)` as a default helper method.
* Added `profile()`-step which provides detailed information about the performance of each step in a traversal.
* No more `CountCapStep` and `CountStep`, there is only `CountStep` and it is elegant.
* Created a `AbstractTraversalStrategy` with good `toString()`, `hasCode()`, and `equals()` implementations.
* Added `CountTraversal` as a marker-interface stating that the `Traversal` has a `count() -> Long` method.
* `Traversal` no longer has any step methods as its not required for DSL implementers to have "core steps."
* Added "linearization" strategy for `ChooseStep` so it is executed correctly on GraphComputer.
* Added `GraphTraversalStrategyRegistry` which has respective global strategies to make turning on/off strategies easier.
* Added a generic `BranchStep` to be used for re-writing "meta-steps" for execution on GraphComputer.
* Moved `JumpStep`, `UntilStep`, and `ChooseStep` to a new `branch/` package.
* Added test cases to the Structure Suite to enforce consistent operations of reading properties after removal of their owning `Element`.
* GraphSON format change for full `Graph` serialization - Graph variables are now serialized with the key "variables" as opposed to "properties".
* Relaxed `Graph.toString()` test requirements for implementers.
* Made the `toString` operations in `GraphStrategy` consistent.
* Added `VertexFeatures.supportsRemoveProperty`.
* Added `VertexPropertyFeatures.supportsRemoveProperty`.
* Added `EdgeFeatures.supportsRemoveProperty`.
* Added `VertexFeatures.supportsRemoveVertices`.
* Added `EdgeFeatures.supportsRemoveEdges`.
* Vendors should now get a clear error when mis-spelling something in an `@OptOut` (or more likely if a test name changes) and it now works all the test suites.
* All plugins now have a default prefix of "tinkerpop." as a namespace.
* `GraphComputer` now executes a `Set<MapReduce>` and `hashCode()`/`equals()` were implemented for existing `MapReduce` implementations.
* Changed `Contains.in/notin` to `Contains.within/without` as `in` is a reserved term in most languages (including Java and Groovy).
* Added helper methods for loading data into collections in `TraversalHelper`.
* Core `Traversal` methods are smart about bulking -- e.g. `iterate()`, `fill()`, `remove()`, etc.
* `GroupByStep` and `GroupByMapReduce` leverage `BulkSet` as the default group data structure.
* `Element.Iterator` has renamed methods so implementers can do `MyElement implements Element, Element.Iterators`.
* Renamed `MessageType.Global` and `MessageType.Local` creators from `of()` to `to()` as it makes more sense to send messages `to()`.
* With `Traverser.get/setBulk()` there is no need for a `TraverserMessage`. The `Traverser` is now the message in `TraversalVertexProgram`.
* Provided static `make()` methods for constructing `Path` implementations.
* Provided a more space/time efficient algorithm for `Path.isSimple()`.
* The `JumpStep` GraphComputer algorithm `Queue` is now a `TraverserSet`.
* `AggregateStep` and `StoreStep` now use `BulkSet` as their default backing `Collection` (much more space/time efficient).
* Added `BulkSet` which is like `TraverserSet` but for arbitrary objects (i.e. a weighted set).
* `UnrollJumpStrategy` is no longer a default strategy as it is less efficient with the inclusion of `TraverserSet`.
* Introduced `TraverserSet` with bulk updating capabilities. Like OLAP, OLTP looping is now linear space/time complexity.
* TinkerGraph's MapReduce framework is now thread safe with a parallel execution implementation.
* Added a default `Traverser.asAdmin()` method as a typecast convenience to `Traverser.Admin`.
* Renamed `Traverser.System` to `Traverser.Admin` as to not cause `java.lang.System` reference issues.
* Renamed `Memory.Administrative` to `Memory.Admin` to make it shorter and consistent with `Traverser.Admin`.
* Fixed a TinkerGraph bug around user supplied vertex property ids.
* Most `Step` classes are now defined as `public final class` to prevent inheritance.
* `ShuffleStep` now extends `BarrierStep` which enables semantically correct step-sideEffects.
* Leveraged `Traverser.getBulk()` consistently throughout all steps.

=== TinkerPop 3.0.0.M3 (Release Date: October 6, 2014)

* All `Step` fields are now `private`/`protected` with respective getters as currently needed and will be added to as needed.
* Gremlin Server no longer has the `traverse` operation as lambdas aren't really serialized.
* `Path` is now an interface with `ImmutablePath` and `MutablePath` as implementations (2x speedup on path calculations).
* `Traverser` now implements `Comparable`. If the underlying object doesn't implement `Comparable`, then a runtime exception.
* Added abstract `BarrierStep` which greatly simplifies implementing barriers like `AggregateStep`, `OrderStep`, etc.
* `SelectStep` is now intelligent about when to trigger path computations based on label selectors and barriers.
* `T` no longer has `eq`, `neq`, `lt`, `in`, etc. Renamed all respective enums and with `static import`, good in console (e.g. `Compare.eq`).
* Added `Order` enum which provides `Order.decr` and `Order.incr`.
* `Traverser.loops` and `Jump.loops` are now shorts (`32767` max-loops is probably sufficient for 99.9999% of use cases).
* `Traverser.bulk` exists which is how many instances does the traverser represent. For use in grouping with bulk computations.
* Greatly simplified sideEffect steps where there is no distinction between OLAP vs. OLTP (from the `Step` perspective).
* Removed the need for `Bulkable` and `VertexCentric` marker interfaces in process API.
* Renamed configuration parameters in Giraph-Gremlin to be consistent with a `giraph.gremlin`-prefix.
* Made it possible to pass a `ScriptEngine` name and string script in `TraversalVertexProgram` and `LambdaVertexProgram`.
* Made `TinkerGraph` a plugin for the Console as it is no longer a direct dependency in `gremlin-groovy`.
* Added features for supporting the addition of properties via `Element.property(String,Object)`.
* `GiraphGraph` OLTP tested against Gremlin-Java8 and Gremlin-Groovy -- OLAP tested against Gremlin-Groovy.
* `Neo4jGraph` is now tested against both Gremlin-Java8 and Gremlin-Groovy.
* Renamed the test cases in `ProcessTestSuite` to be consistent with other Gremlin language variants.
* Added a `gremlin-groovy-test` suite that can be used to validate implementations against the Groovy variant of Gremlin.
* `TinkerGraph` is no longer serializable, use a `GraphReader`/`GraphWriter` to serialize the graph data.
* Removed `implements Serializable` on numerous classes to ensure safety and proper usage of utilities for cloning.
* `Traversal` now implements `Cloneable` as this is the means that inter-JVM threads are able to get sibling `Traversals`.
* Created "integration" test for `Neo4jGraph` that runs the test suite with multi/meta property features turned off.
* Added `GraphStrategy` methods for `VertexProperty`.
* Converted the `id` data type from string to integer in the Grateful Dead sample data.
* Removed all notions of serializable lambdas as this is a misconception and should not be part of TinkerPop.
* Greatly simplified `TraversalVertexProgram` with three arguments: a `Traversal<Supplier>`, `Class<Traversal<Supplier>>`, or a script string with `ScriptEngine` name.
* Added `TraversalScript` interface with `GroovyTraversalScript` as an instance. To be used by OLAP engines and any language variant (e.g. gremlin-scala, gremlin-js, etc.).
* `UntilStep` now leverages `UnrollJumpStrategy` accordingly.
* Fixed a bug where the `toString()` of `Traversal` was being hijacked by `SugarGremlinPlugin`.
* Fixed compilation bug in `UntilStep` that is realized when used in multi-machine OLAP.
* Simplified `Enumerator` and implementations for `MatchStep`.

=== TinkerPop 3.0.0.M2 (Release Date: September 23, 2014)

* Added an exhaust `InnerJoinEnumerator` fix in `MatchStep` to get all solutions correctly.
* `Neo4jGraph` can be configured to allow or disallow meta- and multi-properties.
* Added `until()`-step as a simpler way to express while-do looping which compiles down to a `jump()`-step equivalent.
* Added "The Crew" (`CREW`) toy graph which contains multi-properties, meta-properties, graph variables, hiddens, etc.
* If the Giraph job fails, then the subsequent `MapReduce` jobs will not execute.
* Added `Graph.System` class which generates keys prefixed with `%&%` which is considered the vendor namespace and not allowed by users.
* Added `ReferencedVertex` (etc. for all graph object types) for lightweight message passing of graph object ids.
* `T.*` now has `label`, `id`, `key`, `value` and no longer are these `String` representations reserved in TinkerPop.
* `Traverser` now has a transient reference to `Traversal.SideEffects`.
* "Detached" classes are now tested by the standard test suite.
* Compartmentalized `Traverser` interface so there is now a `Traverser.System` sub-interface with methods that users shouldn't call.
* Added `OrderByStep` which orders `Elements` according to the value of a provided key.
* 2x speed increase on steps that rely heavily on `ExpandableStepIterator` with massive memory footprint reduction as well.
* Added `VertexProperty<V>` as the property type for vertices -- provides multi-properties and properties on properties for vertices.
* Changed `VertexProgram` such that `getElementComputeKeys()` is simply a `Set<String>`.
* Significant changes to the format of the `ResponseMessage` for Gremlin Server - these changes break existing clients.
* Close any open transactions on any configured `Graph` when a session in Gremlin Server is killed.
* Grateful Dead Graph now uses vertex labels instead of "type" properties.
* There is now a `GraphComputerStrategy` and `EngineDependent` marker interface to allow steps to decide their algorithm depending if they are OLAP or OLTP.
* A labeled step now stores its current traverser value in `Traversal.SideEffects` (no longer can sideEffectKeys and step labels be the same).
* `GraphFactory` support for opening a `Graph` with multiple `GraphStrategy` instances - if there are multiple strategies they are wrapped in order via `SequenceGraphStrategy`.
* The result type for result termination messages returned from Gremlin Server is now set to "no content".
* The `maxContentLength` setting for Gremlin Driver now blocks incoming frames that are too large.
* After initialization scripts are executed in Gremlin Server, the `Graph` instances are re-bound back to their global references, thus allowing `GraphStrategy` initialization or even dynamic `Graph` creation through scripts.
* Added "Modern" graph back which is basically the "Classic" graph with double values for the "weight" property on edges and non-default vertex labels.
* `Traversal.addStep()` is now hard typed so type casting isn't required and traversal APIs look clean.
* Changed the hidden key prefix from `%$%` to `~` in `Graph.Key.hide()`.
* Added `has(label,key,predicate,value)` to allow for `has('person','name','marko')`. Various overloaded methods provided.
* Update to traversal API where if a `SFunction<S,?>` was required, but can process a `Traverser<S>`, then the function is `SFunction<Traverser<S>,?>`.
* Added `WhereStep` as a way to further constrain `select()` and `match()`.
* Extensive work on `GiraphMemory` and its interaction with Giraph aggregators.
* If the input path of a `GiraphGraphComputer` does not exist, failure happens prior to job submission.
* `SugarPlugin` now has all inefficient methods and Gremlin-Groovy proper is only efficient Groovy techniques.
* Prevented concurrency problems by only modifying bindings within the same thread of execution in the `GremlinExecutor`.
* Calls to `use` on the `DependencyManager` now return the list of `GremlinPlugin` instances to initialize instead of just initializing them automatically because it causes problems with `ScriptEngine` setup if a plugin requires a script to be evaluated and a required dependency is not yet loaded.
* `Traversal.SideEffects` has `getGraph()`, `setGraph()`, and `removeGraph()` default helpers.
* `Traversal.Memory` -> `Traversal.SideEffects` and `GraphComputer.SideEffects` -> `GraphComputer.Memory`.
* `StrategyWrappedVertex` and `StrategyWrappedEdge` properly wrap `Element` objects returned from non-traversal based methods.
* Gremlin-Server now sends a single write with status 200 for Object and empty response messages.
* `GremlinGroovyScriptEngine` allows imports to re-import dependencies added via "use".
* Changed order in which the `GremlinExecutor` is initialized such that dependency loading via "use" are handled first which fixes problems with starting Gremlin Server with `gremlin-server-neo4j.yaml`.
* Corrected issues with the "branch factor" related traversals under `SubgraphStrategy`.  This change also altered the semantics of the `SubgraphStrategy` a bit as it became more restrictive around `Edge` inclusion (requires both vertices to be in the subgraph).
* The Gephi Plugin now visualizes traversals and has numerous configuration options.
* Added more specific features around the types of "identifiers" a graph can support.
* Added a new test graph called `MODERN` that is copy of the `CLASSIC` graph, but represents floats as doubles.  This graph will be the default graph for testing going forward.
* Fix bug in `Neo4jGraph` that was not processing multiple vertex labels properly when doing a `has()` step with `IN`.
* Changed semantics of `@LoadGraphWith` in gremlin-test to only refer to the ability of a test implementation to process the data types of the test graph (not to actually load it).
* `StartStep` is a `SideEffect` as it is a process to get data into the stream (like a keyboard) and more efficient as such.
* Greatly simplified the implementations of `Map`, `FlatMap`, `Filter`, and `SideEffect`.
* `Path` data structure changed to an ordered list of objects with each associated to a `Set<String>` of as-labels.
* All sideEffect-based steps no longer extend `FilterStep` with predicate equal true, but a more efficient `SideEffectStep`.
* `TreeStep` now has `TreeMapReduce` for executing on `GraphComputer`.
* `Neo4jTraversal.cypher()` is fluent throughout.
* Reverted back to TP2 model of `as()` referring to step names, not variable names of sideEffects.
* Updated `AddEdge`-step to support property key/value pairs for appending to newly created edges.
* Renamed `Graph.getFeatures()` to `Graph.features()` to be consistent with other API methods.
* `Vertex` and `Edge` now implement all `GraphTraversal` methods to ensure consistency throughout stack.
* `Neo4jTraversal` is auto-generated from `Neo4jTraversalStub` with technique generalizable to other vendors.
* Added test suite to ensure that all traversals are of the same type: `g.V`, `g.E`, `g.of()`, `v.identity()`, `e.identity()`, v-, e-methods.
* Giraph HDFS helpers now support `hdfs.mkdir(string)` and `local.mkdir(string)`
* Added `@OptIn` and `@OptOut` for implementers to specify on their `Graph` implementations for test compliance information.
* `GraphComputer` `Memory` now immutable after computation is complete.
* Dependency grabbing for plugins filter out slf4j logging dependencies so as to avoid multiple bindings with the standard TinkerPop distributions.
* Fixed `GiraphMemory` to be fully consistent with GraphComputer specification.
* Removed fatJar assembly from Giraph-Graph as it is no longed needed with distributed cache model.
* Reworked `GiraphRemoteAcceptor` to provide a `result` variable back to the console with `ComputerResult`.
* `VertexProgram` is no longer `Serializable` (use `loadState` and `storeState` for wire-propagation).
* Moved `GiraphGraph.getOutputGraph()` to `GiraphHelper`.
* Changed `GIRAPH_GREMLIN_HOME` to `GIRAPH_GREMLIN_LIB` to reference directory where jars are to be loaded.
* Updated README with release instructions.

=== TinkerPop 3.0.0.M1 (Release Date: August 12, 2014)

* First official release of TinkerPop3 and thus, no changes.<|MERGE_RESOLUTION|>--- conflicted
+++ resolved
@@ -39,13 +39,10 @@
 * Added support for `TraversalStrategy` usage in Javascript.
 * Added `Traversal.getTraverserSetSupplier()` to allow providers to supply their own `TraverserSet` instances.
 * Release server threads waiting on connection if the connection is dead.
-<<<<<<< HEAD
 * Fixed bug where server closes HTTP connection on request error even if keep alive is set to true.
-* Java driver now delegates handling of WebSocket handshake to Netty instead of custom code. 
-=======
-* Fixed bug with Bytecode serialization when `Bytecode.toString()` is used in Javascript. 
+* Java driver now delegates handling of WebSocket handshake to Netty instead of custom code.
+* Fixed bug with Bytecode serialization when `Bytecode.toString()` is used in Javascript.
 * Fixed "toString" for P and TextP to produce valid script representation from bytecode glv steps containing a string predicate in Javascript.
->>>>>>> 4f460219
 
 [[release-3-4-8]]
 === TinkerPop 3.4.8 (Release Date: August 3, 2020)
