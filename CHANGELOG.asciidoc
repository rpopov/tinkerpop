////
Licensed to the Apache Software Foundation (ASF) under one or more
contributor license agreements.  See the NOTICE file distributed with
this work for additional information regarding copyright ownership.
The ASF licenses this file to You under the Apache License, Version 2.0
(the "License"); you may not use this file except in compliance with
the License.  You may obtain a copy of the License at

  http://www.apache.org/licenses/LICENSE-2.0

Unless required by applicable law or agreed to in writing, software
distributed under the License is distributed on an "AS IS" BASIS,
WITHOUT WARRANTIES OR CONDITIONS OF ANY KIND, either express or implied.
See the License for the specific language governing permissions and
limitations under the License.
////
= TinkerPop3 CHANGELOG

== TinkerPop 3.6.0 (Tinkerheart)

image::https://raw.githubusercontent.com/apache/tinkerpop/master/docs/static/images/gremlin-victorian.png[width=185]

[[release-3-6-0]]
=== TinkerPop 3.6.0 (Release Date: NOT OFFICIALLY RELEASED YET)

* Added parser support for `NaN` and `Infinity`.
* Implemented comparability/orderability semantics defined in the Graph Provider documentation.
* Changed TinkerGraph to allow identifiers to be heterogeneous when filtering.
* Prevented values of `T` to `property()` from being `null`.
* Added `fail()` step.
* Added `mergeV()` and `mergeE()` steps.
* Added `Direction` aliases of `from` and `to`.
* Moved `TraversalOptionParent.Pick` to its own class as `Pick`.
* Introduced Pythonic Gremlin step names using snake case and deprecated camel case naming.
* Improved Gherkin test framework to allow for asserting traversal exceptions as a behavior.
* Fixed query indentation for profile metrics where indent levels were not being respected.
* `TraversalOpProcessor` no longer accepts a `String` representation of `Bytecode` for the "gremlin" argument which was left to support older versions of the drivers.
* Removed requirement that "ids" used to filter vertices and edges need to be all of a single type.
* Created `gremlin-annotations` module where the `@GremlinDsl` annotation and related code has been moved.
* Moved `GremlinScriptChecker` to `gremlin-core` from `gremlin-groovy` since it is not Groovy dependent.
* Removed `groovy` and `groovy-json` dependencies from `gremlin-driver` as well as related `JsonBuilder` serialization support.
* Replaced log4j usage with logback where builds rely on and packaged distributions now contain the latter.
* Improved behavior of `V()` and `E()` when `null` is an argument producing a filtering behavior rather than an exception.
* Prevented metrics computation unless the traversal is in a locked state.
* Added syntax to Gremlin grammar to explicitly define `byte`, `short` and `BigInteger`.
* Added syntax to Gremlin grammar to allow construction of a reference `Vertex`.
* Created a way to produce a corpus of Gremlin traversals via `FeatureReader` and `DocumentationReader` in `gremlin-language`.
* Changed mechanism for determining if `id` equality with `toString()` is used by validating that elements of the predicate collection are all `String` rather than enforcing homogenous collections in the process.
* Exposed Gherkin tests as part of the provider test suite.
* Packaged Gherkin tests and data as standalone package as a convenience distribution.
* Removed `ProductiveByStrategy` as a strategy that is applied by default.
* Changed `by()` modulator semantics to consistently filter.
* Removed previously deprecated Gryo `MessageSerializer` implementations.
* Removed previously deprecated `AuthenticationSettings.enableAuditLog`.
* Removed previously deprecated `GroovyTranslator` from `gremlin-groovy` module.
* Removed previously deprecated Gremlin steps that conflicted with Python keywords.
* Removed the dependency on `six` from `gremlin-python`.
* Bumped to Apache Hadoop 3.3.1.
* Bumped to Apache Spark 3.2.0.
* Bumped node.js in `gremlin-javascript` to v16.13.0.
* Bumped to `jackson-databind` 2.13.1.
* Changed `NumberHelper` to properly cast to `byte` and `short` rather than default coercing to `Integer`.
* Modified some driver defaults (maximum content length, pool size, maximum in process) to be more consistent with one another.
* Fixed a potential connection load balancing issue due to a race condition not updating the usage count.
* Extended `property()`` to allow for setting a `Map` of property values.

== TinkerPop 3.5.0 (The Sleeping Gremlin: No. 18 Entr'acte Symphonique)

image::https://raw.githubusercontent.com/apache/tinkerpop/master/docs/static/images/gremlin-sleeping-beauty.png[width=185]

[[release-3-5-3]]
=== TinkerPop 3.5.3 (Release Date: NOT OFFICIALLY RELEASED YET)

<<<<<<< HEAD
* Fixed issue with implicit conversion of Infinity numbers into BigDecimals.
=======
* Fixed issue with implicit conversion of `Infinity` number instances into `BigDecimal`.
>>>>>>> f12a2711
* Added support for WebSocket compression in the .NET driver. (Only available on .NET 6.)
* Fixed bug in `DefaultTraversal.clone()` where the resulting `Traversal` copy could not be re-iterated.
* Renamed `GremlinBaseVisitor` to `DefaultGremlinBaseVisitor` in `gremlin-core` to prevent conflict with the generated `GremlinBaseVisitor` in `gremlin-language`.
* Tracked transaction spawned connections and closed them when the parent connection was closed for `gremlin-python`.

[[release-3-5-2]]
=== TinkerPop 3.5.2 (Release Date: January 10, 2022)

This release also includes changes from <<release-3-4-13, 3.4.13>>.

* Added an `AnonymizingTypeTranslator` for use with `GroovyTranslator` which strips PII (anonymizes any String, Numeric, Date, Timestamp, or UUID data)
* Added support for `g.tx()` in Python.
* Added logging in in Python.
* Added `tx()` syntax to `gremlin-language`.
* Fixed shutdown cleanup issue in Python aiohttp transport layer.
* Added a `NoSugarTranslator` translator to `PythonTranslator` which translates Gremlin queries to Python without syntactic sugar (ex `g.V().limit(1)` instead of `g.V()[0:1]`)
* Added support for `g.Tx()` in .NET.
* Added support for `with()` constant options to `io()`.
* Changed `GroovyTranslator` to generate code more compatible to Java with `Date` and `Timestamp`.
* Fixed bug in the processing of the `io()` step when constructing a `Traversal` from the grammar.
* Added the `ConnectedComponent` tokens required to properly process the `with()` of the `connectedComponent()` step.
* Fixed `DotNetTranslator` bugs where translations produced Gremlin that failed due to ambiguous step calls to `has()`.
* Fixed bug where `RepeatUnrollStrategy`, `InlineFilterStrategy` and `MessagePassingReductionStrategy` were all being applied more than necessary.
* Modified grammar to accept the `datetime()` function so that Gremlin scripts have a way to natively construct a `Date`.
* Ensured `PathRetractionStrategy` is applied after `InlineFilterStrategy` which prevents an error in traverser mapping in certain conditions.
* Deprecated `JsonBuilder` serialization for GraphSON and Gryo.
* Added `ProductiveByStrategy` to ensure consistency of `by()` modulator behaviors when child traversal arguments contained no elements.
* Changed drivers to once again send the previously deprecated and removed "close" message for sessions.
* Modified `fold()` to merge `Map` instances with `addAll`.
* Allowed `null` string values in the Gremlin grammar.
* Fixed support for `SeedStrategy` in the Gremlin Grammar.
* Fixed bug in `Translator` of `gremlin-javascript` around array translation.
* Fixed bugs in `PythonTranslator`, `JavascriptTranslator` and `DotNetTranslator` when translating `TraversalStrategy` objects to Javascript.
* Prevented exception with `hasLabel(null)` and `hasKey(null)` and instead filter away traversers as these structural components can't ever be null.
* Improved handling of `null` when passed to `P` predicates.
* Handled `null` for mathematical reducing operations of `sum()`, `mean()`, `max()` and `min()`.
* Allowed `null` values in `Memory` for `GraphComputer`.
* Allowed `null` assignment in `withSideEffect()`.
* Allowed labelling of steps that emit a traverser carrying `null`.
* Fixed bug in filtering for `null` property key arguments to `valueMap()`, `elementMap()`, `properties()` and `values()`.
* Modified grammar to allow a call to `within()` and `without()` with no arguments.
* Fixed problems with `inject(null)` variations where `null` was the only value being submitted.
* Fixed problem with `GroovyTranslator` and `inject(null,null)` which could be interpreted as the Groovy JDK extension `inject(Object,Closure)`.
* Fixed error where certain variants of `inject()` with `null` might not properly construct a traversal in .NET.
* Prevented exception with  `hasValue(null)` and allowed filtering as expected.
* Refined `DotNetTranslator` to be more explicit with `null` arguments to ensure that the right overloads are called.
* Created `GremlinParser` to construct `Traversal` objects from `gremlin-language`.
* Added `GremlinLangScriptEngine` as a `GremlinScriptEngine` implementation that users the grammar and `JavaTranslator` to evaluate Gremlin.
* Added getter method for `bypassTraversal` in `AbstractLambdaTraversal`.
* Added support for custom GraphBinary types in .NET.
* Removed some unnecessary exception wrapping around `gremlin-driver` errors now producing a more immediate view of the actual error cause.

==== Bugs

* TINKERPOP-2569 Reconnect to server if Java driver fails to initialize
* TINKERPOP-2585 Traversal failed for different strategies order
* TINKERPOP-2589 XML External Entity (XXE) vulnerability
* TINKERPOP-2597 NullPointerException while initializing connection pool
* TINKERPOP-2598 within(null) NPE
* TINKERPOP-2603 TinkerGraph sometimes could not query float values.
* TINKERPOP-2609 HTTP returns serialization exceptions for the GraphTraversalSource
* TINKERPOP-2621 toString for traversals such as within with empty array returns empty string as argument instead of brackets
* TINKERPOP-2626 RangeGlobalStep closes traversal prematurely
* TINKERPOP-2649 Unable to translate gremlin query to java
* TINKERPOP-2658 Translator in gremlin-javascript has trouble with array arguments
* TINKERPOP-2662 Unclosed client session and stacktrace pops up when cleanup is missed
* TINKERPOP-2670 JavaDocs do not build when using JDK 11

==== Improvements

* TINKERPOP-2504 Intermittently failing server/driver integration tests
* TINKERPOP-2555 Support for remote transactions in Python
* TINKERPOP-2556 Support remote transactions in .NET
* TINKERPOP-2570 Support custom type in GraphBinary for .NET
* TINKERPOP-2582 Construct traversals from gremlin-language
* TINKERPOP-2583 Make gremlin-groovy processing optional in Gremlin Server
* TINKERPOP-2591 Administrative adjustments to gremlint site
* TINKERPOP-2592 Align the style guides
* TINKERPOP-2596 datetime function
* TINKERPOP-2605 Further enforce and refine null semantics
* TINKERPOP-2615 Expand testing of path() with null values
* TINKERPOP-2616 Provide better exceptions with SSL related failures *(breaking)*
* TINKERPOP-2620 Clean up NullPointerExceptions related to null arguments on property related steps
* TINKERPOP-2630 Clarify that a server cannot support Graphson1.0 over HTTP
* TINKERPOP-2632 Netty 4.1.61 flagged with two high severity security violations
* TINKERPOP-2637 Enhance logging in the Python
* TINKERPOP-2646 Make .NET StreamExtensions public for GraphBinary
* TINKERPOP-2656 Provide a no syntax sugar translator for python
* TINKERPOP-2660 Bring back close message for drivers
* TINKERPOP-2666 Create an anonymizing Translator for logging traversals without user data
* TINKERPOP-2667 Allow fold() with addAll to work on Map
* TINKERPOP-2668 Updating aiohttp requirements at germin-python due to vulnerability
* TINKERPOP-2669 Netty 4.1.61 flagged with medium severity security violations
* TINKERPOP-2671 Add tx() support to grammar

[[release-3-5-1]]
=== TinkerPop 3.5.1 (Release Date: July 19, 2021)

This release also includes changes from <<release-3-4-12, 3.4.12>>.

* Added support for `g.tx()` in Javascript.
* Fixed bug in Javascript error message related to validating anonymous traversal spawns.
* Changed close of Python and Javascript connections to no longer send a "close message" as the server no longer acknowledges it as of 3.5.0.
* Fixed bug where the `Graph` instance was not being assigned to child traversals.
* Removed sending of deprecated session close message from Gremlin.Net driver.

==== Bugs

* TINKERPOP-2358 Potential connection leak on client disposing
* TINKERPOP-2554 Extracting step metrics from ProfileStep throws NPE if the step was not triggered
* TINKERPOP-2565 GraphMLWriter does not check vertexLabelKey conflict
* TINKERPOP-2566 Incomplete error message in bytecode step generation
* TINKERPOP-2568 Graph instance not set for child traversals
* TINKERPOP-2578 Set arguments to P within/without are wrapped in List
* TINKERPOP-2579 EventStrategy doesn't work with anonymous traversal
* TINKERPOP-2580 Update the custom DSL documentation

==== Improvements

* TINKERPOP-2548 Add getter for indexer used in IndexStep
* TINKERPOP-2551 Setup scripts to publish Gremint to npm
* TINKERPOP-2557 Support remote transactions in Javascript
* TINKERPOP-2559 Stop sending the close message for .NET
* TINKERPOP-2560 Stop sending close message for Python
* TINKERPOP-2561 Stop sending close message in Javascript
* TINKERPOP-2576 Setup automatic updates via Dependabot for Gremlin.NET
* TINKERPOP-2577 Remove unused test coverage dependencies from Gremlin.NET

[[release-3-5-0]]
=== TinkerPop 3.5.0 (Release Date: May 3, 2021)

This release also includes changes from <<release-3-4-11, 3.4.11>>.

* Changed transport implementation to use AIOHTTP instead of Tornado for gremlin-python.
* Added max_content_length and unit test for it in gremlin-python.
* Removed compression_option support for transport in gremlin-python.
* Fixed event loop issues and added unit test for it in gremlin-python.
* Fixed DriverRemoteConnection multithreading issues and added unit test for it in gremlin-python.
* Fixed heartbeat timeout issues and tested with local server manually for gremlin-python.
* Fixed build errors emitted for gremlin-python (asyncio task destroyed but is pending error).
* Added `gremlin-language` module.
* Allowed the possibility for the propagation of `null` as a `Traverser` in Gremlin.
* Added a fully shaded version of `gremlin-driver`.
* Exposed websocket connection status in JavaScript driver.
* Fixed a bug where spark-gremlin was not re-attaching properties when using `dedup()`.
* Fixed a bug in `WsAndHttpChannelizer` pipeline configuration where failed object aggregation could not write back HTTP responses.
* Ensured better consistency of the use of `null` as arguments to mutation steps.
* Added a `ResponseStatusCode` to indicate that a client should retry its request.
* Added `TemporaryException` interface to indicate that a transaction can be retried.
* Prevented `TraversalStrategy` instances from being added more than once, where the new instance replaces the old.
* Improved error message for `addE()` when the `from()` or `to()` does not resolve to a `Vertex`.
* Improved error message for `addE()` when cardinality is specified on `property()` assignments.
* Allowed `property(T.label,Object)` to be used if no value was supplied to `addV(String)`.
* Dropped support for .NET Standard 1.3 in Gremlin.Net. Only .NET Standard 2.0 is supported starting with this version.
* Added GraphBinary support for .NET.
* Added `UnifiedChannelizer` which exposes HTTP and Websockets connections and processes both sessionless and in-session requests with the same `gremlinPool`.
* Bounded the `gremlinPool` in Gremlin Server to enforce rate limiting which will then produce a `TOO_MANY_REQUESTS` response status code.
* Switched from `Newtonsoft.Json` to `System.Text.Json` as the JSON library for Gremlin.Net.
* Allowed additional arguments to `Client.submit()` in Javascript driver to enable setting of parameters like `scriptEvaluationTimeout`.
* Gremlin.Net driver no longer supports skipping deserialization by default. Users can however create their own `IMessageSerializer` if they need this functionality.
* Supported deserialization of `dict` and `list` as a key in a `dict` for Python.
* Changed the aliased `Client` to proxy `close()` methods to its underlying client.
* Added support for remote `g.tx()` usage.
* Added support for bytecode-based sessions.
* Added a `Graph.Feature` for `supportsNullPropertyValues`.
* Modified `TokenTraversal` to support `Property` thus `by(key)` and `by(value)` can now apply to `Edge` and meta-properties.
* Added `SeedStrategy` to allow deterministic behavior for `coin()`, `sample()` and `Order.shuffle`.
* Added `Grouping` step interface.
* Added `TraversalParent.replaceTraversal()` which can replace a direct child traversal.
* Added `ByModulatorOptimizationStrategy` which replaces certain standard traversals w/ optimized traversals (e.g. `TokenTraversal`).
* Improved `IdentityRemovalStrategy` by accounting for `EndStep` situations.
* Added `IdentityRemovalStrategy` to the standard list of `TraversalStrategies`.
* Modified `PathRetractionStrategy` to leave labels more often with `match()` cases to return more consistent results.
* Refactored `MapStep` to move its logic to `ScalarMapStep` so that the old behavior could be preserved while allow other implementations to have more flexibility.
* Modified TinkerGraph to support `null` property values and can be configured to disable that feature.
* Modified `null` handling in mutations to be consistent for a new `Vertex` as well as update to an existing one.
* Enforced use of anonymous child traversals.
* Removed support for Python 2.x in gremlinpython.
* Upgraded to Apache Commons Configuration2.
* Renamed `StoreStep` to `AggregateLocalStep`.
* Renamed `AggregateStep` to `AggregateGlobalStep`.
* Renamed `SERVER_ERROR_SCRIPT_EVALUATION` to `SERVER_ERROR_EVALUATION` given that this response code applies to remote traversals as well as scripts.
* Refactored `TraversalStrategies` to implement `Iterable`.
* Refactored `Traversal` semantics to always expect `EmptyStep` as a parent if it is meant to be the root `Traversal`.
* Configured GraphBinary as the default binary serialization format for the Java Driver.
* Configured GraphSON 3.0 as the default text serialization format when no serializer can be determined.
* Configured GraphSON 3.0 as the default setting for the `GraphSONMapper`.
* Added `JavascriptTranslator` for Java.
* Added `DotNetTranslator` for Java.
* Added Groovy `Translator` for Python.
* Fixed bug in `PythonTranslator` for processing `TraversalStrategy` instances in GraphBinary.
* Fixed bug in bytecode `Bindings` where calling `of()` prior to calling a child traversal in the same parent would cause the initial binding to be lost.
* Migrated from Tornado to AIOHTTP for gremlinpython.
* Bumped to Neo4j 3.4.11.
* Bumped to Spark 3.0.0.
* Bumped to Jackson 2.11.x.
* Supported build for Java 11.
* Added `MessageSerializer.getMapper()` to return the underlying object that handles serialization for a particular implementation.
* Added a parameterized `TypeTranslator` for use with `GroovyTranslator` that should produce more cache hits.
* Added support for `TextP` in Neo4j using its string search functions.
* Added a kerberos KDC to the docker container for testing GLV's.
* Added kerberos authentication to Gremlin-Python.
* Added audit logging to bytecode-based traversals.
* Changed `TraversalStrategy` application methodology to apply each strategy in turn to each level of the traversal hierarchy starting from root down to children.
* Added a VertexProgramRestrictionStrategy.
* Prevented more than one `Client` from connecting to the same Gremlin Server session.
* Changed the Groovy to an optional dependency in `gremlin-driver`.
* Added support for configuring an `Authorizer` implementation to Gremlin Server, allowing for authorization of individual gremlin requests.
* Added `gremlint` module to house the Gremlin query formatting JavaScript library powering gremlint.com.
* Removed internal functionality for the session close message in Gremlin Server - the message is accepted but ignored if sent.
* Removed `Property.Exceptions.propertyValueCanNotBeNull` exception type as `null` now has meaning in Gremlin.
* Removed the "experimental" support for multi/meta-properties in Neo4j.
* Removed Gryo serialization configurations from Gremlin Server sample configurations and default configurations.
* Removed previously deprecated custom keep-alive functionality in the Java driver.
* Removed previously deprecated `BytecodeUtil`.
* Removed previously deprecated `Cluster.maxWaitForSessionClose` configuration option.
* Removed previously deprecated `TraversalStrategies.applyStrategies()`.
* Removed previously deprecated `scriptEvaluationTimeout`.
* Removed previously deprecated `NioChannelizer` and related classes.
* Removed previously deprecated remote traversal side-effects and related infrastructure.
* Removed previously deprecated `Serializers.DEFAULT_RESULT_SERIALIZER` and `Serializers.DEFAULT_REQUEST_SERIALIZER`.
* Removed previously deprecated `decr` and `incr` from `Order`.
* Removed previously deprecated `TraversalSource.withRemote()`.
* Removed previously deprecated `ResponseHandlerContext` infrastructure.
* Removed previously deprecated `VertexProgram` related infrastructure.
* Removed previously deprecated SSL settings: `keyCertChainFile`, `keyFile`, `keyPassword` and `trustCertChainFile` and related infrastructure.
* Removed previously deprecated `PropertyMapStep` constructor and `isIncludeTokens`.
* Removed previously deprecated `StarGraph.builder()` and `StarGraph.Builder.create()`.
* Removed previously deprecated `AbstractOpProcessor.generateMetaData(ChannelHandlerContext, RequestMessage, ResponseStatusCode, Iterator)`
* Removed previously deprecated `BulkDumperVertexProgram` and `BulkLoaderVertexProgram`.

==== Bugs

* TINKERPOP-1619 TinkerGraphComputer worker count affects OptionalStep query results
* TINKERPOP-2107 Spark fails to reattach properties
* TINKERPOP-2157 SparkStarBarrierInterceptor injects (Byte) 0
* TINKERPOP-2159 EventStrategy doesn't handle multi-valued properties
* TINKERPOP-2175 Executor thread is not returned on channel close
* TINKERPOP-2185 Use commons-configuration2 instead of commons-configuration *(breaking)*
* TINKERPOP-2192 Gremlin.Net.Driver.Connection.Parse throws a NullReferenceException
* TINKERPOP-2224 Detect and fix resource leak
* TINKERPOP-2230 match() step unexpected behaviours
* TINKERPOP-2232 RemoteStrategy does not call parent class TraversalStrategy __init__
* TINKERPOP-2238 Fix remaining iterator leaks marked by @IgnoreIteratorLeak
* TINKERPOP-2241 Client exception don't match Server exception when server  throw StackOverflowError
* TINKERPOP-2248 Instability of driver for blocked requests
* TINKERPOP-2257 transaction itty  may still be visited after commit
* TINKERPOP-2264 Gremlin Python should deserialize g:Date to UTC
* TINKERPOP-2266 Keep alive not started at connection creation
* TINKERPOP-2274 Test of TinkerGraph Gremlin fail on Windows and non EN locale
* TINKERPOP-2276 No constructor for remote connection in DSL generated traversal source
* TINKERPOP-2283 GraphStep's ids null exception
* TINKERPOP-2285 Error object is unreachable
* TINKERPOP-2288 Get ConnectionPoolBusyException and then ServerUnavailableExceptions
* TINKERPOP-2289 Use address instead of hostname for connection
* TINKERPOP-2290 Javascript GLV connection refused error handling
* TINKERPOP-2291 TraversalExplanation deserialization in GraphSON
* TINKERPOP-2298 Bytecode.java  flattenArguments throw exception when null
* TINKERPOP-2303 GremlinDsl generate addV instead of addE
* TINKERPOP-2318 Edge properties dedup() not work with spark-gremlin *(breaking)*
* TINKERPOP-2337 In upgrade guide for 3.4.2, the option RemoteConnection.PER_REQUEST_TIMEOUT does not exist
* TINKERPOP-2338 drop() not removing all edge/meta properties
* TINKERPOP-2341 GremlinClientExtensions.SubmitAsync hangs as it tries to dispose connection
* TINKERPOP-2345 NullPointerException when Map key is not found for math()
* TINKERPOP-2347 Remove invalid service descriptors from gremlin-shaded
* TINKERPOP-2350 clone() is not deep copying Traversal internals
* TINKERPOP-2351 Local Map ordering of keys can generate cast errors
* TINKERPOP-2352 Gremlin Python driver default pool size makes Gremlin keep-alive difficult
* TINKERPOP-2353 Error while Shutting Down Gremlin Server
* TINKERPOP-2360 failed to deserializer int32 when gremlin-python submit bytecode with a big int value
* TINKERPOP-2364 Injected ProfileStep should not be displayed in child traversals
* TINKERPOP-2365 LazyBarrierStrategy adds a NoOpBarrierStep when profile() is present
* TINKERPOP-2368 JAVA_OPTIONS are not properly expanded in gremlin-console
* TINKERPOP-2369 Connections in ConnectionPool are not replaced in background when underlying channel is closed
* TINKERPOP-2374 SaslAndHttpBasicAuthenticationHandler can't extract authorization
* TINKERPOP-2383 has(T,Traversal) does not return results
* TINKERPOP-2384 Inject and withSideEffect causing different outcomes in order step
* TINKERPOP-2388 gremlinpython: Can't close DriverRemoteConnection
* TINKERPOP-2403 Gremlin javascript Translator does not handle child traversals
* TINKERPOP-2405 gremlinpython: traversal hangs when the connection is established but the servers stops responding later
* TINKERPOP-2408 Iterator leak in HasContainer
* TINKERPOP-2409 js: DriverRemoteConnection never times out if server uri not available.
* TINKERPOP-2410 Free up server threads when client is closed
* TINKERPOP-2425 Server closes HTTP connection for keepAlive as true
* TINKERPOP-2432 Generate correct toString() representation of bytecode in Javascript
* TINKERPOP-2433 typo in javadocs match() Type Parameters
* TINKERPOP-2435 Gremlin Python sugar syntax for values() can lead to unexpected problems
* TINKERPOP-2437 gremlin-driver hangs if ResultSet.statusAttributes().get() is called when the request throws
* TINKERPOP-2439 P and TextP toString() is broken
* TINKERPOP-2458 Bytecode Bindings lost when followed by a child traversal
* TINKERPOP-2465 TestHelper.generateTempFileFromResource file handling is invalid on windows
* TINKERPOP-2475 Barrier step touches one more element of next loop
* TINKERPOP-2478 Console byte code translator has issues with "new Date()"
* TINKERPOP-2496 GremlinDslProcessor fails when SocialTraversalSourceDsl overrides close
* TINKERPOP-2505 Gremlin Python Client Query Times out at 30 seconds instead of the server timeout
* TINKERPOP-2512 Duplicate jars in classpath when running gremlin-server.sh
* TINKERPOP-2513 Generics insufficiently strict on property()
* TINKERPOP-2514 Java client driver requests with same request ids hang
* TINKERPOP-2516 Property folding has trouble with coalesce
* TINKERPOP-2529 Global dedup() in reducing by() of group() detaches elements for OLTP
* TINKERPOP-2531 Gremlin .NET driver ConnectionPool can remain without connections if server is down for 1-2 minutes

==== Improvements

* TINKERPOP-709 Consider Bounding Gremlin Pool Queue Size
* TINKERPOP-1084 Branch option tokens should be allowed to be traversals.
* TINKERPOP-1553 Deprecate store() in favor of aggregate(Scope)
* TINKERPOP-1568 Change strategy application order *(breaking)*
* TINKERPOP-1641 Kerberos authentication for gremlin-python
* TINKERPOP-1682 by-modulator optimization strategy
* TINKERPOP-1733 hasKey, hasValues should work on Element and Property
* TINKERPOP-1810 Add Lambda.binaryOperator and Lambda.unaryOperator
* TINKERPOP-1838 Python sample script
* TINKERPOP-1886 Gremlin Python driver to periodically issue ping / heartbeat to gremlin server
* TINKERPOP-1921 Support hasNext terminal step in GLVs
* TINKERPOP-1994 LazyBarrierStrategy fully responsible for barrier() additions
* TINKERPOP-2001 Support lambdas in Javascript
* TINKERPOP-2014 Allow an ability to specify seeding for random methods such as coin, sample and Order.shuffle
* TINKERPOP-2020 Support withComputer() for javascript
* TINKERPOP-2046 Gremlin-Python: Support custom request headers in WebSocket request
* TINKERPOP-2054 Support TraversalStrategy specification in gremlin-javascript
* TINKERPOP-2076 Build with Java 11
* TINKERPOP-2080 Remove deprecated TraversalSource.withRemote() *(breaking)*
* TINKERPOP-2099 Property setting with null has different behavior between add and update *(breaking)*
* TINKERPOP-2133 Use neo4j index lookup in Neo4jGraphStep with HasContainers containing TextP predicates
* TINKERPOP-2168 GraphSON: P deserialization should be optimized
* TINKERPOP-2213 Replace scriptEvaluationTimeout in favor of something more suitable to bytecode
* TINKERPOP-2215 Better exception message for connection problems
* TINKERPOP-2223 Update jackson databind to 2.9.9
* TINKERPOP-2231 Remove deprecated bulk dumping/loading VertexPrograms *(breaking)*
* TINKERPOP-2233 Remove deprecated Order decr/incr *(breaking)*
* TINKERPOP-2235 Better handle the concept of null in traversals *(breaking)*
* TINKERPOP-2236 Improve error messaging for TinkerGraph IdManagers that fail on conversions
* TINKERPOP-2237 Prevent error when closing sessions that don't exist *(breaking)*
* TINKERPOP-2239 Remove previously deprecated SSL configuration options *(breaking)*
* TINKERPOP-2242 Bump to netty 4.1.36
* TINKERPOP-2243 Add user-agent to RequestOptions
* TINKERPOP-2245 Consolidate the executor for bytecode & string based client
* TINKERPOP-2246 Consolidate the error propagation to the client
* TINKERPOP-2250 Support toString serialization in GraphBinary
* TINKERPOP-2251 Remove deprecated VertexProgram-related methods *(breaking)*
* TINKERPOP-2252 A meaningful way to support session based byteCode interaction through gremlin-driver
* TINKERPOP-2254 Rename AggregateStep and StoreStep given aggregate(Scope,String) *(breaking)*
* TINKERPOP-2256 processAllStarts of AggregateStep should only be called when barrier is empty
* TINKERPOP-2259 Default Java based driver and server operations to GraphBinary and remove Gryo *(breaking)*
* TINKERPOP-2260 Update jackson databind 2.9.9.1
* TINKERPOP-2262 Improve Netty protocol handling
* TINKERPOP-2265 Deprecate Traversal.getSideEffects() functionality for remoting purposes
* TINKERPOP-2269 Remove remote side-effect related infrastructure *(breaking)*
* TINKERPOP-2270 Deprecate multi/metaproperty support in Neo4j
* TINKERPOP-2271 Add console preference to control server-originated warning display
* TINKERPOP-2272 Rename steps and tokens that conflict with standard python functions
* TINKERPOP-2273 Remove deprecated ResponseHandlerContext infrastructure *(breaking)*
* TINKERPOP-2277 Python sdk postpone the timing to create transport
* TINKERPOP-2279 GraphBinary support in Python
* TINKERPOP-2280 Prevent use of T values as property key overloads
* TINKERPOP-2284 Make it easier to return more structure of graph elements
* TINKERPOP-2295 Remove deprecated scriptEvaluationTimeout *(breaking)*
* TINKERPOP-2296 Per query timeout not working from Python
* TINKERPOP-2302 Add isOnGraphComputer() field accessor to ElementMapStep
* TINKERPOP-2307 Add better error message for badly configured Channelizer
* TINKERPOP-2310 Reduce Traversal.isRoot() to a check of EmptyStep *(breaking)*
* TINKERPOP-2311 TraversalStrategies implementing Iterable *(breaking)*
* TINKERPOP-2312 Empty keys to group() should group to null
* TINKERPOP-2314 Employ by(String) for Map when possible and improve errors around incorrect types
* TINKERPOP-2315 Implement some form of clone() or reset() for Traversal in GLVs
* TINKERPOP-2317 Remove Python 2 support *(breaking)*
* TINKERPOP-2320 [SECURITY] XMLInputFactory initialization in GraphMLReader introduces
* TINKERPOP-2325 Generate traversals that will better yield index lookups with SPARQL
* TINKERPOP-2327 Remove deprecated NIO protocol support *(breaking)*
* TINKERPOP-2328 Do not close all connections if just one has became closed
* TINKERPOP-2335 Drop support for older GLV runtimes
* TINKERPOP-2336 Allow close of channel without having to wait for server
* TINKERPOP-2349 Switch from Newtonsoft.Json to System.Text.Json *(breaking)*
* TINKERPOP-2354 Document recommendation to reuse graph traversal source
* TINKERPOP-2356 Bump to Jackson 2.10.x
* TINKERPOP-2357 Add a command to clear the Gremlin Console screen
* TINKERPOP-2361 Prevent using GraphTraversalSource spawned traversals as children *(breaking)*
* TINKERPOP-2371 Add possibility to import constants with ImportGremlinPlugin
* TINKERPOP-2376 Probability distribution controlled by weight when using sample step
* TINKERPOP-2377 Investigate intermittent .NET GLV test failures
* TINKERPOP-2389 Authorization support in TinkerPop
* TINKERPOP-2391 Drop GLV Templating System
* TINKERPOP-2392 Improve module level documentation for GLVs
* TINKERPOP-2394 Unable to use __ class of a custom DSL when passing a script even if this class is imported *(breaking)*
* TINKERPOP-2395 Gremlin Python doesn't support list as keys in groupCount
* TINKERPOP-2396 TraverserSet should be extendable for GraphDB provider
* TINKERPOP-2397 Don't create the default Gyro serializer if the caller specifies a different one
* TINKERPOP-2401 Upgrade Jackson-databind to 2.11.x
* TINKERPOP-2406 Delegate processing from event loop to worker threads
* TINKERPOP-2407 Support deserialization of a dict that has a dict as a key
* TINKERPOP-2412 Add missing query tests
* TINKERPOP-2413 Prefer withEmbedded() to withGraph() on AnonymousTraversalSource
* TINKERPOP-2415 Avoid unnecessary detached objects if not required
* TINKERPOP-2416 MultiIterator should implement AutoCloseable
* TINKERPOP-2418 Store authenticated user on server pipeline
* TINKERPOP-2420 Support per query request options in .NET
* TINKERPOP-2421 Support per query options in javascript
* TINKERPOP-2426 Use Netty's WebSocketClientProtocolHandler
* TINKERPOP-2427 Simplify Netty reference counting
* TINKERPOP-2430 Looping Recipies
* TINKERPOP-2431 Operating on Dropped Elements Recipes
* TINKERPOP-2436 The gremlin server starts even if all graphs instantiation has failed
* TINKERPOP-2438 Provide a way for scripts to respect with() specification of timeout
* TINKERPOP-2440 Simplify driver by delegating keepAlive logic to Netty
* TINKERPOP-2441 Add compression to WebSocket frames sent from client
* TINKERPOP-2442 Make Translators that work in Java part of gremlin-core
* TINKERPOP-2443 Improve testing of Translator instances for non-JVM languages with focus on Python as a model
* TINKERPOP-2445 Speed up client initialization *(breaking)*
* TINKERPOP-2446 Add Recipe for Optional Looping
* TINKERPOP-2447 Improve handling of StackOverflowError for long traversals
* TINKERPOP-2451 JavascriptTranslator for Java
* TINKERPOP-2452 DotNetTranslator for Java
* TINKERPOP-2453 Add WebSocket compression to gremlin-python
* TINKERPOP-2455 Remove deprecated custom keep-alive functionality in the Java driver Channelizer *(breaking)*
* TINKERPOP-2457 Add a max_content_length parameter to DriverRemoteConnection in the Python client
* TINKERPOP-2460 Change groovy to provided scope in gremlin-driver *(breaking)*
* TINKERPOP-2461 Align CoreImports with GroovyTranslator
* TINKERPOP-2462 Duplicated BytecodeUtil and BytecodeHelper classes
* TINKERPOP-2466 Improve syntax for Groovy scripts that use withStrategies()
* TINKERPOP-2468 Stabilize shouldProcessSessionRequestsInOrder() test
* TINKERPOP-2469 KrbException - Principal does not exist in test
* TINKERPOP-2470 Bump gremlinpython to tornado 6.x
* TINKERPOP-2472 GraphBinary support in .NET
* TINKERPOP-2473 Prevent TraversalStrategy instances of the same type to be added to a TraversalSource
* TINKERPOP-2474 withSack() Groovy translation output could be simplified
* TINKERPOP-2476 Provide fully shaded version of Java driver
* TINKERPOP-2479 Provide a way to set a custom GraphSONMapper for :bytecode command
* TINKERPOP-2481 IdentityRemovalStrategy not installed *(breaking)*
* TINKERPOP-2482 Rename wsConnectionTimeout to connectionSetupTimeout
* TINKERPOP-2484 Python  IOLoop close errors
* TINKERPOP-2485 Invalid http tests with ?gremlin=1-1
* TINKERPOP-2494 Document Translator parameter extraction functionality
* TINKERPOP-2499 PathRetractionStrategy returns inconsistent results when match() is not detected as the final step *(breaking)*
* TINKERPOP-2500 Add none() step for all GLVs
* TINKERPOP-2506 Expose client WebSocket connection status
* TINKERPOP-2517 Introduce a retry status code to the server protocol
* TINKERPOP-2527 Add a GroovyTranslator equivalent method to the Python client
* TINKERPOP-2530 Transfer OyvindSabo/gremlint and OyvindSabo/gremlint.com to apache/tinkerpop/gremlint
* TINKERPOP-2532 MaxBarrierSize of NoOpBarrierStep should be accessible
* TINKERPOP-2533 Develop a grammar for Gremlin
* TINKERPOP-2535 Netty 4.1.52 flagged as medium security violation
* TINKERPOP-2537 Support bytecode based requests in sessions and remote tx()
* TINKERPOP-2544 Modify site publishing scripts to include gremlint
* TINKERPOP-2546 Change transport layer to use AIOHTTP instead of Tornado
* TINKERPOP-2547 Provide an option to supply a callback before handshake submission
* TINKERPOP-2550 Deadlock on Client initialization

== TinkerPop 3.4.0 (Avant-Gremlin Construction #3 for Theremin and Flowers)

image::https://raw.githubusercontent.com/apache/tinkerpop/master/docs/static/images/avant-gremlin.png[width=185]

[[release-3-4-13]]
=== TinkerPop 3.4.13 (Release Date: January 10, 2022)

* Fixed `RangeGlobalStep` which was prematurely closing the iterator.
* Added explicit state to `DefaultTraversal` to track whether or not it was fully iterated and closed to ensure it released resources properly.
* Prevented XML External Entity (XXE) style attacks via `GraphMLReader` by disabling DTD and external entities by default.
* Improved error message for failed serialization for HTTP-based requests.
* Fixed a `NullPointerException` that could occur during a failed `Connection` initialization due to uninstantiated `AtomicInteger`.
* Minor changes to the initialization of Java driver `Cluster` and `Client` such that hosts are marked as available only after successfully initializing connection pools.
* `NoHostAvailableException` now contains a cause for the failure.
* Bumped to Netty 4.1.72.
* Added user-friendly message in Gremlin console for unavailable hosts upon initiation and fixed possible leak in `RemoteCommand.groovy` upon `RemoteException`.

==== Bugs

* TINKERPOP-2569 Reconnect to server if Java driver fails to initialize
* TINKERPOP-2589 XML External Entity (XXE) vulnerability
* TINKERPOP-2597 NullPointerException while initializing connection pool
* TINKERPOP-2603 TinkerGraph sometimes could not query float values.
* TINKERPOP-2609 HTTP returns serialization exceptions for the GraphTraversalSource
* TINKERPOP-2626 RangeGlobalStep closes traversal prematurely

==== Improvements

* TINKERPOP-2504 Intermittently failing server/driver integration tests
* TINKERPOP-2616 Provide better exceptions with SSL related failures *(breaking)*
* TINKERPOP-2630 Clarify that a server cannot support Graphson1.0 over HTTP
* TINKERPOP-2632 Netty 4.1.61 flagged with two high severity security violations
* TINKERPOP-2669 Netty 4.1.61 flagged with medium severity security violations

[[release-3-4-12]]
=== TinkerPop 3.4.12 (Release Date: July 19, 2021)

* Coerced single `set` arguments to `P.within` and `P.without` to `list` in Python which serializes to a more expected form for `P` instances.
* Fixed bug in the `vertexLabelKey` validation for `GraphMLWriter` which was inadvertently validating the `edgeLabelKey`.
* Changed `IndexStep` to make it easier for providers to determine the type of indexer being used.
* Allowed Javascript `Translator` to take `Bytecode` or a `Traversal`.
* Addressed CVE-2021-32640 for gremlin-javascript.
* Allowed construction of `DriverRemoteConnection` in .NET to use host and port specification similar to Java syntax.
* Defaulted `DriverRemoteConnection` to "g" if it the `TraversalSource` binding isn't supplied in Python.
* Initialized metrics in `ProfileStep` even if the step hasn't iterated.

==== Bugs

* TINKERPOP-2358 Potential connection leak on client disposing
* TINKERPOP-2554 Extracting step metrics from ProfileStep throws NPE if the step was not triggered
* TINKERPOP-2565 GraphMLWriter does not check vertexLabelKey conflict
* TINKERPOP-2578 Set arguments to P within/without are wrapped in List
* TINKERPOP-2580 Update the custom DSL documentation

==== Improvements

* TINKERPOP-2548 Add getter for indexer used in IndexStep
* TINKERPOP-2577 Remove unused test coverage dependencies from Gremlin.NET

[[release-3-4-11]]
=== TinkerPop 3.4.11 (Release Date: May 3, 2021)

* Prevented Java driver from sending multiple request messages with the same identifier.
* Improved error message for `property(T,Object)` when mutating graph elements.
* Added method caching for GraphSON 3.0 deserialization of `P` and `TextP` instances.
* Allowed setting `ssl_options` for gremlin-python.  
* Fixed bug with global `dedup()` when used in reducing `by()` of `group()`.
* Fixed bug with Javascript Groovy `Translator` when generating Gremlin with multiple embedded traversals.
* Modified Gremlin Server `Settings` to be more extensible allowing for custom options with the YAML parser.
* Fixed `toString()` representation of `P` when string values are present in Javascript.
* Exposed barrier size with getter for `NoOpBarrierStep`.
* Bumped to Netty 4.1.61.
* Added `max_content_length` as a Python driver setting.
* Fixed bug in Java `Client` initialization, reconnect and shutdown where certain thread pool configurations might produce a deadlock.
* Ensured that `barrier()` additions by strategies were controlled solely by `LazyBarrierStrategy`.
* Fixed `NullPointerException` in `ResponseMessage` deserialization for GraphSON.
* Enabled the Gremlin.Net driver to repair its connection pool after the server was temporarily unavailable.
* Added the ability to supply a `HandshakeInterceptor` to a `Cluster` which will provide access to the initial HTTP request that establishes the websocket.
* Fixed a possible leakage of connections in the Gremlin.NET driver that could happen if `Dispose()` was called while the pool was creating connections.

==== Bugs

* TINKERPOP-2512 Duplicate jars in classpath when running gremlin-server.sh
* TINKERPOP-2514 Java client driver requests with same request ids hang
* TINKERPOP-2516 Property folding has trouble with coalesce
* TINKERPOP-2529 Global dedup() in reducing by() of group() detaches elements for OLTP
* TINKERPOP-2531 Gremlin .NET driver ConnectionPool can remain without connections if server is down for 1-2 minutes

==== Improvements

* TINKERPOP-1994 LazyBarrierStrategy fully responsible for barrier() additions
* TINKERPOP-2168 GraphSON: P deserialization should be optimized
* TINKERPOP-2457 Add a max_content_length parameter to DriverRemoteConnection in the Python client
* TINKERPOP-2532 MaxBarrierSize of NoOpBarrierStep should be accessible
* TINKERPOP-2535 Netty 4.1.52 flagged as medium security violation
* TINKERPOP-2547 Provide an option to supply a callback before handshake submission
* TINKERPOP-2550 Deadlock on Client initialization

[[release-3-4-10]]
=== TinkerPop 3.4.10 (Release Date: January 18, 2021)

* Added `GremlinScriptChecker` to provide a way to extract properties of scripts before doing an actual `eval()`.
* Added `none()` step for all language variants.
* Fixed bug in `PythonTranslator` which was improperly translating `Lambda` scripts.
* Fixed bug in `GremlinDslProcessor` where certain return types in `TraversalSource` definitions were not generating code that would compile.
* Changed the default read and write timeout values for the `TornadoTransport` to `None` to disable it.
* Bumped to Groovy 2.5.14.

==== Bugs

* TINKERPOP-2496 GremlinDslProcessor fails when SocialTraversalSourceDsl overrides close
* TINKERPOP-2505 Gremlin Python Client Query Times out at 30 seconds instead of the server timeout

==== Improvements

* TINKERPOP-2447 Improve handling of StackOverflowError for long traversals
* TINKERPOP-2485 Invalid http tests with ?gremlin=1-1
* TINKERPOP-2500 Add none() step for all GLVs

[[release-3-4-9]]
=== TinkerPop 3.4.9 (Release Date: December 7, 2020)

* Modified the text of `profile()` output to hide step instances injected for purpose of collecting metrics.
* Bumped to Jackson 2.11.x.
* Bumped Netty 4.1.52.
* Added lambda support for `gremlin-javascript`.
* Provided a more concise syntax for constructing strategies in Groovy.
* Aligned `CoreImports` with `GroovyTranslator` to generate more succinct syntax.
* Improved `gremlin-groovy` understanding of `withSack()` overloads to avoid forced casts.
* Moved `Translator` instances to `gremlin-core`.
* Prevented barriers from over-reaching their limits by one.
* Added `CheckedGraphManager` to prevent Gremlin Server from starting if there are no graphs configured.
* Fixed bug in bytecode `Bindings` where calling `of()` prior to calling a child traversal in the same parent would cause the initial binding to be lost.
* Established a default read and write timeout for the `TornadoTransport` in Python, allowing it to be configurable.
* Delegated handling of erroneous response to the worker thread pool instead of event loop thread pool in Java Driver.
* Removed `Connection` from `Connection Pool` when server closes a connection with no pending requests in Java Driver.
* Improved initialization time of Java Driver if the default serializer is replaced.
* Deprecated `withGraph()` in favor of `withEmbedded()` on `AnonymousTraversalSource`.
* Added support for per-request level configurations, like timeouts, in .NET, Python and Javascript.
* Fixed bug in Javascript `Translator` that wasn't handling child traversals well.
* Prevented Gremlin Python sugar from being confused by Python magic methods.
* Allowed Gremlin Python sugar calls from anonymous context.
* Implemented `AutoCloseable` on `MultiIterator`.
* Fixed an iterator leak in `HasContainer`.
* Fixed bug in `:bytecode` command preventing translations with whitespace from working properly.
* Added `reset` and `config` options to the `:bytecode` command to allow for greater customization options.
* Added GraphSON extension module and the `TinkerIoRegistry` to the default `GraphSONMapper` configuration used by the `:bytecode` command.
* Added `GremlinASTChecker` to provide a way to extract properties of scripts before doing an actual `eval()`.
* Avoided creating unnecessary detached objects in JVM.
* Added support for `TraversalStrategy` usage in Javascript.
* Added `Traversal.getTraverserSetSupplier()` to allow providers to supply their own `TraverserSet` instances.
* Release server threads waiting on connection if the connection is dead.
* Fixed bug where server closes HTTP connection on request error even if keep alive is set to true.
* Deprecated driver `Channelizer` keep-alive related methods.
* Delegate handling of WebSocket handshake to Netty instead of custom code in Java Driver.
* Delegate detection of idle connection to Netty instead of custom keep alive logic for `WebSocketChannelizer`.
* Added support for WebSocket frame compression extension ( [RFC7692](https://tools.ietf.org/html/rfc7692) ) for `WebSocketChannelizer` in Java/Python driver.
* Added server support for WebSocket compression extension ( [RFC7692](https://tools.ietf.org/html/rfc7692) ).
* Fixed bug with Bytecode serialization when `Bytecode.toString()` is used in Javascript.
* Fixed "toString" for P and TextP to produce valid script representation from bytecode glv steps containing a string predicate in Javascript.
* Fixed a bug which could cause Java driver to hang when using `ResultSet.statusAttributes()`
* Added a listener to javascript's `DriverRemoteConnection` to find note errors from websocket connection setup.
* Fixed bug with `ReservedVerificationStrategy.getConfiguration()` which was omitting the reserved `keys` value.
* Changed all configuration keys on `AbstractWarningVerificationStrategy` implementations to `public`.
* Deprecated `BytecodeUtil` and merged its functionality to the existing `BytecodeHelper`.
* Added configuring implementation in HasStep
* Remove static initialization for `GraphSONMessageSerializerV1d0` and `GraphSONMessageSerializerV1d0` in Java driver.
* Connections to the server in a connection pool are created in parallel instead of serially in Java Driver.
* Connection pools for multiple endpoints are created in parallel instead of serially in Java Driver.
* Introduced new HostNotAvailable exception to represent cases when no server with active connection is available.
* Don't wait for new requests during shutdown of event loop group in Java Driver.

==== Bugs

* TINKERPOP-2364 Injected ProfileStep should not be displayed in child traversals
* TINKERPOP-2369 Connections in ConnectionPool are not replaced in background when underlying channel is closed
* TINKERPOP-2403 Gremlin javascript Translator does not handle child traversals
* TINKERPOP-2405 gremlinpython: traversal hangs when the connection is established but the servers stops responding later
* TINKERPOP-2408 Iterator leak in HasContainer
* TINKERPOP-2409 js: DriverRemoteConnection never times out if server uri not available.
* TINKERPOP-2410 Free up server threads when client is closed
* TINKERPOP-2425 Server closes HTTP connection for keepAlive as true
* TINKERPOP-2432 Generate correct toString() representation of bytecode in Javascript
* TINKERPOP-2433 typo in javadocs match() Type Parameters
* TINKERPOP-2435 Gremlin Python sugar syntax for values() can lead to unexpected problems
* TINKERPOP-2437 gremlin-driver hangs if ResultSet.statusAttributes().get() is called when the request throws
* TINKERPOP-2439 P and TextP toString() is broken
* TINKERPOP-2458 Bytecode Bindings lost when followed by a child traversal
* TINKERPOP-2465 TestHelper.generateTempFileFromResource file handling is invalid on windows
* TINKERPOP-2475 Barrier step touches one more element of next loop
* TINKERPOP-2478 Console byte code translator has issues with "new Date()"

==== Improvements

* TINKERPOP-2001 Support lambdas in Javascript
* TINKERPOP-2054 Support TraversalStrategy specification in gremlin-javascript
* TINKERPOP-2296 Per query timeout not working from Python
* TINKERPOP-2392 Improve module level documentation for GLVs
* TINKERPOP-2396 TraverserSet should be extendable for GraphDB provider
* TINKERPOP-2397 Don't create the default Gyro serializer if the caller specifies a different one
* TINKERPOP-2401 Upgrade Jackson-databind to 2.11.x
* TINKERPOP-2406 Delegate processing from event loop to worker threads
* TINKERPOP-2412 Add missing query tests
* TINKERPOP-2413 Prefer withEmbedded() to withGraph() on AnonymousTraversalSource
* TINKERPOP-2415 Avoid unnecessary detached objects if not required
* TINKERPOP-2416 MultiIterator should implement AutoCloseable
* TINKERPOP-2420 Support per query request options in .NET
* TINKERPOP-2421 Support per query options in javascript
* TINKERPOP-2426 Use Netty's WebSocketClientProtocolHandler
* TINKERPOP-2427 Simplify Netty reference counting
* TINKERPOP-2430 Looping Recipies
* TINKERPOP-2431 Operating on Dropped Elements Recipes
* TINKERPOP-2436 The gremlin server starts even if all graphs instantiation has failed
* TINKERPOP-2438 Provide a way for scripts to respect with() specification of timeout
* TINKERPOP-2440 Simplify driver by delegating keepAlive logic to Netty
* TINKERPOP-2441 Add compression to WebSocket frames sent from client
* TINKERPOP-2442 Make Translators that work in Java part of gremlin-core
* TINKERPOP-2445 Speed up client initialization *(breaking)*
* TINKERPOP-2446 Add Recipe for Optional Looping
* TINKERPOP-2453 Add WebSocket compression to gremlin-python
* TINKERPOP-2461 Align CoreImports with GroovyTranslator
* TINKERPOP-2462 Duplicated BytecodeUtil and BytecodeHelper classes
* TINKERPOP-2466 Improve syntax for Groovy scripts that use withStrategies()
* TINKERPOP-2468 Stabilize shouldProcessSessionRequestsInOrder() test
* TINKERPOP-2469 KrbException - Principal does not exist in test
* TINKERPOP-2474 withSack() Groovy translation output could be simplified
* TINKERPOP-2479 Provide a way to set a custom GraphSONMapper for :bytecode command
* TINKERPOP-2482 Rename wsConnectionTimeout to connectionSetupTimeout

[[release-3-4-8]]
=== TinkerPop 3.4.8 (Release Date: August 3, 2020)

* Fixed bug in `has(T,Traversal)` where results were not being returned.
* Fixed bug in `select(Traversal)` where side-effects were getting lost if accessed from the child traversal.
* Fixed authorization bug when using `WsAndHttpChannelizerHandler` with keep-alive enabled.
* Fixed bug in option-less construction of `DriverRemoteConnection` in Javascript.
* Bumped Jackson to 2.9.10.5.
* Improved sampling distribution for global scope `sample()` operations.

==== Bugs

* TINKERPOP-2288 Get ConnectionPoolBusyException and then ServerUnavailableExceptions
* TINKERPOP-2352 Gremlin Python driver default pool size makes Gremlin keep-alive difficult
* TINKERPOP-2374 SaslAndHttpBasicAuthenticationHandler can't extract authorization
* TINKERPOP-2383 has(T,Traversal) does not return results
* TINKERPOP-2384 Inject and withSideEffect causing different outcomes in order step

==== Improvements

* TINKERPOP-2328 Do not close all connections if just one has became closed
* TINKERPOP-2376 Probability distribution controlled by weight when using sample step

[[release-3-4-7]]
=== TinkerPop 3.4.7 (Release Date: June 1, 2020)

This release also includes changes from <<release-3-3-11, 3.3.11>>.

* Gremlin.NET driver: Fixed a `NullReferenceException` and throw clear exception if received message is empty.
* Bumped to Groovy 2.5.11.
* Modified `ImportGremlinPlugin` to allow for field imports.
* Improved error message for `math()` when the selected key in a `Map` is `null` or not a `Number`.
* Added `:cls` command to Gremlin Console to clear the screen.
* Bumped Netty 4.1.49.

==== Bugs

* TINKERPOP-2192 Gremlin.Net.Driver.Connection.Parse throws a NullReferenceException
* TINKERPOP-2345 NullPointerException when Map key is not found for math()
* TINKERPOP-2347 Remove invalid service descriptors from gremlin-shaded
* TINKERPOP-2350 clone() is not deep copying Traversal internals
* TINKERPOP-2351 Local Map ordering of keys can generate cast errors
* TINKERPOP-2353 Error while Shutting Down Gremlin Server
* TINKERPOP-2355 Jackson-databind version in Gremlin shaded dependency needs to be increased  - introduces vulnerability issues
* TINKERPOP-2360 failed to deserializer int32 when gremlin-python submit bytecode with a big int value
* TINKERPOP-2365 LazyBarrierStrategy adds a NoOpBarrierStep when profile() is present
* TINKERPOP-2368 JAVA_OPTIONS are not properly expanded in gremlin-console

==== Improvements

* TINKERPOP-2215 Better exception message for connection problems
* TINKERPOP-2336 Allow close of channel without having to wait for server
* TINKERPOP-2339 Gremlin.Net: Update System.Net.WebSockets.Client dependency
* TINKERPOP-2354 Document recommendation to reuse graph traversal source
* TINKERPOP-2357 Add a command to clear the Gremlin Console screen
* TINKERPOP-2371 Add possibility to import constants with ImportGremlinPlugin

[[release-3-4-6]]
=== TinkerPop 3.4.6 (Release Date: February 20, 2020)

* Fixed bug in `drop()` of properties which was introduced in 3.4.5.

==== Bugs

* TINKERPOP-2338 drop() not removing all edge/meta properties

[[release-3-4-5]]
=== TinkerPop 3.4.5 (Release Date: February 3, 2020)

This release also includes changes from <<release-3-3-10, 3.3.10>>.

* Expanded the use of `by(String)` modulator so that it can work on `Map` as well as `Element`.
* Improved error messaging for `by(String)` so that it is more clear as to what the problem is
* Bumped to Netty 4.1.42
* Improved SPARQL query translation to better allow for index optimizations during execution.
* Improved Gremlin Server websocket handling preventing automatic server close of the channel for protocol errors.
* Introduced internal `Buffer` API as a way to wrap Netty's Buffer API and moved `GraphBinaryReader`, `GraphBinaryWriter` and `TypeSerializer<T>` to `gremlin-core`.
* Unified the behavior of property comparison: only compare key&value.
* Supported `hasKey()` and `hasValue()` step for edge property and meta property, like `g.E().properties().hasKey('xx')`.
* Modified driver to send `overrideRequestId` and `userAgent` to server when they are present in `RequestOptions` for bytecode requests.

==== Bugs

* TINKERPOP-2175 Executor thread is not returned on channel close
* TINKERPOP-2266 Keep alive not started at connection creation
* TINKERPOP-2274 Test of TinkerGraph Gremlin fail on Windows and non EN locale
* TINKERPOP-2318 Edge properties dedup() not work with spark-gremlin *(breaking)*
* TINKERPOP-2332 JavaScript GLV: structure element toString() should internally call toString()
* TINKERPOP-2333 JavaScript GLV: GraphSON2/3 Edge deserialization is invalid

==== Improvements

* TINKERPOP-1733 hasKey, hasValues should work on Element and Property
* TINKERPOP-2262 Improve Netty protocol handling
* TINKERPOP-2305 GraphBinary: Wrap Buffer API
* TINKERPOP-2307 Add better error message for badly configured Channelizer
* TINKERPOP-2309 Bump gremlinpython to Tornado 5.x
* TINKERPOP-2314 Employ by(String) for Map when possible and improve errors around incorrect types
* TINKERPOP-2315 Implement some form of clone() or reset() for Traversal in GLVs
* TINKERPOP-2320 [SECURITY] XMLInputFactory initialization in GraphMLReader introduces
* TINKERPOP-2322 Deprecate Jython support
* TINKERPOP-2324 Deprecate the raw NIO support in the Java driver
* TINKERPOP-2325 Generate traversals that will better yield index lookups with SPARQL
* TINKERPOP-2329 JavaScript GLV: Update websocket library dependency
* TINKERPOP-2330 JavaScript GLV should expose GraphSON2Writer and GraphSONReader

[[release-3-4-4]]
=== TinkerPop 3.4.4 (Release Date: October 14, 2019)

This release also includes changes from <<release-3-3-9, 3.3.9>>.

* Provided support for DSLs by way of remote connections through `AnonymousTraversalSource`.
* Added `elementMap()` step.
* Added GraphBinary support for Python.
* Allowed for embedded map assertions in GLV tests.
* Added `Direction` deserialization support in GLVs.

==== Bugs

* TINKERPOP-2159 EventStrategy doesn't handle multi-valued properties
* TINKERPOP-2276 No constructor for remote connection in DSL generated traversal source
* TINKERPOP-2283 GraphStep's ids null exception
* TINKERPOP-2285 Error object is unreachable
* TINKERPOP-2289 Use address instead of hostname for connection
* TINKERPOP-2290 Javascript GLV connection refused error handling
* TINKERPOP-2291 TraversalExplanation deserialization in GraphSON
* TINKERPOP-2298 Bytecode.java  flattenArguments throw exception when null
* TINKERPOP-2303 GremlinDsl generate addV instead of addE

==== Improvements

* TINKERPOP-1810 Add Lambda.binaryOperator and Lambda.unaryOperator
* TINKERPOP-1838 Python sample script
* TINKERPOP-2046 Gremlin-Python: Support custom request headers in WebSocket request
* TINKERPOP-2213 Replace scriptEvaluationTimeout in favor of something more suitable to bytecode
* TINKERPOP-2275 Update jackson databind 2.9.9.3+
* TINKERPOP-2277 Python sdk postpone the timing to create transport
* TINKERPOP-2279 GraphBinary support in Python
* TINKERPOP-2280 Prevent use of T values as property key overloads
* TINKERPOP-2284 Make it easier to return more structure of graph elements
* TINKERPOP-2302 Add isOnGraphComputer() field accessor to ElementMapStep

[[release-3-4-3]]
=== TinkerPop 3.4.3 (Release Date: August 5, 2019)

This release also includes changes from <<release-3-3-8, 3.3.8>>.

* Improved error messaging on timeouts returned to the console from `:>`.
* Added a `toString()` serializer for GraphBinary.
* Configured the Gremlin Console to use GraphBinary by default.
* Fixed transaction management for empty iterators in Gremlin Server.
* Deprecated `MessageSerializer` implementations for Gryo in Gremlin Server.
* Deprecated `Serializers` enum values of `GRYO_V1D0` and `GRYO_V3D0`.
* Deprecated `SerTokens` values of `MIME_GRYO_V1D0` and `MIME_GRYO_V3D0`.
* Added a Docker command to start Gremlin Server with the standard GLV test configurations.
* Added `aggregate(Scope,String)` and deprecated `store()` in favor of `aggregate(local)`.
* Modified `NumberHelper` to better ignore `Double.NaN` in `min()` and `max()` comparisons.
* Bumped to Netty 4.1.36.
* Bumped to Groovy 2.5.7.
* Added `userAgent` to RequestOptions. Gremlin Console sends `Gremlin Console/<version>` as the `userAgent`.
* Fixed DriverRemoteConnection ignoring `with` `Token` options when multiple were set.
* Added `:set warnings <true|false>` to Gremlin Console.

==== Bugs

* TINKERPOP-1619 TinkerGraphComputer worker count affects OptionalStep query results
* TINKERPOP-2157 SparkStarBarrierInterceptor injects (Byte) 0
* TINKERPOP-2224 Detect and fix resource leak
* TINKERPOP-2230 match() step unexpected behaviours
* TINKERPOP-2232 RemoteStrategy does not call parent class TraversalStrategy __init__
* TINKERPOP-2238 Fix remaining iterator leaks marked by @IgnoreIteratorLeak
* TINKERPOP-2241 Client exception don't match Server exception when server  throw StackOverflowError
* TINKERPOP-2248 Instability of driver for blocked requests
* TINKERPOP-2257 transaction itty  may still be visited after commit
* TINKERPOP-2264 Gremlin Python should deserialize g:Date to UTC

==== Improvements

* TINKERPOP-1084 Branch option tokens should be allowed to be traversals.
* TINKERPOP-1553 Deprecate store() in favor of aggregate(Scope)
* TINKERPOP-1921 Support hasNext terminal step in GLVs
* TINKERPOP-2020 Support withComputer() for javascript
* TINKERPOP-2223 Update jackson databind to 2.9.9
* TINKERPOP-2236 Improve error messaging for TinkerGraph IdManagers that fail on conversions
* TINKERPOP-2237 Prevent error when closing sessions that don't exist *(breaking)*
* TINKERPOP-2242 Bump to netty 4.1.36
* TINKERPOP-2243 Add user-agent to RequestOptions
* TINKERPOP-2246 Consolidate the error propagation to the client
* TINKERPOP-2250 Support toString serialization in GraphBinary
* TINKERPOP-2256 processAllStarts of AggregateStep should only be called when barrier is empty
* TINKERPOP-2260 Update jackson databind 2.9.9.1
* TINKERPOP-2265 Deprecate Traversal.getSideEffects() functionality for remoting purposes
* TINKERPOP-2270 Deprecate multi/metaproperty support in Neo4j
* TINKERPOP-2271 Add console preference to control server-originated warning display
* TINKERPOP-2272 Rename steps and tokens that conflict with standard python functions

[[release-3-4-2]]
=== TinkerPop 3.4.2 (Release Date: May 28, 2019)

This release also includes changes from <<release-3-3-7, 3.3.7>>.

* Allow a `Traversal` to know what `TraversalSource` it spawned from.
* Fixed problem with connection pool sizing and retry.
* Added status attribute for warnings to be returned to the client.
* Modified Gremlin Console to report warning status attributes.
* Changed `:>` in Gremlin Console to submit the client-side timeout on each request.
* Provided method to override the request identifier with `RequestOptions`.
* Added option to set per-request settings on a `Traversal` submitted via `Bytecode`.
* Fixed the Gryo registration for `OptionsStrategy` as it was not serializing state properly.

==== Bugs

* TINKERPOP-2090 After running backend for a day or so System.IO.IOException keep throwing
* TINKERPOP-2112 Folding in property() step is not being optimally performed
* TINKERPOP-2180 gremlin.sh doesn't work when directories contain spaces
* TINKERPOP-2183 InterpreterModeASTTransformation needs to be more specific about what it transforms
* TINKERPOP-2189 ConnectedComponent test assumes fixed order of vertices
* TINKERPOP-2194 Enforcing an order on properties in one test method of ChooseTest
* TINKERPOP-2196 PartitionStrategy with includeMetaProperties(true) can't add labeled vertex
* TINKERPOP-2198 Documentation for Store contradicts itself
* TINKERPOP-2199 within step does not work with more than two parameters with python
* TINKERPOP-2200 AddEdgeStartStep used DetachedFactory.detach instead of EventStrategy.detach
* TINKERPOP-2204 Client receives no response on failed request
* TINKERPOP-2206 Certain types in javascript don't appear to serialize with a GraphSON type
* TINKERPOP-2212 Path is not detaching properly under certain conditions
* TINKERPOP-2217 Race condition in Gremlin.net driver connection

==== Improvements

* TINKERPOP-2089 Javascript DSL support
* TINKERPOP-2179 Have o.a.t.g.driver.ser.SerializationException extend IOException
* TINKERPOP-2181 Allow ctrl+c to break out of a long running process in Gremlin Console
* TINKERPOP-2182 Remove gperfutils from Gremlin Console *(breaking)*
* TINKERPOP-2190 Document Gremlin sanitization best practices
* TINKERPOP-2191 Implement EdgeLabelVerificationStrategy
* TINKERPOP-2193 Allow a Traversal to know what TraversalSource it spawned from
* TINKERPOP-2203 Bind the console timeout to the request timeout
* TINKERPOP-2208 Include inject() in DSLs generated with Java annotation processor
* TINKERPOP-2211 Provide API to add per request option for a bytecode
* TINKERPOP-2216 Consider adding conventional status attribute key for warnings
* TINKERPOP-2219 Upgrade Netty version

[[release-3-4-1]]
=== TinkerPop 3.4.1 (Release Date: March 18, 2019)

This release also includes changes from <<release-3-3-6, 3.3.6>>.

* Gremlin.NET driver: Fixed removal of closed connections and added round-robin scheduling.
* Added GraphBinary serializer for TraversalMetrics
* Added registration for `SparqlStrategy` for GraphSON.
* Fixed up `SparqlStrategy` so that it could be used properly with `RemoteStrategy`.
* Fixed `ByteBuffer` serialization for GraphBinary.
* Fixed `Path.toString()` in `gremlin-javascript` which was referencing an invalid object.
* Fixed potential for an infinite loop in connection creation for `gremlin-dotnet`.
* Added fallback resolver to `TypeSerializerRegistry` for GraphBinary.
* Added easier to understand exceptions for connection problems in the Gremlin.Net driver.
* Support configuring the type registry builder for GraphBinary.
* Bumped to Groovy 2.5.6.
* Release working buffers in case of failure for GraphBinary.
* GraphBinary: Use the same `ByteBuf` instance to write during serialization. Changed signature of write methods in type serializers.
* Remove unused parameter in GraphBinary's `ResponseMessageSerializer`.
* Changed `SparqlTraversalSource` so as to enable Gremlin steps to be used to process results from the `sparql()` step.
* GraphBinary: Cache expression to obtain the method in `PSerializer`.

==== Bugs

* TINKERPOP-1992 count has negative time in profile
* TINKERPOP-2126 toString() methods not thread-safe
* TINKERPOP-2135 Gremlin.Net ConnectionPool doesn't handle closed idle connections properly
* TINKERPOP-2139 Errors during request serialization in WebSocketGremlinRequestEncoder/NioGremlinRequestEncoder are not reported to the client
* TINKERPOP-2141 ByteBufferSerializer modifies buffer's position
* TINKERPOP-2148 "no connection available!" is being thrown despite lots of free connections
* TINKERPOP-2152 Path toString fails in Gremlin JavaScript
* TINKERPOP-2153 Remove unused parameter from ResponseMessageSerializer *(breaking)*
* TINKERPOP-2154 GraphBinary: Serializers should release resources in case of failures
* TINKERPOP-2155 Situation can occur that causes infinite amount of connection to be opened, causing System.Net.WebSockets.WebSocketException
* TINKERPOP-2161 GraphBinary: Write serialization performance issue
* TINKERPOP-2169 Responses exceeding maxContentLength cause subsequent queries to hang
* TINKERPOP-2172 PartitionStrategy doesn't apply to AddEdgeStartStep
* TINKERPOP-2173 Incorrect reset of log level in integration test
* TINKERPOP-2177 Streaming response immediately after authentication stops after first partial response

==== Improvements

* TINKERPOP-1435 Support for extended GraphSON in gremlin-python
* TINKERPOP-1882 Apply range and limit steps as early as possible
* TINKERPOP-1998 IoGraphTest use different schemas for standard and readGraph configurations
* TINKERPOP-2088 Enable SourceLink for Gremlin.Net
* TINKERPOP-2098 Improve gremlin-server.sh help output
* TINKERPOP-2122 Expose status codes from server errors
* TINKERPOP-2124 InlineFilterStrategy produces wrong result
* TINKERPOP-2125 Extend release validation script
* TINKERPOP-2127 Add g:TraversalMetrics and g:Metrics deserializers for gremlinpython
* TINKERPOP-2129 Mask security secret or password in logs
* TINKERPOP-2130 Cannot instantiate DriverRemoteConnection without passing an options object
* TINKERPOP-2131 NoConnectionAvailableException doesn't reveal the reason
* TINKERPOP-2134 Bump to Groovy 2.5.6
* TINKERPOP-2136 Inside lower bound inclusion (documentation)
* TINKERPOP-2138 Provide a configuration to disable the global closure cache
* TINKERPOP-2140 Test build with Docker automatically
* TINKERPOP-2144 Better handle Authenticator instance failures
* TINKERPOP-2147 Add GraphBinary serializer for TraversalMetrics
* TINKERPOP-2149 GraphBinary: Make type serializer resolution pluggable
* TINKERPOP-2150 GraphBinary: Support configuring the TypeSerializerRegistry builder class in config
* TINKERPOP-2163 JavaTranslator performance enhancements
* TINKERPOP-2164 Bytecode's hashCode impl (and its inner classes) can produce hash collisions
* TINKERPOP-2165 Prefer commons-lang3 to commons-lang
* TINKERPOP-2166 GraphBinary: P deserialization should be optimized
* TINKERPOP-2167 Gremlin Javascript Traversal as async iterable
* TINKERPOP-2171 Allow SPARQL to be extended with Gremlin steps
* TINKERPOP-2174 Improve Docker Image Security

[[release-3-4-0]]
=== TinkerPop 3.4.0 (Release Date: January 2, 2019)

This release also includes changes from <<release-3-3-4, 3.3.4>> and <<release-3-3-5, 3.3.5>>.

* Changed Python "bindings" to use an actual `Bindings` object rather than a 2-tuple.
* Improved the Gremlin.NET driver: It now uses request pipelining and its `ConnectionPool` has a fixed size.
* Implemented `IndexStep` which allows to transform local collections into indexed collections or maps.
* Made `valueMap()` aware of `by` and `with` modulators and deprecated `valueMap(boolean)` overloads.
* Use `Compare.eq` in `Contains` predicates to ensure the same filter behavior for numeric values.
* Added `OptionsStrategy` to allow traversals to take arbitrary traversal-wide configurations.
* Added text predicates.
* Added `BulkSet` as a GraphSON type with support in all language variants.
* Added `ReferenceElementStrategy` to auto-detach elements to "reference" from a traversal.
* Added initial release of the GraphBinary serialization format with Java support.
* Allowed `ImportCustomizer` to accept fields.
* Removed groovy-sql dependency.
* Modified `Mutating` steps so that they are no longer marked as `final`.
* Rewrote `ConnectiveStrategy` to support an arbitrary number of infix notations in a single traversal.
* GraphSON `MessageSerializer` s will automatically register the GremlinServerModule to a provided GraphSONMapper.
* Removed support for `-i` option in Gremlin Server which was previously deprecated.
* Implemented `ShortestPathVertexProgram` and the `shortestPath()` step.
* `AbstractGraphProvider` uses `g.io()` for loading test data.
* Added the `io()` start step and `read()` and `write()` termination steps to the Gremlin language.
* Added `GraphFeatures.supportsIoRead()` and `GraphFeatures.supportsIoWrite()`.
* Deprecated `Graph.io()` and related infrastructure.
* `GraphMLReader` better handles edge and vertex properties with the same name.
* Maintained order of annotations in metrics returned from `profile()`-step.
* Refactored `TypeTranslator` to be directly extensible for `ScriptTranslator` functions.
* Bumped to Netty 4.1.25.
* Bumped to Spark 2.4.0.
* Bumped to Groovy 2.5.4.
* Modified Gremlin Server to return a "host" status attribute on responses.
* Added ability to the Java, .NET, Python and JavaScript drivers to retrieve status attributes returned from the server.
* Modified Java and Gremlin.Net `ResponseException` to include status code and status attributes.
* Modified Python `GremlinServerError` to include status attributes.
* Modified the return type for `IGremlinClient.SubmitAsync()` to be a `ResultSet` rather than an `IReadOnlyCollection`.
* Deprecated two `submit()`-related methods on the Java driver `Client` class.
* Added `Client.submit()` overloads that accept per-request `RequestOptions`.
* Added sparql-gremlin.
* Fixed a bug in dynamic Gryo registration where registrations that did not have serializers would fail.
* Moved `Parameterizing` interface to the `org.apache.tinkerpop.gremlin.process.traversal.step` package with other marker interfaces of its type.
* Replaced `Parameterizing.addPropertyMutations()` with `Configuring.configure()`.
* Changed interface hierarchy for `Parameterizing` and `Mutating` interfaces as they are tightly related.
* Introduced the `with(k,v)` and `with(k)` step modulators which can supply configuration options to `Configuring` steps.
* Added `OptionsStrategy` to allow traversals to take arbitrary traversal-wide configurations.
* Introduced the `with(k,v)` and `with(k)` traveral source configuration options which can supply configuration options to the traversal.
* Added `connectedComponent()` step and related `VertexProgram`.
* Added `supportsUpsert()` option to `VertexFeatures` and `EdgeFeatures`.
* `min()` and `max()` now support all types implementing `Comparable`.
* Change the `toString()` of `Path` to be standardized as other graph elements are.
* `hadoop-gremlin` no longer generates a test artifact.
* Allowed `GraphProvider` to expose a cached `Graph.Feature` object so that the test suite could re-use them to speed test runs.
* Fixed a bug in `ReducingBarrierStep`, that returned the provided seed value despite no elements being available.
* Changed the order of `select()` scopes. The order is now: maps, side-effects, paths.
* Moved `TraversalEngine` to `gremlin-test` as it has long been only used in testing infrastructure.
* Nested loop support added allowing `repeat()` steps to be nested.
* Events from `EventStrategy` raised from "new" mutations will now return a `KeyedVertexProperty` or `KeyedProperty` as is appropriate.
* `MutationListener#vertexPropertyChanged(Vertex, VertexProperty, Object, Object...)` no longer has a default implementation.
* Deprecated `GraphSONMessageSerializerV2d0` as it is now analogous to `GraphSONMessageSerializerGremlinV2d0`.
* Moved previously deprecated `RemoteGraph` to `gremlin-test` as it is now just a testing component.
* Removed previously deprecated `RemoteStrategy.instance()` and the strategy no longer has any connection to `RemoteGraph`.
* Removed previously deprecated methods in `SubgraphStrategy` and `PartitionStrategy` builders.
* Removed previously deprecated Credentials DSL infrastructure.
* Removed previously deprecated `RemoteConnection#submit(Traversal)` and `RemoteConnection#submit(Bytecode)` methods.
* Removed previously deprecated `MutationListener#vertexPropertyChanged(Vertex, Property, Object, Object...)`.
* Removed previously deprecated `OpSelectorHandler` constructor.
* Removed previously deprecated `close()` from `GremlinGroovyScriptEngine` which no longer implements `AutoCloseable`.
* Removed previously deprecated `getGraphInputFormat()` and `getGraphOutputFormat()` from `HadoopConfiguration`.
* Removed previously deprecated `AbstractOpProcessor#makeFrame()` method.
* Removed previously deprecated `AuthenticationSettings.className` configuration option in Gremlin Server.
* Removed previously deprecated `GraphManager` methods `getGraphs()` and `getTraversalSources()`.
* Removed previously deprecated Gremlin Server setting for `serializedResponseTimeout`.
* Removed previously deprecated Structure API exceptions related to "element not found" situations.
* Removed previously deprecated `rebindings` options from the Java driver API.
* Removed previously deprecated `LambdaCollectingBarrierStep.Consumers` enum.
* Removed previously deprecated `HasContainer#makeHasContainers(String, P)`
* Removed support for Giraph.
* Removed previously deprecated JavaScript Driver property `traversers` of the `ResultSet`.
* gremlin-python: use explicit Bindings object for python instead of a 2-tuple

==== Bugs

* TINKERPOP-1777 Gremlin .max step returns -2147483648 for empty result sets *(breaking)*
* TINKERPOP-1869 Profile step and iterate do not play nicely with each other
* TINKERPOP-1898 Issue with bindings in strategies and lambdas
* TINKERPOP-1927 Gherkin scenario expects list with duplicates, but receives g:Set
* TINKERPOP-1933 gremlin-python maximum recursion depth exceeded on large responses
* TINKERPOP-1947 Path history isn't preserved for keys in mutations
* TINKERPOP-1949 Formatting error on website
* TINKERPOP-1958 TinkerGraphCountStrategy can return wrong counts
* TINKERPOP-1961 Duplicate copies of images directory in docs
* TINKERPOP-1962 GroovyTranslator doesn't handle empty maps
* TINKERPOP-1963 Use of reducing step in choose()
* TINKERPOP-1972 inject() tests are throwing exceptions in .NET GLV tests
* TINKERPOP-1978 Check for Websocket connection state when retrieved from Connection Pool missing
* TINKERPOP-1979 Several OLAP issues in MathStep
* TINKERPOP-1988 minor error in documentation
* TINKERPOP-1999 [Java][gremlin-driver] Query to a remote server via the websocket client hangs indefinitely if the server becomes unavailable
* TINKERPOP-2005 Intermittent NullPointerException in response handling
* TINKERPOP-2006 GraphML serialization invalid if a vertex and edge have similar named property
* TINKERPOP-2009 Pick.any and Pick.none should be exposed in Gremlin-JavaScript
* TINKERPOP-2021 Prevent maximum recursion depth failure
* TINKERPOP-2028 AbstractGraphSONMessageSerializerV2d0 should register GremlinServerModule when mapper is provided
* TINKERPOP-2029 ConcurrentModificationException for InlineFilterStrategy
* TINKERPOP-2030 KeepAlive task executed for every Connection.write call
* TINKERPOP-2032 Update jython-standalone
* TINKERPOP-2044 Cannot reconnect to Azure cosmos host that becomes available again
* TINKERPOP-2058 Contains predicates should rely on Compare predicates *(breaking)*
* TINKERPOP-2081 PersistedOutputRDD materialises rdd lazily with Spark 2.x
* TINKERPOP-2091 Wrong/Missing feature requirements in StructureStandardTestSuite
* TINKERPOP-2094 Gremlin Driver Cluster Builder serializer method does not use mimeType as suggested
* TINKERPOP-2095 GroupStep looks for irrelevant barrier steps
* TINKERPOP-2096 gremlinpython: AttributeError when connection is closed before result is received
* TINKERPOP-2100 coalesce() creating unexpected results when used with order()
* TINKERPOP-2113 P.Within() doesn't work when given a List argument

==== Improvements

* TINKERPOP-550 Gremlin IO needs to support both OLTP and OLAP naturally.
* TINKERPOP-967 Support nested-repeat() structures
* TINKERPOP-1113 GraphComputer subclasses should support native methods
* TINKERPOP-1143 Remove deprecated TraversalSource.Builder and TraversalEngine. *(breaking)*
* TINKERPOP-1296 Remove deprecated serializedResponseTimeout from Gremlin Server *(breaking)*
* TINKERPOP-1342 Allow setting scriptEvaluationTimeout in driver
* TINKERPOP-1365 Log the seed used to initialize Random in tests
* TINKERPOP-1410 mvn install -Dmaven.test.skip=true doesn't work on a clean machine *(breaking)*
* TINKERPOP-1446 Add a StringFactory for Path which prefixes with type.
* TINKERPOP-1447 Add some JavaScript intelligence to the documentation so that comments and output are not copied in a copy paste
* TINKERPOP-1494 Means of exposing execution information from a result produced by RemoteConnection
* TINKERPOP-1518 Provide a way for providers to expose static Graph.Features to tests
* TINKERPOP-1522 Order of select() scopes *(breaking)*
* TINKERPOP-1595 Go through TraversalVertexProgram with a profile and optimize.
* TINKERPOP-1628 Implement TraversalSelectStep
* TINKERPOP-1685 Introduce optional feature to allow for upserts without read-before-write
* TINKERPOP-1705 Remove deprecated rebindings option *(breaking)*
* TINKERPOP-1707 Remove deprecated AuthenticationSettings.className option *(breaking)*
* TINKERPOP-1755 No docs for ReferenceElements
* TINKERPOP-1769 Python graph[empty] string representation is confusing
* TINKERPOP-1774 Gremlin .NET: Support min and max sizes in Connection pool
* TINKERPOP-1775 Gremlin .NET: Implement a Connection write queue to support request pipelining
* TINKERPOP-1778 Do not promote timedInterrupt option for Gremlin Server script processing
* TINKERPOP-1780 Add authentication tests for gremlin-python
* TINKERPOP-1831 Refactor EventStrategy  *(breaking)*
* TINKERPOP-1836 .NET sample project
* TINKERPOP-1841 Include Python GLV tests on TravisCI
* TINKERPOP-1849 Provide a way to fold() with an index
* TINKERPOP-1864 Gremlin Python tests for GraphSON 2.0 and 3.0
* TINKERPOP-1878 Sparql to Gremlin Compiler
* TINKERPOP-1888 Extend max and min to all Comparable properties, not just Numbers *(breaking)*
* TINKERPOP-1889 JavaScript GLV: Use heartbeat to prevent connection timeout
* TINKERPOP-1897 Provide Docker images of Gremlin Server and Console
* TINKERPOP-1906 Make ResponseException explorable
* TINKERPOP-1912 Remove MD5 checksums
* TINKERPOP-1913 Expose metadata from Gremlin Server to Clients
* TINKERPOP-1930 Drop support for Giraph *(breaking)*
* TINKERPOP-1934 Bump to latest version of httpclient
* TINKERPOP-1936 Performance enhancement to Bytecode deserialization
* TINKERPOP-1941 Remove deprecated Structure API exception methods *(breaking)*
* TINKERPOP-1942 Binary serialization format
* TINKERPOP-1945 Add support for extended GraphSon types to Gremlin.net
* TINKERPOP-1946 Remove the deprecated Credentials DSL infrastructure *(breaking)*
* TINKERPOP-1950 Traversal construction performance enhancements
* TINKERPOP-1951 gremlin-server.bat doesn't support paths containing spaces
* TINKERPOP-1953 Bump to Groovy 2.4.15
* TINKERPOP-1954 Remove deprecated GraphManager methods *(breaking)*
* TINKERPOP-1959 Provide a way to submit scripts to the server in gremlin-javascript
* TINKERPOP-1967 Add a connectedComponent() step
* TINKERPOP-1968 Refactor elements of Gremlin Server testing
* TINKERPOP-1975 Introduce with() step modulator *(breaking)*
* TINKERPOP-1976 Include Computer tests for GLVs
* TINKERPOP-1977 Gremlin-JavaScript: Support SASL authentication
* TINKERPOP-1984 Allow support for multiple serializer versions in Gremlin Server HTTP *(breaking)*
* TINKERPOP-1985 Update position on bulk loading
* TINKERPOP-1986 Remove deprecation from PartitionStrategy, SubgraphStrategy and GremlinScriptEngine *(breaking)*
* TINKERPOP-1987 Bump to Netty 4.1.x
* TINKERPOP-1989 Preserve order that plugins are applied in Gremlin Console
* TINKERPOP-1990 Add a shortestPath() step
* TINKERPOP-1993 Bump to Spark 2.3.1
* TINKERPOP-1995 DriverRemoteConnection close() method returns undefined
* TINKERPOP-1996 Introduce read() and write() steps
* TINKERPOP-2002 Create a blog post explaining the value of using TinkerPop
* TINKERPOP-2010 Generate jsdoc for gremlin-javascript
* TINKERPOP-2011 Use NumberHelper on choose()
* TINKERPOP-2012 Target .NET Standard 2.0 for Gremlin.Net
* TINKERPOP-2013 Process tests that are auto-ignored stink
* TINKERPOP-2015 Allow users to configure the WebSocket connections
* TINKERPOP-2016 Upgrade Jackson FasterXML to 2.9.5 or later to fix security vulnerability
* TINKERPOP-2017 Check for Column in by()
* TINKERPOP-2018 Generate API docs for Gremlin.Net
* TINKERPOP-2022 Cluster SSL should trust default ca certs by default
* TINKERPOP-2023 Gremlin Server should not create self-signed certs *(breaking)*
* TINKERPOP-2024 Gremlin Server Application archetype should connect via withRemote
* TINKERPOP-2025 Change to SHA-256/512 and drop SHA-1 for releases
* TINKERPOP-2026 Gremlin.Net.Driver should check ClientWebSocket.State before closing
* TINKERPOP-2031 Remove support for -i in gremlin-server.sh *(breaking)*
* TINKERPOP-2033 Maintain order of profile() annotations
* TINKERPOP-2034 Register synchronizedMap() with Gryo
* TINKERPOP-2037 Remove unused groovy-sql dependency
* TINKERPOP-2038 Make groovy script cache size configurable
* TINKERPOP-2039 Bump to Groovy 2.5.2 *(breaking)*
* TINKERPOP-2040 Improve flexibility of GroovyTranslator to handle custom types
* TINKERPOP-2041 Text Predicates
* TINKERPOP-2045 Remove non-indy groovy dependencies
* TINKERPOP-2049 Single argument with() overload
* TINKERPOP-2050 Add a :bytecode command to Gremlin Console
* TINKERPOP-2053 Provider OptionsStrategy for traversal configurations
* TINKERPOP-2055 Provide support for special number cases like Infinity in GraphSON
* TINKERPOP-2056 Use NumberHelper in Compare
* TINKERPOP-2059 Modulation of valueMap() *(breaking)*
* TINKERPOP-2060 Make Mutating steps non-final
* TINKERPOP-2061 Add with() configuration as global to a traversal
* TINKERPOP-2062 Add Traversal class to CoreImports
* TINKERPOP-2064 Add status attributes to results for gremlin-javascript
* TINKERPOP-2065 Optimize iterate() for remote traversals
* TINKERPOP-2066 Bump to Groovy 2.5.3
* TINKERPOP-2067 Allow getting raw data from Gremlin.Net.Driver.IGremlinClient
* TINKERPOP-2068 Bump Jackson Databind 2.9.7
* TINKERPOP-2069 Document configuration of Gremlin.Net
* TINKERPOP-2070 gremlin-javascript: Introduce Connection representation
* TINKERPOP-2071 gremlin-python: the graphson deserializer for g:Set should return a python set
* TINKERPOP-2072 Refactor custom type translation for ScriptTranslators *(breaking)*
* TINKERPOP-2073 Generate tabs for static code blocks
* TINKERPOP-2074 Ensure that only NuGet packages for the current version are pushed
* TINKERPOP-2075 Introduce ReferenceElementStrategy
* TINKERPOP-2077 VertexProgram.Builder should have a default create() method with no Graph
* TINKERPOP-2078 Hide use of EmptyGraph or RemoteGraph behind a more unified method for TraversalSource construction
* TINKERPOP-2079 Move RemoteGraph to test package *(breaking)*
* TINKERPOP-2084 For remote requests in console display the remote stack trace
* TINKERPOP-2092 Deprecate default GraphSON serializer fields
* TINKERPOP-2093 Bump to Groovy 2.5.4
* TINKERPOP-2097 Create a DriverRemoteConnection with an initialized Client
* TINKERPOP-2101 Support Spark 2.4
* TINKERPOP-2103 Remove deprecated submit() options on RemoteConnection *(breaking)*
* TINKERPOP-2104 Allow ImportCustomizer to handle fields
* TINKERPOP-2106 When gremlin executes timeout, throw TimeoutException instead of TraversalInterruptedException/InterruptedIOException
* TINKERPOP-2110 Allow Connection on Different Path (from /gremlin)
* TINKERPOP-2111 Add BulkSet as a GraphSON type *(breaking)*
* TINKERPOP-2114 Document common Gremlin anti-patterns
* TINKERPOP-2116 Explicit Bindings object for Python *(breaking)*
* TINKERPOP-2117 gremlin-python: Provide a better data structure for a Binding
* TINKERPOP-2119 Validate C# code samples in docs
* TINKERPOP-2121 Bump Jackson Databind 2.9.8

== TinkerPop 3.3.0 (Gremlin Symphony #40 in G Minor)

image::https://raw.githubusercontent.com/apache/tinkerpop/master/docs/static/images/gremlin-mozart.png[width=185]

[[release-3-3-11]]
=== TinkerPop 3.3.11 (Release Date: June 1, 2020)

* Added `trustStoreType` such that keystore and truststore can be of different types in the Java driver.
* Added session support to all GLVs: Javascript, .NET and Python.
* Fixed bug in Gremlin Server shutdown if failures occurred during `GraphManager` initialization.
* Modified Gremlin Server to close the session when the channel itself is closed.
* Fixed bug in `Order` where comparisons of `enum` types wouldn't compare with `String` values.
* Added `maxWaitForClose` configuration option to the Java driver.
* Deprecated `maxWaitForSessionClose` in the Java driver.
* Bumped to Jackson 2.9.10.4.
* Remove invalid service descriptors from gremlin-shaded.
* Fixed bug in Python and .NET traversal `clone()` where deep copies of bytecode were not occurring.
* Fixed bug where `profile()` was forcing `LazyBarrierStrategy` to add an extra `barrier()` to the end of traversals.
* Fixed bug in Python about integer serializer which was out of range of `g:Int32`
* Bumped commons-codec 1.14

==== Bugs

* TINKERPOP-2347 Remove invalid service descriptors from gremlin-shaded
* TINKERPOP-2350 clone() is not deep copying Traversal internals
* TINKERPOP-2351 Local Map ordering of keys can generate cast errors
* TINKERPOP-2353 Error while Shutting Down Gremlin Server
* TINKERPOP-2355 Jackson-databind version in Gremlin shaded dependency needs to be increased  - introduces vulnerability issues
* TINKERPOP-2360 failed to deserializer int32 when gremlin-python submit bytecode with a big int value
* TINKERPOP-2365 LazyBarrierStrategy adds a NoOpBarrierStep when profile() is present

==== Improvements

* TINKERPOP-2336 Allow close of channel without having to wait for server
* TINKERPOP-2339 Gremlin.Net: Update System.Net.WebSockets.Client dependency
* TINKERPOP-2354 Document recommendation to reuse graph traversal source

[[release-3-3-10]]
=== TinkerPop 3.3.10 (Release Date: February 3, 2020)

* Improved error messaging for a `Cluster` with a bad `Channelizer` configuration in the Java driver.
* Made `Cluster` be able to open configuration file on resources directory.
* Implemented `Traversal.clone()` operations for all language variants.
* Refactored `PathProcessorStrategy` to use the marker model.
* Bumped to Tornado 5.x for gremlin-python.
* Started keep-alive polling on `Connection` construction to ensure that a `Connection` doesn't die in the pool.
* Deprecated `TraversalStrategies.applyStrategies()`.
* Deprecated Jython support in `gremlin-python`.
* Deprecated `NioChannelizer` and related classes in `gremlin-driver` and `gremlin-server`.
* Fixed a bug in the `ClassCacheRequestCount` metric for `GremlinGroovyScriptEngine` which wasn't including the cache hit count, only the misses.
* Improved Gremlin Server executor thread handling on client close requests.
* Reverted: Modified Java driver to use IP address rather than hostname to create connections.
* Allow custom XMLInputFactory to be used with GraphMLReader.

==== Bugs

* TINKERPOP-2175 Executor thread is not returned on channel close
* TINKERPOP-2266 Keep alive not started at connection creation
* TINKERPOP-2274 Test of TinkerGraph Gremlin fail on Windows and non EN locale
* TINKERPOP-2332 JavaScript GLV: structure element toString() should internally call toString()
* TINKERPOP-2333 JavaScript GLV: GraphSON2/3 Edge deserialization is invalid

==== Improvements

* TINKERPOP-2307 Add better error message for badly configured Channelizer
* TINKERPOP-2309 Bump gremlinpython to Tornado 5.x
* TINKERPOP-2315 Implement some form of clone() or reset() for Traversal in GLVs
* TINKERPOP-2320 [SECURITY] XMLInputFactory initialization in GraphMLReader introduces
* TINKERPOP-2322 Deprecate Jython support
* TINKERPOP-2324 Deprecate the raw NIO support in the Java driver
* TINKERPOP-2329 JavaScript GLV: Update websocket library dependency
* TINKERPOP-2330 JavaScript GLV should expose GraphSON2Writer and GraphSONReader

[[release-3-3-9]]
=== TinkerPop 3.3.9 (Release Date: October 14, 2019)

* Exposed response status attributes in a `ResponseError` in gremlin-javascript.
* Added `ImmutableExplanation` for a `TraversalExplanation` that just contains data.
* Added support for `UnaryOperator` and `BinaryOperator` for `Lambda` instances.
* Fixed `TraversalExplanation` deserialization in GraphSON 2 and 3 which was not supported before in Java.
* Added support for custom request headers in Python.
* Fixed Java DSL annotation for generation of `addE()` which was formerly calling the wrong step.
* Deprecated `scriptEvaluationTimeout` in favor of the more generic `evaluationTimeout`.
* Bumped jackson-databind to 2.9.10 due to CVE-2019-14379, CVE-2019-14540, CVE-2019-16335.
* Added `ReservedKeysVerificationStrategy` to allow warnings or exceptions when certain keys are used for properties.
* Added the `AbstractWarningVerificationStrategy` base class for "warning" style `VerificationStrategy` implementations.
* Refactored `EdgeLabelVerificationStrategy` to use `AbstractWarningVerificationStrategy`.
* Added `EdgeLabelVerificationStrategy` to Python.
* Improved handling of `null` values in bytecode construction.
* Fixed Java driver authentication problems when calling the driver from multiple threads.
* Modified Java driver to use IP address rather than hostname to create connections.
* Fixed potential for `NullPointerException` with empty identifiers in `GraphStep`.
* Postponed the timing of transport creation to `connection.write` in Gremlin Python.
* Made `EventStrategy` compatible with multi-valued properties.
* Changed `TraversalOpProcessor` to throw a `SERVER_ERROR_SCRIPT_EVALUATION` (597) if lambdas don't compile.
* Bumped `commons-compress` to 1.19 due to CVE-2018-11771.
* gremlin-javascript: Use `socketError` Connection event to prevent exit on error and expose Connection events.

==== Bugs

* TINKERPOP-2159 EventStrategy doesn't handle multi-valued properties
* TINKERPOP-2283 GraphStep's ids null exception
* TINKERPOP-2285 Error object is unreachable
* TINKERPOP-2289 Use address instead of hostname for connection
* TINKERPOP-2290 Javascript GLV connection refused error handling
* TINKERPOP-2291 TraversalExplanation deserialization in GraphSON
* TINKERPOP-2298 Bytecode.java  flattenArguments throw exception when null
* TINKERPOP-2303 GremlinDsl generate addV instead of addE

==== Improvements

* TINKERPOP-1810 Add Lambda.binaryOperator and Lambda.unaryOperator
* TINKERPOP-1838 Python sample script
* TINKERPOP-2046 Gremlin-Python: Support custom request headers in WebSocket request
* TINKERPOP-2213 Replace scriptEvaluationTimeout in favor of something more suitable to bytecode
* TINKERPOP-2275 Update jackson databind 2.9.9.3+
* TINKERPOP-2277 Python sdk postpone the timing to create transport
* TINKERPOP-2280 Prevent use of T values as property key overloads

[[release-3-3-8]]
=== TinkerPop 3.3.8 (Release Date: August 5, 2019)

* Provided support for `withComputer()` in gremlin-javascript.
* Deprecated remote traversal side-effect retrieval and related infrastructure.
* Bumped to Groovy 2.4.17.
* Bumped to Jackson Databind 2.9.9.1.
* Fixed bug with Python in `g:Date` of GraphSON where local time zone was being used during serialization/deserialization.
* Improved error messaging when an attempt is made to serialize multi-properties to GraphML.
* Deprecated multi/meta-property support in `Neo4jGraph`.
* Improved exception and messaging for gt/gte/lt/lte when one of the object isn't a `Comparable`.
* Added test infrastructure to check for storage iterator leak.
* Fixed multiple iterator leaks in query processor.
* Fixed `optional()` so that the child traversal is treated as local.
* Changed default keep-alive time for driver to 3 minutes.
* Fixed bug where server-side keep-alive was not always disabled when its setting was zero.
* Added support for `hasNext()` in Javascript and .NET.
* Improved error messaging for invalid inputs to the TinkerGraph `IdManager` instances.
* Forced replacement of connections in Java driver for certain exception types that seem to ultimately kill the connection.
* Changed the `reverse()` of `desc` and `asc` on `Order` to not use the deprecated `decr` and `incr`.
* Fixed bug in `MatchStep` where the correct was not properly determined.
* Fixed bug where client/server exception mismatch when server throw StackOverflowError
* Added underscore suffixed steps and tokens in Gremlin-Python that conflict with global function names.
* Prevent exception when closing a session that doesn't exist.
* Allow predicates and traversals to be used as options in `BranchStep`.
* Ensure only a single final response is sent to the client with Gremlin Server.
* Deprecated `ResponseHandlerContext` with related infrastructure and folded its functionality into `Context` in Gremlin Server.
* Improved performance of `aggregate()` by avoiding excessive calls to `hasNext()` when the barrier is empty.

==== Bugs

* TINKERPOP-1619 TinkerGraphComputer worker count affects OptionalStep query results
* TINKERPOP-2224 Detect and fix resource leak
* TINKERPOP-2230 match() step unexpected behaviours
* TINKERPOP-2232 RemoteStrategy does not call parent class TraversalStrategy __init__
* TINKERPOP-2238 Fix remaining iterator leaks marked by @IgnoreIteratorLeak
* TINKERPOP-2241 Client exception don't match Server exception when server  throw StackOverflowError
* TINKERPOP-2248 Instability of driver for blocked requests
* TINKERPOP-2264 Gremlin Python should deserialize g:Date to UTC

==== Improvements

* TINKERPOP-1084 Branch option tokens should be allowed to be traversals.
* TINKERPOP-1921 Support hasNext terminal step in GLVs
* TINKERPOP-2020 Support withComputer() for javascript
* TINKERPOP-2223 Update jackson databind to 2.9.9
* TINKERPOP-2236 Improve error messaging for TinkerGraph IdManagers that fail on conversions
* TINKERPOP-2237 Prevent error when closing sessions that don't exist *(breaking)*
* TINKERPOP-2246 Consolidate the error propagation to the client
* TINKERPOP-2256 processAllStarts of AggregateStep should only be called when barrier is empty
* TINKERPOP-2260 Update jackson databind 2.9.9.1
* TINKERPOP-2265 Deprecate Traversal.getSideEffects() functionality for remoting purposes
* TINKERPOP-2270 Deprecate multi/metaproperty support in Neo4j
* TINKERPOP-2272 Rename steps and tokens that conflict with standard python functions

[[release-3-3-7]]
=== TinkerPop 3.3.7 (Release Date: May 28, 2019)

* Developed DSL pattern for gremlin-javascript.
* Generated uberjar artifact for Gremlin Console.
* Improved folding of `property()` step into related mutating steps.
* Added `inject()` to steps generated on the DSL `TraversalSource`.
* Removed `gperfutils` dependencies from Gremlin Console.
* Fixed `PartitionStrategy` when setting vertex label and having `includeMetaProperties` configured to `true`.
* Ensure `gremlin.sh` works when directories contain spaces.
* Prevented client-side hangs if metadata generation fails on the server.
* Fixed bug with `EventStrategy` in relation to `addE()` where detachment was not happening properly.
* Ensured that `gremlin.sh` works when directories contain spaces.
* Fixed bug in detachment of `Path` where embedded collection objects would prevent that process.
* Enabled `ctrl+c` to interrupt long running processes in Gremlin Console.
* Quieted "host unavailable" warnings for both the driver and Gremlin Console.
* Fixed construction of `g:List` from arrays in gremlin-javascript.
* Fixed bug in `GremlinGroovyScriptEngine` interpreter mode around class definitions.
* Implemented `EdgeLabelVerificationStrategy`.
* Fixed behavior of `P` for `within()` and `without()` in GLVs to be consistent with Java when using varargs.
* Cleared the input buffer after exceptions in Gremlin Console.
* Added parameter to configure the `processor` in the gremlin-javascript `client` constructor.
* Bumped `Netty` to 4.1.32.

==== Bugs

* TINKERPOP-2112 Folding in property() step is not being optimally performed
* TINKERPOP-2180 gremlin.sh doesn't work when directories contain spaces
* TINKERPOP-2183 InterpreterModeASTTransformation needs to be more specific about what it transforms
* TINKERPOP-2194 Enforcing an order on properties in one test method of ChooseTest
* TINKERPOP-2196 PartitionStrategy with includeMetaProperties(true) can't add labeled vertex
* TINKERPOP-2198 Documentation for Store contradicts itself
* TINKERPOP-2199 within step does not work with more than two parameters with python
* TINKERPOP-2200 AddEdgeStartStep used DetachedFactory.detach instead of EventStrategy.detach
* TINKERPOP-2204 Client receives no response on failed request
* TINKERPOP-2206 Certain types in javascript don't appear to serialize with a GraphSON type
* TINKERPOP-2212 Path is not detaching properly under certain conditions

==== Improvements

* TINKERPOP-2089 Javascript DSL support
* TINKERPOP-2179 Have o.a.t.g.driver.ser.SerializationException extend IOException
* TINKERPOP-2181 Allow ctrl+c to break out of a long running process in Gremlin Console
* TINKERPOP-2182 Remove gperfutils from Gremlin Console *(breaking)*
* TINKERPOP-2191 Implement EdgeLabelVerificationStrategy
* TINKERPOP-2211 Provide API to add per request option for a bytecode

[[release-3-3-6]]
=== TinkerPop 3.3.6 (Release Date: March 18, 2019)

* Docker images use user `gremlin` instead of `root`
* Added a new `ResponseStatusCode` for client-side serialization errors.
* Refactored use of `commons-lang` to use `common-lang3` only, though dependencies may still use `commons-lang`.
* Bumped `commons-lang3` to 3.8.1.
* Improved handling of client-side serialization errors that were formerly just being logged rather than being raised.
* Add Python `TraversalMetrics` and `Metrics` deserializers.
* Masked sensitive configuration options in the logs of `KryoShimServiceLoader`.
* Added `globalFunctionCacheEnabled` to the `GroovyCompilerGremlinPlugin` to allow that cache to be disabled.
* Added `globalFunctionCacheEnabled` override to `SessionOpProcessor` configuration.
* Added status code to `GremlinServerError` so that it would be more directly accessible during failures.
* Added GraphSON serialization support for `Duration`, `Char`, `ByteBuffer`, `Byte`, `BigInteger` and `BigDecimal` in `gremlin-python`.
* Added `ProfilingAware` interface to allow steps to be notified that `profile()` was being called.
* Fixed bug where `profile()` could produce negative timings when `group()` contained a reducing barrier.
* Improved logic determining the dead or alive state of a Java driver `Connection`.
* Improved handling of dead connections and the availability of hosts.
* Bumped `httpclient` to 4.5.7.
* Bumped `slf4j` to 1.7.25.
* Bumped `commons-codec` to 1.12.
* Bumped to Groovy 2.5.6.
* Bumped to Hadoop 2.7.7.
* Fixed partial response failures when using authentication in `gremlin-python`.
* Fixed concurrency issues in `TraverserSet.toString()` and `ObjectWritable.toString()`.
* Fixed a bug in `InlineFilterStrategy` that mixed up and's and or's when folding merging conditions together.
* Fixed a bug in `PartitionStrategy` where `addE()` as a start step was not applying the partition.
* Improved handling of failing `Authenticator` instances thus improving server responses to drivers.
* Improved performance of `JavaTranslator` by reducing calls to `Method.getParameters()`.
* Implemented `EarlyLimitStrategy` which is supposed to significantly reduce backend operations for queries that use `range()`.
* Reduced chance of hash collisions in `Bytecode` and its inner classes.
* Added `Symbol.asyncIterator` member to the `Traversal` class to provide support for `await ... of` loops (async iterables).

==== Bugs

* TINKERPOP-2081 PersistedOutputRDD materialises rdd lazily with Spark 2.x
* TINKERPOP-2091 Wrong/Missing feature requirements in StructureStandardTestSuite
* TINKERPOP-2094 Gremlin Driver Cluster Builder serializer method does not use mimeType as suggested
* TINKERPOP-2095 GroupStep looks for irrelevant barrier steps
* TINKERPOP-2096 gremlinpython: AttributeError when connection is closed before result is received
* TINKERPOP-2100 coalesce() creating unexpected results when used with order()
* TINKERPOP-2105 Gremlin-Python connection not returned back to the pool on exception from gremlin server
* TINKERPOP-2113 P.Within() doesn't work when given a List argument

==== Improvements

* TINKERPOP-1889 JavaScript GLV: Use heartbeat to prevent connection timeout
* TINKERPOP-2010 Generate jsdoc for gremlin-javascript
* TINKERPOP-2013 Process tests that are auto-ignored stink
* TINKERPOP-2018 Generate API docs for Gremlin.Net
* TINKERPOP-2038 Make groovy script cache size configurable
* TINKERPOP-2050 Add a :bytecode command to Gremlin Console
* TINKERPOP-2062 Add Traversal class to CoreImports
* TINKERPOP-2065 Optimize iterate() for remote traversals
* TINKERPOP-2067 Allow getting raw data from Gremlin.Net.Driver.IGremlinClient
* TINKERPOP-2068 Bump Jackson Databind 2.9.7
* TINKERPOP-2069 Document configuration of Gremlin.Net
* TINKERPOP-2070 gremlin-javascript: Introduce Connection representation
* TINKERPOP-2071 gremlin-python: the graphson deserializer for g:Set should return a python set
* TINKERPOP-2073 Generate tabs for static code blocks
* TINKERPOP-2074 Ensure that only NuGet packages for the current version are pushed
* TINKERPOP-2077 VertexProgram.Builder should have a default create() method with no Graph
* TINKERPOP-2078 Hide use of EmptyGraph or RemoteGraph behind a more unified method for TraversalSource construction
* TINKERPOP-2084 For remote requests in console display the remote stack trace
* TINKERPOP-2092 Deprecate default GraphSON serializer fields
* TINKERPOP-2097 Create a DriverRemoteConnection with an initialized Client
* TINKERPOP-2102 Deprecate static fields on TraversalSource related to remoting
* TINKERPOP-2106 When gremlin executes timeout, throw TimeoutException instead of TraversalInterruptedException/InterruptedIOException
* TINKERPOP-2110 Allow Connection on Different Path (from /gremlin)
* TINKERPOP-2114 Document common Gremlin anti-patterns
* TINKERPOP-2118 Bump to Groovy 2.4.16
* TINKERPOP-2121 Bump Jackson Databind 2.9.8

[[release-3-3-5]]
=== TinkerPop 3.3.5 (Release Date: January 2, 2019)

This release also includes changes from <<release-3-2-11, 3.2.11>>.

* Fixed and/or folding in `InlineFilterStrategy`.
* Fixed configuration and serialization of `SubgraphStrategy` which was missing the `checkAdjacentVertices` flag.
* Captured `TraversalInterruptionException` and converted to `TimeoutException` for `GremlinExecutor`.
* Fixed a bug in `CoalesceStep` which squared the bulk if the step followed a `Barrier` step.
* Fixed a bug in `GroupStep` that assigned wrong reducing bi-operators
* Added `:bytecode` command to help developers debugging `Bytecode`-based traversals.
* Added option to set the path for the URI on the Java driver.
* Fixed `PersistedOutputRDD` to eager persist RDD by adding `count()` action calls.
* Deserialized `g:Set` to a Python `Set` in GraphSON in `gremlin-python`.
* Deprecated `StarGraph.builder()` and `StarGraph.Builder.build()` in favor of the more common "builder" patterns of `build()` and `create()` respectively.
* Deprecated `Serializers.DEFAULT_RESULT_SERIALIZER` and `DEFAULT_REQUEST_SERIALIZER`.
* Deprecated `TraversalSource#GREMLIN_REMOTE` and `TraversalSource#GREMLIN_REMOTE_CONNECTION_CLASS` moving them to `RemoteConnection`.
* Fixed the setting of the default label for a `ReferenceVertex` when the original vertex was of type `ComputerAdjacentVertex`.
* Changed Java driver to expect a generic `RemoteTraverser` object rather than the specific `DefaultRemoteTraverser`.
* Better handled server disconnect condition for the `gremlin-python` driver by throwing a clear exception.
* Display the remote stack trace in the Gremlin Console when scripts sent to the server fail.
* Added `AnonymousTraversalSource` which provides a more unified means of constructing a `TraversalSource`.
* Added `DriverRemoteConnection.using(Client)` to provide users better control over the number of connections being created.
* Changed behavior of GraphSON deserializer in gremlin-python such that `g:Set` returns a Python `Set`.
* Bumped to Groovy 2.4.16.
* Fixed bug that prevented `TraversalExplanation` from serializing properly with GraphSON.
* Changed behavior of `iterate()` in Python, Javascript and .NET to send `none()` thus avoiding unnecessary results being returned.
* Provided for a configurable class map cache in the `GremlinGroovyScriptEngine` and exposed that in Gremlin Server.
* `GraphProvider` instances can be annotated with `OptOut` configurations that will be applied in addition to the `OptOut` instances on a `Graph`.

==== Bugs

* TINKERPOP-2081 PersistedOutputRDD materialises rdd lazily with Spark 2.x
* TINKERPOP-2091 Wrong/Missing feature requirements in StructureStandardTestSuite
* TINKERPOP-2094 Gremlin Driver Cluster Builder serializer method does not use mimeType as suggested
* TINKERPOP-2095 GroupStep looks for irrelevant barrier steps
* TINKERPOP-2096 gremlinpython: AttributeError when connection is closed before result is received
* TINKERPOP-2100 coalesce() creating unexpected results when used with order()
* TINKERPOP-2113 P.Within() doesn't work when given a List argument

==== Improvements

* TINKERPOP-1889 JavaScript GLV: Use heartbeat to prevent connection timeout
* TINKERPOP-2010 Generate jsdoc for gremlin-javascript
* TINKERPOP-2013 Process tests that are auto-ignored stink
* TINKERPOP-2018 Generate API docs for Gremlin.Net
* TINKERPOP-2038 Make groovy script cache size configurable
* TINKERPOP-2050 Add a :bytecode command to Gremlin Console
* TINKERPOP-2062 Add Traversal class to CoreImports
* TINKERPOP-2065 Optimize iterate() for remote traversals
* TINKERPOP-2067 Allow getting raw data from Gremlin.Net.Driver.IGremlinClient
* TINKERPOP-2069 Document configuration of Gremlin.Net
* TINKERPOP-2070 gremlin-javascript: Introduce Connection representation
* TINKERPOP-2071 gremlin-python: the graphson deserializer for g:Set should return a python set
* TINKERPOP-2073 Generate tabs for static code blocks
* TINKERPOP-2074 Ensure that only NuGet packages for the current version are pushed
* TINKERPOP-2077 VertexProgram.Builder should have a default create() method with no Graph
* TINKERPOP-2078 Hide use of EmptyGraph or RemoteGraph behind a more unified method for TraversalSource construction
* TINKERPOP-2084 For remote requests in console display the remote stack trace
* TINKERPOP-2092 Deprecate default GraphSON serializer fields
* TINKERPOP-2097 Create a DriverRemoteConnection with an initialized Client
* TINKERPOP-2102 Deprecate static fields on TraversalSource related to remoting
* TINKERPOP-2106 When gremlin executes timeout, throw TimeoutException instead of TraversalInterruptedException/InterruptedIOException
* TINKERPOP-2110 Allow Connection on Different Path (from /gremlin)
* TINKERPOP-2114 Document common Gremlin anti-patterns
* TINKERPOP-2118 Bump to Groovy 2.4.16
* TINKERPOP-2121 Bump Jackson Databind 2.9.8

[[release-3-3-4]]
=== TinkerPop 3.3.4 (Release Date: October 15, 2018)

This release also includes changes from <<release-3-2-10, 3.2.10>>.

* Added synchronized `Map` to Gryo 3.0 registrations.
* Removed `timedInterrupt` from documentation as a way to timeout.
* Deprecated `Order` for `incr` and `decr` in favor of `asc` and `desc`.
* Fixed bug in `math()` for OLAP where `ComputerVerificationStrategy` was incorrectly detecting path label access and preventing execution.

==== Bugs

* TINKERPOP-1898 Issue with bindings in strategies and lambdas
* TINKERPOP-1933 gremlin-python maximum recursion depth exceeded on large responses
* TINKERPOP-1958 TinkerGraphCountStrategy can return wrong counts
* TINKERPOP-1961 Duplicate copies of images directory in docs
* TINKERPOP-1962 GroovyTranslator doesn't handle empty maps
* TINKERPOP-1963 Use of reducing step in choose()
* TINKERPOP-1972 inject() tests are throwing exceptions in .NET GLV tests
* TINKERPOP-1978 Check for Websocket connection state when retrieved from Connection Pool missing
* TINKERPOP-1979 Several OLAP issues in MathStep
* TINKERPOP-1988 minor error in documentation
* TINKERPOP-1999 [Java][gremlin-driver] Query to a remote server via the websocket client hangs indefinitely if the server becomes unavailable
* TINKERPOP-2005 Intermittent NullPointerException in response handling
* TINKERPOP-2009 Pick.any and Pick.none should be exposed in Gremlin-JavaScript
* TINKERPOP-2021 Prevent maximum recursion depth failure
* TINKERPOP-2030 KeepAlive task executed for every Connection.write call
* TINKERPOP-2032 Update jython-standalone
* TINKERPOP-2044 Cannot reconnect to Azure cosmos host that becomes available again

==== Improvements

* TINKERPOP-1113 GraphComputer subclasses should support native methods
* TINKERPOP-1365 Log the seed used to initialize Random in tests
* TINKERPOP-1447 Add some JavaScript intelligence to the documentation so that comments and output are not copied in a copy paste
* TINKERPOP-1595 Go through TraversalVertexProgram with a profile and optimize.
* TINKERPOP-1778 Do not promote timedInterrupt option for Gremlin Server script processing
* TINKERPOP-1780 Add authentication tests for gremlin-python
* TINKERPOP-1836 .NET sample project
* TINKERPOP-1841 Include Python GLV tests on TravisCI
* TINKERPOP-1864 Gremlin Python tests for GraphSON 2.0 and 3.0
* TINKERPOP-1897 Provide Docker images of Gremlin Server and Console
* TINKERPOP-1945 Add support for extended GraphSon types to Gremlin.net
* TINKERPOP-1951 gremlin-server.bat doesn't support paths containing spaces
* TINKERPOP-1956 Deprecate Order incr/decr for asc/desc
* TINKERPOP-1959 Provide a way to submit scripts to the server in gremlin-javascript
* TINKERPOP-1968 Refactor elements of Gremlin Server testing
* TINKERPOP-1976 Include Computer tests for GLVs
* TINKERPOP-1977 Gremlin-JavaScript: Support SASL authentication
* TINKERPOP-1985 Update position on bulk loading
* TINKERPOP-1989 Preserve order that plugins are applied in Gremlin Console
* TINKERPOP-1995 DriverRemoteConnection close() method returns undefined
* TINKERPOP-2011 Use NumberHelper on choose()
* TINKERPOP-2012 Target .NET Standard 2.0 for Gremlin.Net
* TINKERPOP-2015 Allow users to configure the WebSocket connections
* TINKERPOP-2016 Upgrade Jackson FasterXML to 2.9.5 or later to fix security vulnerability
* TINKERPOP-2017 Check for Column in by()
* TINKERPOP-2022 Cluster SSL should trust default ca certs by default
* TINKERPOP-2023 Gremlin Server should not create self-signed certs *(breaking)*
* TINKERPOP-2024 Gremlin Server Application archetype should connect via withRemote
* TINKERPOP-2025 Change to SHA-256/512 and drop SHA-1 for releases
* TINKERPOP-2026 Gremlin.Net.Driver should check ClientWebSocket.State before closing
* TINKERPOP-2034 Register synchronizedMap() with Gryo
* TINKERPOP-2035 Gremlin-JavaScript: Pass custom headers to the websocket connection
* TINKERPOP-2040 Improve flexibility of GroovyTranslator to handle custom types
* TINKERPOP-2045 Remove non-indy groovy dependencies
* TINKERPOP-2055 Provide support for special number cases like Infinity in GraphSON
* TINKERPOP-2056 Use NumberHelper in Compare

[[release-3-3-3]]
=== TinkerPop 3.3.3 (Release Date: May 8, 2018)

This release also includes changes from <<release-3-2-9, 3.2.9>>.

* Implemented `TraversalSelectStep` which allows to `select()` runtime-generated keys.
* Coerced `BulkSet` to `g:List` in GraphSON 3.0.
* Deprecated `CredentialsGraph` DSL in favor of `CredentialsTraversalDsl` which uses the recommended method for Gremlin DSL development.
* Allowed `iterate()` to be called after `profile()`.

==== Bugs

* TINKERPOP-1869 Profile step and iterate do not play nicely with each other
* TINKERPOP-1927 Gherkin scenario expects list with duplicates, but receives g:Set
* TINKERPOP-1947 Path history isn't preserved for keys in mutations

==== Improvements

* TINKERPOP-1628 Implement TraversalSelectStep
* TINKERPOP-1755 No docs for ReferenceElements
* TINKERPOP-1903 Credentials DSL should use the Java annotation processor
* TINKERPOP-1912 Remove MD5 checksums
* TINKERPOP-1934 Bump to latest version of httpclient
* TINKERPOP-1936 Performance enhancement to Bytecode deserialization
* TINKERPOP-1943 JavaScript GLV: Support GraphSON3
* TINKERPOP-1944 JavaScript GLV: DriverRemoteConnection is not exported in the root module
* TINKERPOP-1950 Traversal construction performance enhancements
* TINKERPOP-1953 Bump to Groovy 2.4.15

[[release-3-3-2]]
=== TinkerPop 3.3.2 (Release Date: April 2, 2018)

This release also includes changes from <<release-3-2-8, 3.2.8>>.

* Fixed regression issue where the HTTPChannelizer doesn't instantiate the specified AuthenticationHandler.
* Defaulted GLV tests for gremlin-python to run for GraphSON 3.0.
* Fixed a bug with `Tree` serialization in GraphSON 3.0.
* In gremlin-python, the GraphSON 3.0 `g:Set` type is now deserialized to `List`.

==== Bugs

* TINKERPOP-1053 installed plugins are placed in a directory relative to where gremlin.sh is started
* TINKERPOP-1509 Failing test case for tree serialization
* TINKERPOP-1738 Proper functioning of GraphSONReader depends on order of elements in String representation
* TINKERPOP-1758 RemoteStrategy should be before all other DecorationStrategies.
* TINKERPOP-1855 Update Rexster links
* TINKERPOP-1858 HttpChannelizer regression: Does not create specified AuthenticationHandler
* TINKERPOP-1859 Complex instance of P not serializing to bytecode properly
* TINKERPOP-1860 valueMap(True) result in error in gremlin-python
* TINKERPOP-1862 TinkerGraph VertexProgram message passing doesn't work properly when using Direction.BOTH
* TINKERPOP-1867 union() can produce extra traversers
* TINKERPOP-1872 Apply edgeFunction in SparkMessenger
* TINKERPOP-1873 min() and max() work only in the range of Integer values
* TINKERPOP-1874 P does not appear to be serialized consistently in GraphSON
* TINKERPOP-1875 Gremlin-Python only aggregates to list when using GraphSON3
* TINKERPOP-1879 Gremlin Console does not resepect equal sign for flag argument assignments
* TINKERPOP-1880 Gremlin.NET Strong name signature could not be verified. (HRESULT: 0x80131045)
* TINKERPOP-1883 gremlinpython future will never return
* TINKERPOP-1890 getAnonymousTraversalClass() is not being generated for Java DSLs
* TINKERPOP-1891 Serialization of P.not() for gremlin-javascript
* TINKERPOP-1892 GLV test failures for .NET
* TINKERPOP-1894 GraphSONMessageSerializerV2d0 fails to deserialize valid P.not()
* TINKERPOP-1896 gremlin-python lambdas error
* TINKERPOP-1907 Fix failing GLV test for withSack() in .NET
* TINKERPOP-1917 gx:BigDecimal serialization broken in Gremlin.Net on systems with ',' as decimal separator
* TINKERPOP-1918 Scenarios fail because of wrong numerical types
* TINKERPOP-1919 Gherkin runner doesn't work with P.And() and P.Or() in Gremlin.Net
* TINKERPOP-1920 Tests fail because P.Within() arguments are wrapped in an array in Gremlin.Net
* TINKERPOP-1922 Gherkin features fail that contain P.not() in Gremlin.Net

==== Improvements

* TINKERPOP-1357 Centrality Recipes should mention pageRank and OLAP.
* TINKERPOP-1489 Provide a Javascript Gremlin Language Variant
* TINKERPOP-1586 SubgraphStrategy in OLAP
* TINKERPOP-1726 Support WebSockets ping/pong keep-alive in Gremlin server
* TINKERPOP-1842 iterate() missing in terminal steps documentation
* TINKERPOP-1844 Python GLV test should run for GraphSON 3.0 *(breaking)*
* TINKERPOP-1850 Range step has undocumented special values
* TINKERPOP-1854 Support lambdas in Gremlin.Net
* TINKERPOP-1857 GLV test suite consistency and completeness
* TINKERPOP-1863 Delaying the setting of requestId till the RequestMessage instantiation time
* TINKERPOP-1865 Run Gremlin .NET GLV tests with GraphSON 3.0
* TINKERPOP-1866 Support g:T for .NET
* TINKERPOP-1868 Support inject source step in Gremlin.Net
* TINKERPOP-1870 n^2 synchronious operation in OLAP WorkerExecutor.execute() method
* TINKERPOP-1871 Exception handling is slow in element  ReferenceElement creation
* TINKERPOP-1877 Add new graph data for specialized testing scenarios
* TINKERPOP-1884 Bump to Netty 4.0.56.Final
* TINKERPOP-1885 Various Gremlin.Net documentation updates
* TINKERPOP-1901 Enable usage of enums in more steps in Gremlin.Net
* TINKERPOP-1908 Bump to Groovy 2.4.14
* TINKERPOP-1911 Refactor JavaTranslator to cache all reflective calls
* TINKERPOP-1914 Support construct a GremlinServer instance from gremlin executor service

[[release-3-3-1]]
=== TinkerPop 3.3.1 (Release Date: December 17, 2017)

This release also includes changes from <<release-3-2-7, 3.2.7>>.

* Added `NoneStep` and `Traversal.none()` for full filtering integration with `iterate()`.
* Fixed bug in serialization of `Path` for GraphSON 3.0 in `gremlin-python`.
* Added support for GraphSON 3.0 in Gremlin.Net.
* Added `math()`-step which supports scientific calculator capabilities for numbers within a traversal.
* Added missing `GraphTraversalSource.addE()`-method to `GremlinDslProcessor`.
* Changed `to()` and `from()` traversal-based steps to take a wildcard `?` instead of of `E`.
* Added `addV(traversal)` and `addE(traversal)` so that created element labels can be determined dynamically.
* `PageRankVertexProgram` supports `maxIterations` but will break out early if epsilon-based convergence occurs.
* Added support for epsilon-based convergence in `PageRankVertexProgram`.
* Fixed two major bugs in how PageRank was being calculated in `PageRankVertexProgram`.
* Added `Io.requiresVersion(Object)` to allow graph providers a way to check the `Io` type and version being constructed.
* Defaulted `IoCore.gryo()` and `IoCore.graphson()` to both use their 3.0 formats which means that `Graph.io()` will use those by default.
* Bumped Neo4j 3.2.3

==== Bugs

* TINKERPOP-1773 Lop should be created as a "software" and not a "person"
* TINKERPOP-1783 PageRank gives incorrect results for graphs with sinks *(breaking)*
* TINKERPOP-1799 Failure to serialize path() in gremlin-python
* TINKERPOP-1847 tinkergraph-gremlin dependency on gremlin-test, bad scope?

==== Improvements

* TINKERPOP-1632 Create a set of default functions
* TINKERPOP-1692 Bump to Neo4j 3.2.3
* TINKERPOP-1717 Update name and link of DynamoDB storage backend in landing page
* TINKERPOP-1730 Gremlin .NET support for GraphSON 3.0
* TINKERPOP-1767 Method for graph providers to check an IO version and type
* TINKERPOP-1793 addE() should allow dynamic edge labels
* TINKERPOP-1834 Consider iterate() as a first class step

[[release-3-3-0]]
=== TinkerPop 3.3.0 (Release Date: August 21, 2017)

This release also includes changes from <<release-3-2-6, 3.2.6>>.

* Removed previously deprecated `ScriptElementFactory`.
* Added `GraphTraversalSource.addE(String)` in support of `g.addE().from().to()`.
* Added support for `to(Vertex)` and `from(Vertex)` as a shorthand for `to(V(a))` and `from(V(b))`.
* Bumped to support Spark 2.2.0.
* Detected if type checking was required in `GremlinGroovyScriptEngine` and disabled related infrastructure if not.
* Removed previously deprecated `GraphTraversal.selectV3d0()` step.
* Removed previously deprecated `DetachedEdge(Object,String,Map,Pair,Pair)` constructor.
* Removed previously deprecated `Bindings` constructor. It is now a private constructor.
* Removed previously deprecated `TraversalSource.withBindings()`.
* Removed previously deprecated `GraphTraversal.sack(BiFunction,String)`.
* `TraversalMetrics` and `Metrics` Gryo 1.0 formats changed given internal changes to their implementations.
* Made `TraversalMetrics` safe to write to from multiple threads.
* Removed previously deprecated `TraversalSideEffects` methods.
* Removed previously deprecated `finalization.LazyBarrierStrategy` (moved to `optimization.LazyBarrierStrategy`).
* Removed previously deprecated `Constants` in Hadoop.
* Removed previously deprecated `VertexComputing.generateComputer(Graph)`.
* Removed previously deprecated `ConfigurationTraversal`.
* Established the Gryo 3.0 format.
* `GryoVersion` now includes a default `ClassResolver` to supply to the `GryoMapper`.
* `GryoClassResolver` renamed to `GryoClassResolverV1d0` which has an abstract class that for providers to extend in `AbstractGryoClassResolver`.
* Removed previously deprecated `Order` enums of `keyIncr`, `keyDecr`, `valueIncr`, and `valueDecr.`
* Removed previously deprecated `GraphTraversal.mapKeys()` step.
* Removed previously deprecated `GraphTraversal.mapValues()` step.
* Removed previously deprecated `GraphTraversal#addV(Object...)`.
* Removed previously deprecated `GraphTraversal#addE(Direction, String, String, Object...)`.
* Removed previously deprecated `GraphTraversal#addOutE(String, String, Object...)`.
* Removed previously deprecated `GraphTraversal#addInV(String, String, Object...)`.
* Removed previously deprecated `GraphTraversal.groupV3d0()` and respective `GroupSideEffectStepV3d0` and `GroupStepV3d0`.
* Removed previously deprecated `TraversalSource.Builder` class.
* Removed previously deprecated `ConnectiveP`, `AndP`, `OrP` constructors.
* Removed previously deprecated `TraversalScriptFunction` class.
* Removed previously deprecated `TraversalScriptHelper` class.
* Removed previously deprecated `ScriptEngineCache` class.
* Removed previously deprecated `CoreImports` class.
* Removed previously deprecated `GremlinJythonScriptEngine#()` constructor.
* Removed access to previously deprecated `CoreGremlinPlugin#INSTANCE` field.
* `gremlin.sh` and `gremln.bat` no longer support the option to pass a script as an argument for execution mode without using the `-i` option.
* Graphite and Ganglia are no longer packaged with the Gremlin Server distribution.
* `TransactionException` is no longer a class of `AbstractTransaction` and it extends `RuntimeException`.
* Included an ellipse on long property names that are truncated.
* Renamed `RangeByIsCountStrategy` to `CountStrategy`.
* Added more specific typing to various `__` traversal steps. E.g. `<A,Vertex>out()` is `<Vertex,Vertex>out()`.
* Updated Docker build scripts to include Python dependencies (NOTE: users should remove any previously generated TinkerPop Docker images).
* Added "attachment requisite" `VertexProperty.element()` and `Property.element()` data in GraphSON serialization.
* GraphSON 3.0 is now the default serialization format in TinkerGraph and Gremlin Server.
* Changed `ServerGremlinExecutor` to not use generics since there really is no flexibility in the kind of `ScheduledExecutorService` that will be used.
* Removed support for passing a byte array on the `sasl` parameter.
* Removed previously deprecated `GraphSONMapper$Builder#embedTypes` option.
* Removed previously deprecated `:remote config timeout max`.
* Removed previously deprecated `ConnectionPoolSettings.sessionId` and `ConnectionPoolSettings.optionalSessionId()`.
* Removed previously deprecated `reconnectInitialDelay` setting from the Java driver.
* Removed previously deprecated `useMapperFromGraph` option.
* Established the GraphSON 3.0 format with new `g:Map`, `g:List` and `g:Set` types.
* Removed previously deprecated `Io.Builder#registry(IoRegistry)` method.
* Removed previously deprecated `GryoMessageSerializerV1d0(GryoMapper)` constructor.
* Removed previously deprecated `TinkerIoRegistry`.
* Removed previously deprecated `getInstance()` methods on all TinkerPop classes.
* Removed previously deprecated `VertexPropertyFeatures.supportsAddProperty()`.
* Removed previously deprecated TinkerGraph configuration member variables.
* Removed previously deprecated `Transaction.submit(Function)`.
* Removed previously deprecated `OpSelectorHandler.errorMeter` and `AbstractEvalOpProcessor.errorMeter` fields.
* Removed previously deprecated `AbstractEvalOpProcessor.validBindingName` field.
* Removed previously deprecated `SimpleAuthenticator.CONFIG_CREDENTIALS_LOCATION` field.
* Removed previously deprecated `IteratorHandler`, `NioGremlinResponseEncoder` and `WsGremlinResponseEncoder` classes.
* Removed previously deprecated `Session.kill()` and `Session.manualKill()`.
* Removed previously deprecated `Authenticator.newSaslNegotiator()` and its method implementations in classes that were assignable to that interface.
* Removed `gremlin-groovy-test`.
* Removed previously deprecated "G" functions in `gremlin-groovy` (i.e. `GFunction`).
* Removed references to the old `GremlinPlugin` system that was in `gremlin-groovy` - the revised `GremlinPlugin` system in `gremlin-core` is the only one now in use.
* `GremlinGroovyScriptEngine` no longer implements the now removed `DependencyManager`.
* Added `Vertex`, `Edge`, `VertexProperty`, and `Property` serializers to Gremlin-Python and exposed tests that use graph object arguments.
* `Bytecode.getSourceInstructions()` and `Bytecode.getStepInstructions()` now returns `List<Instruction>` instead of `Iterable<Instruction>`.
* Added various `TraversalStrategy` registrations with `GryoMapper`.
* Fixed a naming mistake in Gremlin-Python: `IdentityRemoveStrategy` is now called `IdentityRemovalStrategy`.
* Added `TranslationStrategy` test infrastructure that verifies `Bytecode` generated from a translation is equal to the original `Bytecode`.
* Moved `NumberHelper` into the `org.apache.tinkerpop.gremlin.util` package.
* Added `Pop.mixed` instead of using `null` to represent such semantics.
* `select()`-step now defaults to using `Pop.last` instead of `Pop.mixed`.
* Added `gremlin-io-test` module to validate IO formats.
* `RequestMessage` and `ResponseMessage` are now registered with `GryoMapper` as part of the TinkerPop range of type identifiers.
* Removed previously deprecated `Console` constructor that took a `String` as an argument from `gremlin-console`.
* Removed previously deprecated `ConcurrentBindings` from `gremlin-groovy`.
* Removed previously deprecated `ScriptExecutor` from `gremlin-groovy`.
* Removed previously deprecated `SandboxExtension` from `gremlin-groovy`.
* Removed previously deprecated `GremlinGroovyScriptEngine` constructor that took `ImportCustomizerProvider` as an argument from `gremlin-groovy`.
* Removed previously deprecated `GremlinGroovyScriptEngine#plugins()` from `gremlin-groovy`.
* Added `OptionalStep` for use with `optional()` to better handle issues associated with branch side-effects.
* `UnfoldStep` now supports unfolding of arrays.
* Removed all performance tests that were not part of `gremlin-benchmark`.
* Removed dependency on `junit-benchmarks` and it's related reference to `h2`.
* Moved the source for the "home page" into the repository under `/site` so that it easier to accept contributions.
* Added `UnshadedKryoShimService` as the new default serializer model for `SparkGraphComputer`.
* `GryoRegistrator` is more efficient than the previous `GryoSerializer` model in `SparkGraphComputer`.
* Added support for `IoRegistry` custom serialization in Spark/Giraph and provided a general `hadoop-gremlin` test suite.
* Replaced term `REST` with `HTTP` to remove any confusion as to the design of the API.
* Moved `gremlin-benchmark` under `gremlin-tools` module.
* Added `gremlin-tools` and its submodule `gremlin-coverage`.
* Removed `tryRandomCommit()` from `AbstractGremlinTest`.
* Changed `gremlin-benchmark` system property for the report location to `benchmarkReportDir` for consistency.
* Added SysV and systemd init scripts.
* `GraphTraversal.valueMap(includeTokens,propertyKeys...)` now returns a `Map<Object,E>` since keys could be `T.id` or `T.label`.
* Added `skip(long)` and `skip((Scope,long)` which call the `range(low,high)` equivalents with -1 as the high.
* Added Kerberos authentication to `gremlin-server` for websockets and nio transport.
* Added audit logging of authenticated users and gremlin queries to `gremlin-server`.

==== Bugs

* TINKERPOP-1211 UnfoldStep should unfold arrays. *(breaking)*
* TINKERPOP-1426 GryoSerializer should implement Java serialization interface
* TINKERPOP-1465 Remove deprecated newSaslNegotiator *(breaking)*
* TINKERPOP-1483 PropertyMapStep returns Map<String,E> but puts non String keys in it!
* TINKERPOP-1520 Difference between 'has' step generated graphson2.0 in java and python glv implementation
* TINKERPOP-1533 Storage and IoRegistry
* TINKERPOP-1597 PathRetractionStrategy messing up certain traversals
* TINKERPOP-1635 gremlin-python: Duplicate serialization of element property in PropertySerializer
* TINKERPOP-1658 Graphson2 map keys are serialised as strings
* TINKERPOP-1716 Traversal strategies are not applied with remote in Gremlin Console

==== Improvements

* TINKERPOP-832 Remove deprecated addV/E/InE/OutE methods *(breaking)*
* TINKERPOP-833 Remove deprecated GremlinGroovyScriptEngine constructor and plugins() *(breaking)*
* TINKERPOP-834 Remove deprecated sack() method *(breaking)*
* TINKERPOP-880 Remove deprecated GroupStepV3d0 and GroupSideEffectStepV3d0 *(breaking)*
* TINKERPOP-929 Remove Deprecated TinkerGraph public static methods. *(breaking)*
* TINKERPOP-980 Add a service script or daemon mode in the distribution *(breaking)*
* TINKERPOP-999 ServerGremlinExecutor construction need not use generics for ExecutorService *(breaking)*
* TINKERPOP-1004 Make Transaction.commit() failures consistent across implementations. *(breaking)*
* TINKERPOP-1010 Remove deprecated credentialsDbLocation for SimpleAuthenticator *(breaking)*
* TINKERPOP-1024 Remove deprecated tryRandomCommit() *(breaking)*
* TINKERPOP-1028 Remove deprecated ConnectionPoolSettings session settings *(breaking)*
* TINKERPOP-1040 Remove deprecated SandboxExtension *(breaking)*
* TINKERPOP-1046 Remove deprecated Gremlin Server handler implementations *(breaking)*
* TINKERPOP-1049 Remove deprecated error meter member variables in Gremlin Server handlers *(breaking)*
* TINKERPOP-1094 Remove deprecated VertexPropertyFeatures.FEATURE_ADD_PROPERTY *(breaking)*
* TINKERPOP-1116 Some anonymous traversal steps can be hard typed. *(breaking)*
* TINKERPOP-1130 Each release should store Kryo/GraphSON/GraphML versions to ensure future compatibility *(breaking)*
* TINKERPOP-1142 Remove deprecated valueIncr, valueDecr, keyIncr, keyDecr. *(breaking)*
* TINKERPOP-1169 Remove deprecated TraversalScriptFunction and TraversalScriptHelper *(breaking)*
* TINKERPOP-1170 Remove deprecated ConfigurationTraversal. *(breaking)*
* TINKERPOP-1171 Remove deprecated TraversalSource.Builder *(breaking)*
* TINKERPOP-1235 Remove deprecated ProcessPerformanceSuite and TraversalPerformanceTest *(breaking)*
* TINKERPOP-1275 Remove deprecated max setting for :remote *(breaking)*
* TINKERPOP-1283 Remove deprecated ScriptExecutor *(breaking)*
* TINKERPOP-1289 Remove deprecated ConnectiveP, AndP, and OrP constructors. *(breaking)*
* TINKERPOP-1291 Remove deprecated mapValues and mapKeys methods *(breaking)*
* TINKERPOP-1313 Rename RangeByIsCountStrategy *(breaking)*
* TINKERPOP-1316 Remove deprecated constructor from GryoMessageSerializers *(breaking)*
* TINKERPOP-1327 Bring GryoRegistrator to the forefront and deprecate GryoSerializer *(breaking)*
* TINKERPOP-1363 Cleanup Docker build script for next major release *(breaking)*
* TINKERPOP-1369 Replace REST API with HTTP API
* TINKERPOP-1389 Support Spark 2.0.0
* TINKERPOP-1399 NumberHelper needs to go into util and have a private constructor *(breaking)*
* TINKERPOP-1404 Path/label optimization
* TINKERPOP-1408 Remove Deprecated Io.Builder.registry() *(breaking)*
* TINKERPOP-1414 Change default GraphSON version to 3.0 *(breaking)*
* TINKERPOP-1420 Remove deprecated ConcurrentBindings in gremlin-groovy *(breaking)*
* TINKERPOP-1421 Remove deprecated ControlOps *(breaking)*
* TINKERPOP-1427 GraphSON 3.0 needs collection types and consistent number typing.
* TINKERPOP-1443 Use an API checker during build
* TINKERPOP-1445 Large nested VertexProperties and Properties do not get printed well
* TINKERPOP-1454 Create Serializers for Graph objects in Gremlin-Python
* TINKERPOP-1481 Remove deprecated reconnectInitialDelay in Java driver *(breaking)*
* TINKERPOP-1485 Move source for TinkerPop site to source code repo
* TINKERPOP-1506 Optional/Coalesce should not allow sideEffect traversals.
* TINKERPOP-1514 Restructure for gremlin-tools module *(breaking)*
* TINKERPOP-1524 Bytecode.getXXXInstructions should return a List, not Iterable.
* TINKERPOP-1526 Remove deprecated Session kill() overloads *(breaking)*
* TINKERPOP-1536 Include GLVs in Docker build
* TINKERPOP-1541 Select should default to Pop.last semantics *(breaking)*
* TINKERPOP-1549 Implement skip()
* TINKERPOP-1550 Make Graphite and Ganglia optional dependencies
* TINKERPOP-1563 Remove deprecated getInstance() methods *(breaking)*
* TINKERPOP-1565 Setup GraphSON 3.0
* TINKERPOP-1566 Kerberos authentication for gremlin-server
* TINKERPOP-1574 Get rid of untyped GraphSON in 3.0
* TINKERPOP-1603 Remove support for SASL byte array in protocol *(breaking)*
* TINKERPOP-1612 Remove gremlin-groovy-test module *(breaking)*
* TINKERPOP-1621 Remove deprecated GremlnPlugin and related infrastructure *(breaking)*
* TINKERPOP-1622 Remove deprecated G functions in gremlin-groovy *(breaking)*
* TINKERPOP-1651 Remove deprecated gremlin.sh init syntax *(breaking)*
* TINKERPOP-1686 Make TraversalMetrics thread safe *(breaking)*
* TINKERPOP-1698 Gryo 3.0
* TINKERPOP-1699 Remove deprecated userMapperFromGraph *(breaking)*
* TINKERPOP-1700 Remove deprecated embedTypes option
* TINKERPOP-1706 Remove deprecated ScriptEngineCache and related dead code *(breaking)*
* TINKERPOP-1715 Bump to Spark 2.2
* TINKERPOP-1719 Remove deprecated Traversal related code *(breaking)*
* TINKERPOP-1720 Remove deprecated Hadoop code *(breaking)*
* TINKERPOP-1721 Remove deprecated Bindings related code *(breaking)*
* TINKERPOP-1724 Remove deprecated ScriptElementFactory
* TINKERPOP-1729 Remove deprecated select steps.
* TINKERPOP-1740 Add vertex parameter overload to to() and from()
* TINKERPOP-1747 Streamline inheritance for gremlin-python GraphSON serializer classes

== TinkerPop 3.2.0 (Nine Inch Gremlins)

image::https://raw.githubusercontent.com/apache/tinkerpop/master/docs/static/images/nine-inch-gremlins.png[width=185]

[[release-3-2-11]]
=== TinkerPop 3.2.11 (Release Date: January 2, 2019)

* Bumped to Jackson Databind 2.9.8

==== Improvements

* TINKERPOP-2074 Ensure that only NuGet packages for the current version are pushed
* TINKERPOP-2121 Bump Jackson Databind 2.9.8

[[release-3-2-10]]
=== TinkerPop 3.2.10 (Release Date: October 15, 2018)

* Removed conflicting non-indy groovy core dependency
* Bumped jython-standalone 2.7.1
* Added a delegate to the Gremlin.Net driver that can be used to configure the WebSocket connection.
* SSL security enhancements
* Added Gremlin version to Gremlin Server startup logging output.
* Fixed problem with Gremlin Server sometimes returning an additional message after a failure.
* Allowed spaces in classpath for `gremlin-server.bat`.
* Fixed bug in traversals that used Python lambdas with strategies in `gremlin-python`.
* Modified Maven archetype for Gremlin Server to use remote traversals rather than scripts.
* Added an system error code for failed plugin installs for Gremlin Server `-i` option.
* Fixed bug in keep-alive requests from over-queuing cancelled jobs.
* Match numbers in `choose()` options using `NumberHelper` (match values, ignore data type).
* Added support for GraphSON serialization of `Date` in Javascript.
* Added synchronized `Map` to Gryo 1.0 registrations.
* Added `Triple` to Gryo 1.0 registrations.
* Added support for `Double.NaN`, `Double.POSITIVE_INFINITY` and `Double.NEGATIVE_INFINITY`.
* Improved escaping of special characters in strings passed to the `GroovyTranslator`.
* Added `Cluster` configuration option to set a custom validation script to use to test server connectivity in the Java driver.
* Improved ability of `GroovyTranslator` to handle more types supported by GraphSON.
* Improved ability of `GroovyTranslator` to handle custom types.
* Added better internal processing of `Column` in `by(Function)`.
* Added `hasNext()` support on `Traversal` for `gremlin-python`.
* Added support for additional extended types in Gremlin.Net with `decimal`, `TimeSpan`, `BigInteger`, `byte`, `byte[]`, `char` and `short`.
* Fixed bug in Java driver where an disorderly shutdown of the server would cause the client to hang.
* Added a dotnet template project that should make it easier to get started with Gremlin.Net.
* Removed `ThreadInterruptCustomizerProvider` from documentation as a way to timeout.
* Changed behavior of `withRemote()` if called multiple times so as to simply throw an exception and not perform the side-effect of auto-closing.
* Added Docker images for Gremlin Console and Gremlin Server.
* Fixed bug in `branch()` where reducing steps as options would produce incorrect results.
* Removed recursive handling of streaming results from Gremlin-Python driver to avoid max recursion depth errors.
* Improved performance of `TraversalVertexProgram` and related infrastructure.
* Checked web socket state before closing connection in the .NET driver.
* Deprecated `BulkLoaderVertexProgram` and related infrastructure.
* Deprecated `BulkDumperVertexProgram` with the more aptly named `CloneVertexProgram`.
* Added `createGratefulDead()` to `TinkerFactory` to help make it easier to try to instantiate that toy graph.
* Added identifiers to edges in the Kitchen Sink toy graph.
* Ordered the loading of plugins in the Gremlin Console by their position in the configuration file.
* Refactored the Gremlin Server integration testing framework and streamlined that infrastructure.
* Logged the seed used in initializing `Random` for tests.
* Fixed bug in `GroovyTranslator` that didn't properly handle empty `Map` objects.
* Added concrete configuration methods to `SparkGraphComputer` to make a more clear API for configuring it.
* Fixed a bug in `TinkerGraphCountStrategy`, which didn't consider that certain map steps may not emit an element.
* Fixed a bug in JavaScript GLV where DriverRemoteConnection close() method didn't returned a Promise instance.
* Bumped to Jackson 2.9.6.
* Sasl Plain Text Authentication added to Gremlin Javascript.
* Ability to send scripts to server added to Gremlin Javascript.
* Translator class added to Gremlin Javascript to translate bytecode to script clientside.

==== Bugs

* TINKERPOP-1898 Issue with bindings in strategies and lambdas
* TINKERPOP-1933 gremlin-python maximum recursion depth exceeded on large responses
* TINKERPOP-1958 TinkerGraphCountStrategy can return wrong counts
* TINKERPOP-1961 Duplicate copies of images directory in docs
* TINKERPOP-1962 GroovyTranslator doesn't handle empty maps
* TINKERPOP-1963 Use of reducing step in choose()
* TINKERPOP-1972 inject() tests are throwing exceptions in .NET GLV tests
* TINKERPOP-1978 Check for Websocket connection state when retrieved from Connection Pool missing
* TINKERPOP-1988 minor error in documentation
* TINKERPOP-1999 [Java][gremlin-driver] Query to a remote server via the websocket client hangs indefinitely if the server becomes unavailable
* TINKERPOP-2005 Intermittent NullPointerException in response handling
* TINKERPOP-2009 Pick.any and Pick.none should be exposed in Gremlin-JavaScript
* TINKERPOP-2030 KeepAlive task executed for every Connection.write call
* TINKERPOP-2032 Update jython-standalone
* TINKERPOP-2044 Cannot reconnect to Azure cosmos host that becomes available again

==== Improvements

* TINKERPOP-1113 GraphComputer subclasses should support native methods
* TINKERPOP-1365 Log the seed used to initialize Random in tests
* TINKERPOP-1595 Go through TraversalVertexProgram with a profile and optimize.
* TINKERPOP-1778 Do not promote timedInterrupt option for Gremlin Server script processing
* TINKERPOP-1780 Add authentication tests for gremlin-python
* TINKERPOP-1836 .NET sample project
* TINKERPOP-1841 Include Python GLV tests on TravisCI
* TINKERPOP-1897 Provide Docker images of Gremlin Server and Console
* TINKERPOP-1945 Add support for extended GraphSon types to Gremlin.net
* TINKERPOP-1951 gremlin-server.bat doesn't support paths containing spaces
* TINKERPOP-1959 Provide a way to submit scripts to the server in gremlin-javascript
* TINKERPOP-1968 Refactor elements of Gremlin Server testing
* TINKERPOP-1976 Include Computer tests for GLVs
* TINKERPOP-1977 Gremlin-JavaScript: Support SASL authentication
* TINKERPOP-1985 Update position on bulk loading
* TINKERPOP-1989 Preserve order that plugins are applied in Gremlin Console
* TINKERPOP-1995 DriverRemoteConnection close() method returns undefined
* TINKERPOP-2011 Use NumberHelper on choose()
* TINKERPOP-2012 Target .NET Standard 2.0 for Gremlin.Net
* TINKERPOP-2015 Allow users to configure the WebSocket connections
* TINKERPOP-2016 Upgrade Jackson FasterXML to 2.9.5 or later to fix security vulnerability
* TINKERPOP-2017 Check for Column in by()
* TINKERPOP-2022 Cluster SSL should trust default ca certs by default
* TINKERPOP-2023 Gremlin Server should not create self-signed certs *(breaking)*
* TINKERPOP-2024 Gremlin Server Application archetype should connect via withRemote
* TINKERPOP-2025 Change to SHA-256/512 and drop SHA-1 for releases
* TINKERPOP-2026 Gremlin.Net.Driver should check ClientWebSocket.State before closing
* TINKERPOP-2034 Register synchronizedMap() with Gryo
* TINKERPOP-2035 Gremlin-JavaScript: Pass custom headers to the websocket connection
* TINKERPOP-2040 Improve flexibility of GroovyTranslator to handle custom types
* TINKERPOP-2045 Remove non-indy groovy dependencies
* TINKERPOP-2055 Provide support for special number cases like Infinity in GraphSON
* TINKERPOP-2056 Use NumberHelper in Compare

[[release-3-2-9]]
=== TinkerPop 3.2.9 (Release Date: May 8, 2018)

* Fixed bug where path history was not being preserved for keys in mutations.
* Bumped to httpclient 4.5.5.
* Bumped to Groovy 2.4.15 - fixes bug with `Lambda` construction.
* Improved performance of GraphSON deserialization of `Bytecode`.
* Improved performance of traversal construction.

====  Bugs

* TINKERPOP-1947 Path history isn't preserved for keys in mutations

==== Improvements

* TINKERPOP-1755 No docs for ReferenceElements
* TINKERPOP-1912 Remove MD5 checksums
* TINKERPOP-1934 Bump to latest version of httpclient
* TINKERPOP-1936 Performance enhancement to Bytecode deserialization
* TINKERPOP-1944 JavaScript GLV: DriverRemoteConnection is not exported in the root module
* TINKERPOP-1950 Traversal construction performance enhancements
* TINKERPOP-1953 Bump to Groovy 2.4.15

[[release-3-2-8]]
=== TinkerPop 3.2.8 (Release Date: April 2, 2018)

* Added a `Lambda` class to Gremlin.Net that makes it possible to use Groovy and Python lambdas with Gremlin.Net.
* Enums are now represented as classes in Gremlin.Net which allows to use them as arguments in more steps.
* Bumped to Groovy 2.4.14.
* Added `checkAdjacentVertices` option to `SubgraphStrategy`.
* Modified `GremlinDslProcessor` so that it generated the `getAnonymousTraversalClass()` method to return the DSL version of `__`.
* Added the "Kitchen Sink" test data set.
* Fixed deserialization of `P.not()` for GraphSON.
* Bumped to Jackson 2.9.4.
* Improved performance of `JavaTranslator` by caching reflected methods required for traversal construction.
* Ensure that `RemoteStrategy` is applied before all other `DecorationStrategy` instances.
* Added `idleConnectionTimeout` and `keepAliveInterval` to Gremlin Server that enables a "ping" and auto-close for seemingly dead clients.
* Fixed a bug where lambdas in `gremlin-python` would trigger a failure if steps using python-only symbols were present (such as `as_()`).
* Fixed a bug in `NumberHelper` that led to wrong min/max results if numbers exceeded the Integer limits.
* Delayed setting of the request identifier until `RequestMessage` construction by the builder.
* `ReferenceElement` avoids `UnsupportedOperationException` handling in construction thus improving performance.
* Improved error messaging for failed serialization and deserialization of request/response messages.
* Fixed handling of `Direction.BOTH` in `Messenger` implementations to pass the message to the opposite side of the `StarGraph`.
* Removed hardcoded expectation in metrics serialization test suite as different providers may have different outputs.
* Added `IndexedTraverserSet` which indexes on the value of a `Traverser` thus improving performance when used.
* Utilized `IndexedTraverserSet` in `TraversalVertexProgram` to avoid extra iteration when doing `Vertex` lookups.
* Bumped to Netty 4.0.56.Final.
* Fixed .NET GraphSON serialization of `P.Within()` and `P.without()` when passing a `Collection` as an argument.
* Fixed a bug in Gremlin Console which prevented handling of `gremlin.sh` flags that had an "=" between the flag and its arguments.
* Fixed bug where `SparkMessenger` was not applying the `edgeFunction` from `MessageScope`.
* Fixed a bug in `ComputerAwareStep` that didn't handle `reset()` properly and thus occasionally produced some extra traversers.
* Removed `TraversalPredicate` class in Gremlin.Net. It is now included in the `P` class instead.

==== Bugs

* TINKERPOP-1053 installed plugins are placed in a directory relative to where gremlin.sh is started
* TINKERPOP-1509 Failing test case for tree serialization
* TINKERPOP-1738 Proper functioning of GraphSONReader depends on order of elements in String representation
* TINKERPOP-1758 RemoteStrategy should be before all other DecorationStrategies.
* TINKERPOP-1855 Update Rexster links
* TINKERPOP-1859 Complex instance of P not serializing to bytecode properly
* TINKERPOP-1860 valueMap(True) result in error in gremlin-python
* TINKERPOP-1862 TinkerGraph VertexProgram message passing doesn't work properly when using Direction.BOTH
* TINKERPOP-1867 union() can produce extra traversers
* TINKERPOP-1872 Apply edgeFunction in SparkMessenger
* TINKERPOP-1873 min() and max() work only in the range of Integer values
* TINKERPOP-1874 P does not appear to be serialized consistently in GraphSON
* TINKERPOP-1879 Gremlin Console does not resepect equal sign for flag argument assignments
* TINKERPOP-1880 Gremlin.NET Strong name signature could not be verified. (HRESULT: 0x80131045)
* TINKERPOP-1883 gremlinpython future will never return
* TINKERPOP-1890 getAnonymousTraversalClass() is not being generated for Java DSLs
* TINKERPOP-1891 Serialization of P.not() for gremlin-javascript
* TINKERPOP-1892 GLV test failures for .NET
* TINKERPOP-1894 GraphSONMessageSerializerV2d0 fails to deserialize valid P.not()
* TINKERPOP-1896 gremlin-python lambdas error
* TINKERPOP-1907 Fix failing GLV test for withSack() in .NET
* TINKERPOP-1917 gx:BigDecimal serialization broken in Gremlin.Net on systems with ',' as decimal separator
* TINKERPOP-1918 Scenarios fail because of wrong numerical types
* TINKERPOP-1919 Gherkin runner doesn't work with P.And() and P.Or() in Gremlin.Net
* TINKERPOP-1920 Tests fail because P.Within() arguments are wrapped in an array in Gremlin.Net
* TINKERPOP-1922 Gherkin features fail that contain P.not() in Gremlin.Net

==== Improvements

* TINKERPOP-1357 Centrality Recipes should mention pageRank and OLAP.
* TINKERPOP-1489 Provide a Javascript Gremlin Language Variant
* TINKERPOP-1586 SubgraphStrategy in OLAP
* TINKERPOP-1726 Support WebSockets ping/pong keep-alive in Gremlin server
* TINKERPOP-1842 iterate() missing in terminal steps documentation
* TINKERPOP-1850 Range step has undocumented special values
* TINKERPOP-1854 Support lambdas in Gremlin.Net
* TINKERPOP-1857 GLV test suite consistency and completeness
* TINKERPOP-1863 Delaying the setting of requestId till the RequestMessage instantiation time
* TINKERPOP-1868 Support inject source step in Gremlin.Net
* TINKERPOP-1870 n^2 synchronious operation in OLAP WorkerExecutor.execute() method
* TINKERPOP-1877 Add new graph data for specialized testing scenarios
* TINKERPOP-1884 Bump to Netty 4.0.56.Final
* TINKERPOP-1885 Various Gremlin.Net documentation updates
* TINKERPOP-1901 Enable usage of enums in more steps in Gremlin.Net
* TINKERPOP-1908 Bump to Groovy 2.4.14
* TINKERPOP-1911 Refactor JavaTranslator to cache all reflective calls

[[release-3-2-7]]
=== TinkerPop 3.2.7 (Release Date: December 17, 2017)

* Added core GraphSON classes for Gremlin-Python: `UUID`, `Date`, and `Timestamp`.
* Documented the recommended method for constructing DSLs with Gremlin.Net.
* Provided a method to configure detachment options with `EventStrategy`.
* Fixed a race condition in `TinkerIndex`.
* Fixed bug in handling of the long forms of `-e` and `-i` (`--execute` and `--interactive` respectively) for Gremlin Console.
* Fixed bug in `LambdaRestrictionStrategy` where traversals using `Lambda` scripts weren't causing the strategy to trigger.
* Improved error messaging for bytecode deserialization errors in Gremlin Server.
* Fixed an `ArrayOutOfBoundsException` in `hasId()` for the rare situation when the provided collection is empty.
* Bumped to Netty 4.0.53
* `TraversalVertexProgram` `profile()` now accounts for worker iteration in `GraphComputer` OLAP.
* Returned the `Builder` instance from the `DetachedEdge.Builder` methods of `setOutE` and `setOutV`.
* Added test framework for GLVs.
* Fixed bug in `TraversalHelper.replaceStep()` where the step being replaced needed to be removed prior to the new one being added.
* Added alias support in the .NET `DriverRemoteConnection`.
* Added a test for self-edges and fixed `Neo4jVertex` to provided repeated self-edges on `BOTH`.
* Better respected permissions on the `plugins.txt` file and prevented writing if marked as read-only.
* Added getters for the lambdas held by `LambdaCollectingBarrierStep`, `LambdaFlatMapStep` and `LambdaSideEffectStep`.
* Fixed an old hack in `GroovyTranslator` and `PythonTranslator` where `Elements` were being mapped to their id only.
* Fixed an "attachement"-bug in `InjectStep` with a solution generalized to `StartStep`.
* Truncate the script in error logs and error return messages for "Method code too large" errors in Gremlin Server.
* Fixed a bug in `LambdaRestrictionStrategy` where it was too eager to consider a step as being a lambda step.
* `ReferenceVertex` was missing its `label()` string. `ReferenceElement` now supports all label handling.
* Fixed a bug where bytecode containing lambdas would randomly select a traversal source from bindings.
* Deprecated `GremlinScriptEngine.eval()` methods and replaced them with new overloads that include the specific `TraversalSource` to bind to.
* Added `GraphHelper.cloneElements(Graph original, Graph clone)` to the `gremlin-test` module to quickly clone a graph.
* Added `GremlinDsl.AnonymousMethod` annotation to help provide explicit types for anonymous methods when the types are not easily inferred.
* Bumped to GMavenPlus 1.6.
* Added better error message for illegal use of `repeat()`-step.
* Fixed a bug in `RangeByIsCountStrategy` that led to unexpected behaviors when predicates were used with floating point numbers.
* Bumped to Jackson 2.8.10.
* Deprecated `MutationListener.vertexPropertyChanged()` method that did not use `VertexProperty` and added a new method that does.
* Added an `EmbeddedRemoteConnection` so that it's possible to mimic a remote connection within the same JVM.
* Supported interruption for remote traversals.
* Allow the `:remote` command to accept a `Cluster` object defined in the console itself.
* The Console's `plugin.txt` file is only updated if there were manually uninstalled plugins.
* Fixed a bug in `MatchStep` where mid-traversal `where()` variables were not being considered in start-scope.
* Generalized `MatchStep` to locally compute all clauses with barriers (not just reducing barriers).
* Ensured that plugins were applied in the order they were configured.
* Fixed a bug in `Neo4jGremlinPlugin` that prevented it from loading properly in the `GremlinPythonScriptEngine`.
* Fixed a bug in `ComputerVerificationStrategy` where child traversals were being analyzed prior to compilation.
* Fixed a bug that prevented Gremlin from ordering lists and streams made of mixed number types.
* Fixed a bug where `keepLabels` were being corrupted because a defensive copy was not being made when they were being set by `PathRetractionStrategy`.
* Cancel script evaluation timeout in `GremlinExecutor` when script evaluation finished.
* Added a recipe for OLAP traversals with Spark on YARN.
* Added `spark-yarn` dependencies to the manifest of `spark-gremlin`.

==== Bugs

* TINKERPOP-1650 PathRetractionStrategy makes Match steps unsolvable
* TINKERPOP-1731 Docker build does not appear to work for gremlin-dotnet
* TINKERPOP-1745 Gremlin .NET: Use DateTimeOffset instead of DateTime to represent g:Date
* TINKERPOP-1753 OrderStep not able to order by non-integer numbers
* TINKERPOP-1760 OLAP compilation failing around ConnectiveStrategy
* TINKERPOP-1761 GremlinExecutor: Timeout future not cancelled on successful script evaluation
* TINKERPOP-1762 Make MatchStep analyze mid-clause variables for executing ordering purposes.
* TINKERPOP-1764 Generalize MatchStep to localize all barriers, not just reducing barriers.
* TINKERPOP-1766 Gremlin.Net: Closed connections should not be re-used
* TINKERPOP-1782 RangeByIsCountStrategy doesn't handle floating point numbers properly
* TINKERPOP-1789 Reference elements should be represented by id and label *(breaking)*
* TINKERPOP-1790 GraphSON 3.0 doc updates
* TINKERPOP-1791 GremlinDsl custom step with generic end type produces invalid code in __.java
* TINKERPOP-1792 Random TraversalSource Selection in GremlinScriptEngine
* TINKERPOP-1795 Getting Lambda comparator message for .profile() step
* TINKERPOP-1796 Driver connection pool SSL properties missing
* TINKERPOP-1797 LambdaRestrictionStrategy and LambdaMapStep in `by()`-modulation.
* TINKERPOP-1798 MutationListener.vertexPropertyChanged oldValue should be a VertexProperty
* TINKERPOP-1801 OLAP profile() step return incorrect timing
* TINKERPOP-1802 hasId() fails for empty collections
* TINKERPOP-1803 inject() doesn't re-attach with remote traversals
* TINKERPOP-1819 documentation query and description mismatch
* TINKERPOP-1821 Consistent behavior of self-referencing edges
* TINKERPOP-1825 Gremlin .NET: Constant() step has incorrect parameter defined
* TINKERPOP-1830 Race condition in Tinkergraph index creation
* TINKERPOP-1832 TraversalHelper.replaceStep sets previousStep to the wrong step
* TINKERPOP-1846 LambdaRestrictionStrategy not triggering for Lambda scripts
* TINKERPOP-1848 Fix g:Date assertion in python tests
* TINKERPOP-1851 Gremlin long options for -e and -i are not working properly

==== Improvements

* TINKERPOP-1661 Docker-built documentation does not always point locally
* TINKERPOP-1725 DotNet GLV: Make traversal generation deterministic
* TINKERPOP-1734 DSL for Gremlin .NET
* TINKERPOP-1746 Better error message on wrong ordering of emit()/until()/has()
* TINKERPOP-1752 Gremlin.Net: Generate completely type-safe methods
* TINKERPOP-1756 Provide a way to easily mock a RemoteConnection for tests
* TINKERPOP-1759 Improve hashcode and equals for Traverser implementations
* TINKERPOP-1768 Bump to Jackson 2.8.10
* TINKERPOP-1770 Remote traversal timeout
* TINKERPOP-1771 gremlin.bat doesn't support paths containing spaces
* TINKERPOP-1779 Bump to GMavenPlus 1.6
* TINKERPOP-1784 Gremlin Language Test Suite
* TINKERPOP-1785 Gremlin.Net should be strong-name signed
* TINKERPOP-1786 Recipe and missing manifest items for Spark on Yarn
* TINKERPOP-1787 Allow :remote command to accept a user defined Cluster instance
* TINKERPOP-1806 Consistently use Gremlin.Net instead of Gremlin-DotNet
* TINKERPOP-1807 Gremlin-Python doesn't support GraphSON types g:Date, g:Timestamp and g:UUID
* TINKERPOP-1808 Add ability to get the consumer in LambdaSideEffectStep
* TINKERPOP-1811 Improve error reporting for serialization errors between gremlin-python and gremlin-server
* TINKERPOP-1812 ProfileTest assumes that graph implementations will not add their own steps
* TINKERPOP-1813 Subgraph step requires the graph API
* TINKERPOP-1814 Some process tests require the graph API
* TINKERPOP-1820 Include .NET GLV tests on TravisCI
* TINKERPOP-1824 Update netty version to 4.0.52
* TINKERPOP-1827 Gremlin .NET: Test Suite Runner
* TINKERPOP-1829 Improve flexibility of detachment for EventStrategy
* TINKERPOP-1833 DetachedEdge.Builder#setInV and setOutV doesn't return the builder
* TINKERPOP-1835 Bump Netty 4.0.53
* TINKERPOP-1837 Gremlin .NET: Provide type coercion between IDictionary<K, V> instances

[[release-3-2-6]]
=== TinkerPop 3.2.6 (Release Date: August 21, 2017)

This release also includes changes from <<release-3-1-8, 3.1.8>>.

* Bumped to Netty 4.0.50
* Registered `HashMap$TreeNode` to Gryo.
* Fixed a lambda-leak in `SackValueStep` where `BiFunction` must be tested for true lambda status.
* Fixed a bug in `RangeByIsCountStrategy` that broke any `ConnectiveStep` that included a child traversal with an optimizable pattern.
* Allowed access to `InjectStep.injections` for `TraversalStrategy` analysis.
* Exceptions that occur during result iteration in Gremlin Server will now return `SCRIPT_EVALUATION_EXCEPTION` rather than `SERVER_ERROR`.
* `AddEdgeStep` attaches detached vertices prior to edge creation.
* Added graph element GraphSON serializers in Gremlin-Python.
* Initialization scripts for Gremlin Server will not timeout.
* Added Gremlin.Net.
* `ProfileTest` is now less stringent about assertions which will reduce burdens on providers.
* `GremlinExecutor` begins timeout of script evaluation at the time the script was submitted and not from the time it began evaluation.
* Added Gremlin.Net.
* `ReferenceFactory` and `DetachedFactory` now detach elements in collections accordingly.
* Deprecated `GryoLiteMessageSerializerV1d0` in favor of `HaltedTraverserStrategy`.
* Deprecated the `useMapperFromGraph` configuration option for Gremlin Server serializers.
* `JavaTranslator` is now smart about handling `BulkSet` and `Tree`.
* Added annotations to the traversal metrics pretty print.
* `EdgeOtherVertexStep` is no longer final and can be extended by providers.
* `EdgeVertexStep` is no longer final and can be extended by providers.
* Deprecated `Transaction.submit(Function)`.
* Fixed `HADOOP_GREMLIN_LIBS` parsing for Windows.
* Improved GraphSON serialization performance around `VertexProperty`.
* Changed some tests in `EventStrategyProcessTest` which were enforcing some unintended semantics around transaction state.
* Added WsAndHttpChannelizer and SaslAndHttpBasicAuthenticationHandler to be allow for servicing Http and Websocket requests to the same server
* Added deep copy of `Bytecode` to `DefaultTraversal.clone()`.

==== Bugs

* TINKERPOP-1385 Refactor Profiling test cases
* TINKERPOP-1679 Detached side-effects aren't attached when remoted
* TINKERPOP-1683 AbstractHadoopGraphComputer on Windows
* TINKERPOP-1691 Some EventStrategyProcessTest assume element state is synced in memory
* TINKERPOP-1704 XXXTranslators are not being respective of BulkSet and Tree.
* TINKERPOP-1727 Bytecode object shallow copied when traversals are cloned
* TINKERPOP-1742 RangeByIsCountStrategy fails for ConnectiveSteps
* TINKERPOP-1743 LambdaRestrictionStrategy does not catch lambdas passed to sack()
* TINKERPOP-1744 Gremlin .NET: Exception from sync execution gets wrapped in AggregateException

==== Improvements

* TINKERPOP-741 Remove Options For Transaction Retry
* TINKERPOP-915 Gremlin Server supports REST and Websockets simultanteously
* TINKERPOP-920 Test case needed for ensuring same cardinality for key.
* TINKERPOP-1552 C# Gremlin Language Variant
* TINKERPOP-1669 EdgeVertexStep should be designed for extension
* TINKERPOP-1676 Improve GraphSON 2.0 Performance  *(breaking)*
* TINKERPOP-1688 Include TraversalMetrics annotation in pretty print
* TINKERPOP-1694 Deprecate useMapperFromGraph
* TINKERPOP-1701 HaltedTraverserStrategy should recurse into collections for detachment.
* TINKERPOP-1703 Make EdgeOtherVertexStep non-final
* TINKERPOP-1708 Add a "Note on Scopes" document
* TINKERPOP-1709 Add a list of all the steps that support by()/from()/to()/as()/option()
* TINKERPOP-1710 Add a note on tree() by-modulation and uniqueness of tree branches.
* TINKERPOP-1714 Gremlin Server scriptEvaluationTimeout should take into account request arrival time
* TINKERPOP-1718 Deprecate GryoLiteMessageSerializerV1d0
* TINKERPOP-1748 Callout comments break code snippets
* TINKERPOP-1749 Bump to Netty 4.0.50

[[release-3-2-5]]
=== TinkerPop 3.2.5 (Release Date: June 12, 2017)

This release also includes changes from <<release-3-1-7, 3.1.7>>.

* Fixed folding of multiple `hasId()` steps into `GraphStep`.
* Added string performance options to `StarGraph`.
* Fixed a bug in `until(predicate)` where it was actually calling `emit(predicate)`.
* Fixed inconsistency in GraphSON serialization of `Path` where properties of graph elements were being included when serialized.
* Improved performance and memory usage of GraphSON when serializing `TinkerGraph` and graph elements.
* Removed use of `stream()` in `DetachedEdge` and `DetachedVertex`.
* Deprecated a constructor in `DetachedEdge` that made use of `Pair` in favor of a new one that just uses the objects that were in the `Pair`.
* Improved error messaging on the `g.addV(Object...)` when passing an invalid arguments.
* Reduced memory usage for TinkerGraph deserialization in GraphSON by streaming vertices and edges.
* Added the `gremlin-archetype-dsl` to demonstrate how to structure a Maven project for a DSL.
* Developed and documented patterns for Domain Specific Language implementations.
* Removed the Groovy dependency from `gremlin-python` and used Groovy Templates and the `gmavenplus-plugin` to generate the python GLV classes.
* Now using Groovy `[...]` map notation in `GroovyTranslator` instead of `new LinkedHashMap(){{ }}`.
* Maintained type information on `Traversal.promise()`.
* Propagated exception to `Future` instead of calling thread in `RemoteConnection`.
* Fixed a bug in `RepeatUnrollStrategy` where `LoopsStep` and `LambdaHolder` should invalidate the strategy's application.
* Deprecated `authentication.className` setting in favor of using `authentication.authenticator`.
* Added `authentication.authenticationHandler` setting.
* Added abstraction to authentication to allow users to plug in their own `AbstractAuthenticationHandler` implementations.
* Fixed a `NullPointerException` bug in `B_LP_O_S_SE_SL_Traverser`.
* `PathRetractionStrategy` now uses the marker-model to reduce recursive lookups of invalidating steps.
* `ProfileStrategy` now uses the marker-model to reduce recursive lookups of `ProfileSideEffectStep`.
* `Mutating` steps now implement `Scoping` interface.
* Fixed a step id compilation bug in `AddVertexStartStep`, `AddVertexStep`, `AddEdgeStep`, and `AddPropertyStep`.
* Added more details to Gremlin Server client side messages - exception hierarchy and stack trace.
* Deprecated "Exception-Class" in the Gremlin Server HTTP protocol in favor of the new "exceptions" field.
* De-registered metrics on Gremlin Server shutdown.
* Added "help" command option on `:remote config` for plugins that support that feature in the Gremlin Console.
* Allowed for multiple scripts and related arguments to be passed to `gremlin.sh` via `-i` and `-e`.
* `LABELED_PATH` requirement is now set if any step in the traversal is labeled.
* Updated `PathRetractionStrategy` to not run if the provided traversal contains a `VertexProgramStep` that has a `LABELED_PATH` requirement.
* Added various metrics to the `GremlinGroovyScriptEngine` around script compilation and exposed them in Gremlin Server.
* Moved the `caffeine` dependency down to `gremlin-groovy` and out of `gremlin-server`.
* Improved script compilation in `GremlinGroovyScriptEngine` to use better caching, log long compile times and prevent failed compilations from recompiling on future requests.
* Synchronized script compilation.
* Logged Script compilation times.
* Prevented failed scripts from recompiling.
* Logged warnings for scripts that take "too long" to compile.
* Improved memory usage of the `GremlinGroovyScriptEngine`.
* Added `cyclicPath().from().to().by()` support to `GraphTraversal`.
* Added `simplePath().from().to().by()` support to `GraphTraversal`.
* Added `path().from().to()` support to `GraphTraversal` so sub-paths can be isolated from the current path.
* Added `FromToModulating` interface for use with `to()`- and `from()`-based step modulators.
* Added `Path.subPath()` which supports isolating a sub-path from `Path` via to/from-labels.
* Fixed `NullPointerException` in `GraphMLReader` that occurred when an `<edge>` didn't have an ID field and the base graph supported ID assignment.
* Added `ScopingStrategy` which will computer and provide all `Scoping` steps with the path labels of the global `Traversal`.
* Split `ComputerVerificationStrategy` into two strategies: `ComputerVerificationStrategy` and `ComputerFinalizationStrategy`.
* Removed `HasTest.g_V_hasId_compilationEquality` from process test suite as it makes too many assumptions about provider compilation.
* Deprecated `CustomizerProvider` infrastructure.
* Deprecated `PluginAcceptor` infrastructure.
* Improved consistency of the application of bindings to `GremlinScriptEngine` implementations in the `BindingsGremlinPlugin`.
* Fixed a bug in OLAP `ComputerAwareStep` where end-step labels were not being appended to the traverser correctly.
* Refactor `SparkContext` handler to support external kill and stop operations.
* Fixed an optimization bug in `LazyBarrierStrategy` around appending barriers to the end of a `Traversal`.
* Fixed an optimization bug in `PathRetractionStrategy` around appending barriers to the end of a `Traversal`.
* `TraverserIterator` in GremlinServer is smart to try and bulk traversers prior to network I/O.
* Improved error handling of compilation failures for very large or highly parameterized script sent to Gremlin Server.
* Fixed a bug in `RangeByIsCountStrategy` that changed the meaning of inner traversals.
* Improved Gremlin-Python Driver implementation by adding a threaded client with basic connection pooling and support for pluggable websocket clients.
* Changed `GraphManager` from a final class implementation to an interface.
* Updated `GraphManager` interface to include methods for opening/instantiating a graph and closing a graph.
* Implemented `DefaultGraphManager` to include previous `GraphManager` functionality and adhere to updated interface.
* Deprecated `GraphManager.getGraphs()` and added `GraphManager.getGraphNames()`.
* Deprecated `GraphManager.getTraversalSources()` and added `GraphManager.getTraversalSourceNames()`.
* Fixed a bug so now users can supply a YAML with an empty `staticVariableTypes` to be used by the `FileSandboxExtension`

==== Bugs

* TINKERPOP-1258 HasTest.g_V_hasId_compilationEquality makes GraphStep assumptions
* TINKERPOP-1528 CountByIsRangeStrategy fails for a particular query
* TINKERPOP-1626 choose() is buggy in OLAP
* TINKERPOP-1638 count() is optimized away in where()
* TINKERPOP-1640 ComputerVerificationStrategy gives false errors
* TINKERPOP-1652 Disable PathRetractionStrategy strategy if VertexProgramStep has LABELLED_PATH requirement
* TINKERPOP-1660 Documentation links should not link to TINKERPOP-xxxx branches
* TINKERPOP-1666 NPE in FileSandboxExtension if staticVariableTypes is empty in supplied YAML file
* TINKERPOP-1668 RepeatUnrollStrategy should not execute if there is a LoopStep used.
* TINKERPOP-1670 End type lost when using promise()
* TINKERPOP-1673 GroovyTranslator produces Gremlin that can't execute on :remote
* TINKERPOP-1675 RemoteStep#processNextStart() throws CompletionException instead of underlying exception
* TINKERPOP-1681 Multiple hasId's are or'd into GraphStep

==== Improvements

* TINKERPOP-761 Some basic mathematical functions / steps
* TINKERPOP-786 Patterns for DSL Development
* TINKERPOP-1044 ResponseMessage should contain server-side exception name.
* TINKERPOP-1095 Create a custom ScriptContext
* TINKERPOP-1266 Make memory available to benchmarks configurable
* TINKERPOP-1303 add help for :remote config for Gephi Plugin
* TINKERPOP-1340 docs do not state at what version an API was introduced (or deprecated)
* TINKERPOP-1387 from and to modulators for path steps
* TINKERPOP-1438 Consider GraphManager as an interface*(breaking)*
* TINKERPOP-1453 Allow Gremlin-Python to handle asynchronous failure
* TINKERPOP-1577 Provide support for Python3 or Python2 in the Docker builds.
* TINKERPOP-1599 implement real gremlin-python driver
* TINKERPOP-1614 Improve documentation for Graph.V() and Graph.E() on main docs page
* TINKERPOP-1618 Remove groovy dependency from gremlin-python
* TINKERPOP-1627 LazyBarrierStrategy should not append an end barrier.
* TINKERPOP-1631 Fix visibility issues with the BindingsGremlinPlugin
* TINKERPOP-1634 Deprecate old methods of GremlinGroovyScriptEngine customization
* TINKERPOP-1642 Improve performance of mutating traversals
* TINKERPOP-1644 Improve script compilation process and include metrics
* TINKERPOP-1653 Allow multiple scripts with arguments to be passed to the Console
* TINKERPOP-1657 Provide abstraction to easily allow different HttpAuth schemes
* TINKERPOP-1663 Validate a maximum for the number of parameters passed to Gremlin Server
* TINKERPOP-1665 Remove unittest from Gremlin-Python tests
* TINKERPOP-1671 Default method for RemoteConnection.submitAsync throws exception from submit on calling thread instead of failing the future
* TINKERPOP-1677 Bump Groovy to 2.4.11
* TINKERPOP-1680 Add string performance options to StarGraph

[[release-3-2-4]]
=== TinkerPop 3.2.4 (Release Date: February 8, 2017)

This release also includes changes from <<release-3-1-6, 3.1.6>>.

* Fixed a bug where `PathProcessor.keepLabels` were not being pushed down into child traversals by `PathRetractionStrategy`.
* Added default `MessagePassingReductionStrategy` for `GraphComputer` that can reduce the number of message passing iterations.
* Fixed a bug associated with user-provided maps and `GroupSideEffectStep`.
* `GroupBiOperator` no longer maintains a detached traversal and thus, no more side-effect related OLAP inconsistencies.
* Added `ProjectedTraverser` which wraps a traverser with a `List<Object>` of projected data.
* Fixed an optimization bug in `CollectingBarrierSteps` where the barrier was being consumed on each `addBarrier()`.
* `OrderGlobalStep` and `SampleGlobalStep` use `ProjectedTraverser` and now can work up to the local star graph in OLAP.
* SASL negotiation supports both a byte array and Base64 encoded bytes as a string for authentication to Gremlin Server.
* Deprecated all test suites in `gremlin-groovy-test` - Graph Providers no longer need to implement these.
* Deprecated `TinkerIoRegistry` replacing it with the more consistently named `TinkerIoRegistryV1d0`.
* Made error messaging more consistent during result iteration timeouts in Gremlin Server.
* Fixed a memory leak in the classloader for the `GremlinGroovyScriptEngine` where classes in the loader were not releasing from memory as a strong reference was always maintained.
* `PathRetractionStrategy` does not add a `NoOpBarrierStep` to the end of local children as its wasted computation in 99% of traversals.
* Fixed a bug in `AddVertexStartStep` where if a side-effect was being used in the parametrization, an NPE occurred.
* Fixed a bug in `LazyBarrierStrategy` where `profile()` was deactivating it accidentally.
* Fixed a bug in `RepeatUnrollStrategy` where stateful `DedupGlobalStep` was cloned and thus, maintained two deduplication sets.
* Added documentation around "terminal steps" in Gremlin: `hasNext()`, `next()`, `toList()`, etc.
* Added specific GraphSON serializers for `RequestMessage` and `ResponseMessage` in GraphSON 2.0.
* Added `CloseableIterator` to allow `Graph` providers who open expensive resources a way to let users release them.
* Fixed minor bug in `gremlin-driver` where closing a session-based `Client` without initializing it could generate an error.
* Relieved synchronization pressure in various areas of `TinkerGraphComputer`.
* Fixed an optimization bug in OLAP-based `DedupGlobalStep` where deduping occurred twice.
* `MemoryComputeKey` now implements `Cloneable` which is useful for `BiOperator` reducers that maintain thread-unsafe state.
* `TinkerGraphComputer` now supports distributed `Memory` with lock-free partition aggregation.
* `TinkerGraph` Gryo and GraphSON deserialization is now configured to use multi-properties.
* Changed behavior of `ElementHelper.areEqual(Property, Property)` to not throw exceptions with `null` arguments.
* Added `GryoVersion` for future flexibility when introducing a new verison of Gryo and moved serializer registrations to it.
* Fixed Gryo serialization of `ConnectiveP` instances.
* Lessened the severity of Gremlin Server logging when it encounters two or more serializers addressing the same mime type.
* Bumped to Netty 4.0.42.final.
* Added `ByteBuffer`, `InetAddress`, `Timestamp` to the list of Gryo supported classes.
* Fixed Gryo serialization of `Class`.
* Fixed GraphSON serialization of enums like `T`, `P`, etc. where values were overriding each other in the GraphSON type registry.
* Fixed a bug in Gremlin-Python around `__.__()` and `__.start()`.
* Fixed a bug around long serialization in Gremlin-Python when using Python3.
* Deprecated `TraversalSource.withBindings()` as it is no longer needed in Gremlin-Java and never was needed for other variants.
* Fixed a bug in Gremlin-Java `Bytecode` where anonymous traversals were not aware of parent bindings.
* Fixed a bug in Gremlin-Java GraphSON deserialization around `P.within()` and `P.without()`.
* Converted Spark process suite tests to "integration" tests.
* Fixed a bug in `InlineFilterStrategy` having to do with folding `HasContainers` into `VertexStep`.
* Deprecated `HasContainer.makeHasContainers()` which was used to dissect `AndP` and shouldn't be used at the TinkerPop-level.
* `GraphTraversal.has()` now will try and fold-left `HasContainer` if end step is a `HasContainerHolder`.
* Created explicit `P`-predicate methods for `GraphTraversal.hasXXX()`.
* Fixed a bug in `FilterRankStrategy` around `where().by()` ordering.
* Added another optimization in `RangeByIsCountStrategy`, that removes `count().is()` altogether if it's not needed.
* Fixed a OLAP `MatchStep.clone()`-bug that occurs when the `match()` is in a local child.
* Added another optimization in `RangeByIsCountStrategy`, that removes `count().is()` altogether if it's not needed.
* Fixed a bug in `RangeByIsCountStrategy` where labeled parents shouldn't have the strategy applied to their children.
* Fixed a bug in `PathRetractionStrategy` where `MatchEndStep` labels were being dropped when they shouldn't be.
* Added `TinkerGraphCountStrategy` which translates `g.V().map*.count()` patterns into direct `Map.size()` calls in `TinkerGraph`.
* Added `Path.head()` and `Path.isEmpty()` with default method implementations.
* Fixed a `NoSuchElementException` bug with `GroupXXXStep` where if the reduced `TraverserSet` is empty, don't add the key/value.
* Fixed a `NullPointerException` bug with profiling `GroupSideEffectStep` in OLTP.
* Improved ability to release resources in `GraphProvider` instances in the test suite.
* Factored `GremlinPlugin` functionality out of gremlin-groovy and into gremlin-core - related classes were deprecated.
* Added a `force` option for killing sessions without waiting for transaction close or timeout of a currently running job or multiple jobs.
* Deprecated `Session.kill()` and `Session.manualKill()`.
* Added `Traversal.promise()` method to allow for asynchronous traversal processing on "remote" traversals.
* Deprecated `RemoteConnection.submit(Bytecode)` in favor of `submitAsync(Bytecode)`.
* Added `choose(predicate,traversal)` and `choose(traversal,traversal)` to effect if/then-semantics (no else). Equivalent to `choose(x,y,identity())`.
* Removed `ImmutablePath.TailPath` as it is no longer required with new recursion model.
* Removed call stack recursion in `ImmutablePath`.
* Gremlin-Python serializes `Bytecode` as an object (instead of a JSON string) when submit over the `RemoteConnection`.
* Fixed the handling of the `DriverRemoteConnection` pass-through configurations to the driver.
* `IncidentToAdjacentStrategy` now uses a hidden label marker model to avoid repeated recursion for invalidating steps.
* `PathProcessorStrategy` can inline certain `where(traversal)`-steps in order to increase the likelihood of star-local children.
* `SparkGraphComputer` no longer starts a worker iteration if the worker's partition is empty.
* Added `ProjectStep.getProjectKeys()` for strategies that rely on such information.
* Added `VertexFeatures.supportsDuplicateMultiProperties()` for graphs that only support unique values in multi-properties.
* Deprecated the "performance" tests in `OptIn`.
* Deprecated `getInstance()` methods in favor of `instance()` for better consistency with the rest of the API.
* Block calls to "remote" traversal side-effects until the traversal read is complete which signifies an end to iteration.
* Added `Pick.none` and `Pick.any` to the serializers and importers.
* Added a class loader to `TraversalStrategies.GlobalCache` which guarantees strategies are registered prior to `GlobalCache.getStrategies()`.
* Fixed a severe bug where `GraphComputer` strategies are not being loaded until the second use of the traversal source.
* The root traversal now throws regular `NoSuchElementException` instead of `FastNoSuchElementException`. (*breaking*)
* Added a short sleep to prevent traversal from finishing before it can be interrupted during `TraversalInterruptionComputerTest`.
* Added support for SSL client authentication

==== Bugs

* TINKERPOP-1380 dedup() doesn't dedup in rare cases
* TINKERPOP-1384 Description of filter function in traversal documentation
* TINKERPOP-1428 profile() throws NPE for union(group, group)
* TINKERPOP-1521 Mutating steps don't recognize side-effects
* TINKERPOP-1525 Plug VertexProgram iteration leak on empty Spark RDD partitions
* TINKERPOP-1534 Gremlin Server instances leaking in tests
* TINKERPOP-1537 Python tests should not use hard-coded number of workers
* TINKERPOP-1547 Two bugs found associated with MatchStep: Path retraction and range count.
* TINKERPOP-1548 Traversals can complete before interrupted in TraversalInterruptionComputerTest
* TINKERPOP-1560 Cache in GroovyClassLoader may continue to grow
* TINKERPOP-1561 gremiln-python GraphSONWriter doesn't properly serialize long in Python 3.5
* TINKERPOP-1567 GraphSON deserialization fails with within('a')
* TINKERPOP-1573 Bindings don't work in coalesce
* TINKERPOP-1576 gremlin-python calls non-existent methods
* TINKERPOP-1581 Gremlin-Python driver connection is not thread safe.
* TINKERPOP-1583 PathRetractionStrategy retracts keys that are actually needed
* TINKERPOP-1585 OLAP dedup over non elements
* TINKERPOP-1587 Gremlin Server Subgraph Cardinality Not Respected
* TINKERPOP-1594 LazyBarrierStrategy does not activate with ProfileStep
* TINKERPOP-1605 gremlin-console 3.2.3 -e can no longer take paths relative to current working directory

==== Improvements

* TINKERPOP-887 FastNoSuchElementException hides stack trace in client code
* TINKERPOP-919 Features needs to specify whether 2 vertex properties with same key/value is allowed.
* TINKERPOP-932 Add ability to cancel script execution associated with a Gremlin Server Session
* TINKERPOP-1248 OrderGlobalStep should use local star graph to compute sorts, prior to reduction.
* TINKERPOP-1261 Side-effect group().by() can't handle user-defined maps
* TINKERPOP-1292 TinkerGraphComputer VertexProgramInterceptors
* TINKERPOP-1372 ImmutablePath should not use Java recursion (call stacks are wack)
* TINKERPOP-1433 Add steps to dev docs to help committers get their keys in order
* TINKERPOP-1434 Block calls to traversal side-effects until read is complete
* TINKERPOP-1471 IncidentToAdjacentStrategy use hidden marker to avoid repeated recursion.
* TINKERPOP-1473 Given PathRetractionStrategy, PathProcessorStrategy can be extended to support partial where() inlining.
* TINKERPOP-1482 has(x).has(y) chains should be has(x.and(y))
* TINKERPOP-1490 Provider a Future based Traversal.async(Function<Traversal,V>) terminal step
* TINKERPOP-1502 Chained has()-steps should simply left-append HasContainers in Gremlin-Java.
* TINKERPOP-1507 Pick.any and Pick.none are not in GraphSON or Gremlin-Python
* TINKERPOP-1508 Add choose(predicate,trueTraversal)
* TINKERPOP-1527 Do not override registered strategies in TraversalStrategies.GlobalCache
* TINKERPOP-1530 Consistent use of instance()
* TINKERPOP-1539 Create a ComplexTraversalTest with crazy nested gnarly traversals.
* TINKERPOP-1542 Add Path.isEmpty() with a default implementation.
* TINKERPOP-1562 Migrate ScriptEngine-related code to gremlin-core
* TINKERPOP-1570 Bump to Netty 4.0.42
* TINKERPOP-1582 TraversalOpProcessor does not support custom serializers
* TINKERPOP-1584 Add gryo serializers to support types covered in GraphSON
* TINKERPOP-1588 Added Terminal Steps section to the docs
* TINKERPOP-1589 Re-Introduce CloseableIterator
* TINKERPOP-1590 Create TinkerWorkerMemory and Partitioned Vertices
* TINKERPOP-1600 Consistent use of base 64 encoded bytes for SASL negotiation
* TINKERPOP-1602 Support SSL client certificate authentication
* TINKERPOP-1606 Refactor GroupStep to not have the reduction traversal included in its BiOperator.
* TINKERPOP-1610 Deprecate gremlin-groovy-test provider based tests
* TINKERPOP-1617 Create a SingleIterationStrategy which will do its best to rewrite OLAP traversals to not message pass.

[[release-3-2-3]]
=== TinkerPop 3.2.3 (Release Date: October 17, 2016)

This release also includes changes from <<release-3-1-5, 3.1.5>>.

* Restructured Gremlin-Python's GraphSON I/O package to make it easier for users to register serializers/deserializers. (*breaking*)
* Fixed a bug with `TraversalOpProcessor` that was returning a final result prior to committing the transaction.
* Fixed a bug in `ConnectiveStrategy` where infix and/or was not correctly reasoning on `choose()` `HasNextStep` injections.
* Increased performance of `CredentialGraph` authentication.
* Removed Java 8 stream usage from `TraversalHelper` for performance reasons.
* Fixed a bug in `RepeatStep` where `emit().as('x')` wasn't adding the step labels to the emit-traverser.
* Added `GraphComputing.atMaster(boolean)` to allow steps to know whether they are executing at master or distributed at workers.
* Fixed a bug in OLAP where `DedupGlobalStep` wasn't de-duping local master traversers.
* Added `HasContainerHolder.removeHasContainer()`-method with default `UnsupportedOperationException` implementation.
* `TraversalSource.withComputer()` is simplified to add a `VertexProgramStrategy`. Easier for language variants.
* Fixed a `Set`, `List`, `Map` bug in the various `Translators` where such collections were not being internally translated.
* Fixed a `Bytecode` bug where nested structures (map, list, set) were not being analyzed for bindings and bytecode conversions.
* Fixed a `String` bug in `GroovyTranslator` and `PythonTranslator` where if the string has double-quotes it now uses """ """.
* Added a default `TraversalStrategy.getConfiguration()` which returns the configuration needed to construct the strategy.
* `Computer` instances can be created with `Computer.create(Configuration)` and accessed via `Computer.getConf()`.
* Every `TraversalStrategy` can be created via a `Configuration` and a static `MyStrategy.create(Configuration)`.
* Added language-agnostic `TraversalStrategy` support in `Bytecode`.
* Added `PartitionStrategy.Builder.readPartitions()` and deprecated `PartitionStrategy.Builder.addPartition()`.
* A new version of `LazyBarrierStrategy` has been created and added to the default strategies.
* `FilterRankStrategy` now propagates labels "right" over non-`Scoping` filters.
* Fixed a bug in `ConnectiveP` where nested equivalent connectives should be inlined.
* Fixed a bug in `IncidentToAdjacentStrategy` where `TreeStep` traversals were allowed.
* Fixed a end-step label bug in `MatchPredicateStrategy`.
* Fixed a bug in `MatchPredicateStrategy` where inlined traversals did not have strategies applied to it.
* Fixed a bug in `RepeatUnrollStrategy` where inlined traversal did not have strategies applied to it.
* Fixed padding of prompt in Gremlin Console when the number of lines went beyond a single digit.
* Fixed GraphSON 2.0 namespace for `TinkerGraph` to be "tinker" instead of "gremlin".
* Dropped serialization support in GraphSON 2.0 for `Calendar`, `TimeZone`, and `Timestamp`.
* Added `TraversalHelper.copyLabels()` for copying (or moving) labels form one step to another.
* Added `TraversalHelper.applySingleLevelStrategies()` which will apply a subset of strategies but not walk the child tree.
* Added the concept that hidden labels using during traversal compilation are removed at the end during `StandardVerificationStrategy`. (*breaking*)
* Added `InlineFilterStrategy` which will determine if various `TraversalParent` children are filters and if so, inline them.
* Removed `IdentityRemovalStrategy` from the default listing as its not worth the clock cycles.
* Removed the "!" symbol in `NotStep.toString()` as it is confusing and the `NotStep`-name is sufficient.
* Fixed a bug in `TraversalVertexProgram` (OLAP) around ordering and connectives (i.e. `and()` and `or()`).
* Added `AbstractGremlinProcessTest.checkOrderedResults()` to make testing ordered results easier.
* `AbstractLambdaTraversal` now supports a `bypassTraversal` where it is possible for strategies to redefine such lambda traversals.
* Added an internal utility `ClassFilterStep` which determines if the traverser object's class is an instance of the provided class.
* `ConnectiveStep` extends `FilterStep` and thus, is more appropriately categorized in the step hierarchy.
* `PropertyMapStep` supports a provided traversal for accessing the properties of the element. (*breaking*)
* `SubgraphStrategy` now supports vertex property filtering.
* Fixed a bug in Gremlin-Python `P` where predicates reversed the order of the predicates.
* Added tests to `DedupTest` for the `dedup(Scope, String...)` overload.
* Added more detailed reference documentation for IO formats.
* Fixed a bug in serialization of `Lambda` instances in GraphSON, which prevented their use in remote traversals.
* Fixed a naming bug in Gremlin-Python where `P._and` and `P._or` should be `P.and_` and `P.or_`. (*breaking*)
* `where()` predicate-based steps now support `by()`-modulation.
* Added Gryo serialization for `Bytecode`.
* Moved utility-based serializers to `UtilSerializers` for Gryo - these classes were private and hence this change is non-breaking.
* `TraversalRing` returns a `null` if it does not contain traversals (previously `IdentityTraversal`).
* Deprecated `Graph.Exceptions.elementNotFoundException()` as it was not used in the code base outside of the test suite.
* Fixed a `JavaTranslator` bug where `Bytecode` instructions were being mutated during translation.
* Added `Path` to Gremlin-Python with respective GraphSON 2.0 deserializer.
* `Traversal` and `TraversalSource` now implement `AutoCloseable`.
* Added "keep-alive" functionality to the Java driver, which will send a heartbeat to the server when normal request activity on a connection stops for a period of time.
* Renamed the `empty.result.indicator` preference to `result.indicator.null` in Gremlin Console
* If `result.indicator.null` is set to an empty string, then no "result line" is printed in Gremlin Console.
* Deprecated `reconnectInitialDelay` on the Java driver.
* Added some validations to `Cluster` instance building.
* Produced better errors in `readGraph` of `GryoReader` and `GraphSONReader` if a `Vertex` cannot be found in the cache on edge loading.
* VertexPrograms can now declare traverser requirements, e.g. to have access to the path when used with `.program()`.
* New build options for `gremlin-python` where `-DglvPython` is no longer required.
* Added missing `InetAddress` to GraphSON extension module.
* Added new recipe for "Pagination".
* Added new recipe for "Recommendation".
* Added functionality to Gremlin-Server REST endpoint to forward Exception Messages and Class in HTTP Response
* Gremlin Server `TraversalOpProcessor` now returns confirmation upon `Op` `close`.
* Added `close` method Java driver and Python driver `DriverRemoteTraversalSideEffects`.

==== Bugs

* TINKERPOP-1423 IncidentToAdjacentStrategy should be disabled for tree steps
* TINKERPOP-1440 g:Path needs a GraphSON deserializer in Gremlin-Python
* TINKERPOP-1457 Groovy Lambdas for remote traversals not serializable
* TINKERPOP-1458 Gremlin Server doesn't return confirmation upon Traversal OpProcessor "close" op
* TINKERPOP-1466 PeerPressureTest has been failing recently
* TINKERPOP-1472 RepeatUnrollStrategy does not semi-compile inlined repeat traversal
* TINKERPOP-1476 TinkerGraph does not get typed with the right type name in GraphSON
* TINKERPOP-1495 Global list deduplication doesn't work in OLAP
* TINKERPOP-1500 and/or infix and choose() do not work correctly.
* TINKERPOP-1511 Remote client addV, V()

==== Improvements

* TINKERPOP-790 Implement AutoCloseable on TraversalSource
* TINKERPOP-944 Deprecate Graph.Exceptions.elementNotFound
* TINKERPOP-1189 SimpleAuthenticator over HttpChannelizer makes Gremlin Server pretty slow and consumes more CPU
* TINKERPOP-1249 Gremlin driver to periodically issue ping / heartbeat to gremlin server
* TINKERPOP-1280 VertexPrograms should declare traverser requirements
* TINKERPOP-1330 by()-modulation for where()
* TINKERPOP-1409 Make the "null" return in the gremlin console into something more understandable  *(breaking)*
* TINKERPOP-1431 Documentation generation requires tests to execute on gremlin-python
* TINKERPOP-1437 Add tests for dedup(Scope) in DedupTest
* TINKERPOP-1444 Benchmark bytecode->Traversal creation and implement GremlinServer cache if necessary.
* TINKERPOP-1448 gremlin-python should be Python 2/3 compatible
* TINKERPOP-1449 Streamline gremlin-python build
* TINKERPOP-1455 Provide String-based withStrategy()/withoutStrategy() for language variant usage
* TINKERPOP-1456 Support SubgraphStrategy.vertexProperties().
* TINKERPOP-1460 Deprecate reconnectInitialDelay in Java driver
* TINKERPOP-1464 Gryo Serialization for Bytecode
* TINKERPOP-1469 Get rid of Stream-usage in TraversalHelper
* TINKERPOP-1470 InlineFilterStrategy should try and P.or() has() children in OrSteps.
* TINKERPOP-1486 Improve API of RemoteConnection
* TINKERPOP-1487 Reference Documentation for IO
* TINKERPOP-1488 Make LazyBarrierStrategy part of the default TraversalStrategies *(breaking)*
* TINKERPOP-1492 RemoteStrategy or the RemoteConnection should append a lazy barrier().
* TINKERPOP-1423 IncidentToAdjacentStrategy should be disabled for tree steps
* TINKERPOP-1440 g:Path needs a GraphSON deserializer in Gremlin-Python
* TINKERPOP-1457 Groovy Lambdas for remote traversals not serializable
* TINKERPOP-1458 Gremlin Server doesn't return confirmation upon Traversal OpProcessor "close" op
* TINKERPOP-1466 PeerPressureTest has been failing recently
* TINKERPOP-1472 RepeatUnrollStrategy does not semi-compile inlined repeat traversal
* TINKERPOP-1495 Global list deduplication doesn't work in OLAP
* TINKERPOP-1500 and/or infix and choose() do not work correctly.
* TINKERPOP-1511 Remote client addV, V()

[[release-3-2-2]]
=== TinkerPop 3.2.2 (Release Date: September 6, 2016)

This release also includes changes from <<release-3-1-4, 3.1.4>>.

* Included GraphSON as a default serializer (in addition to Gryo, which was already present) in Gremlin Server if none are defined.
* Added `gremlin-python` package as a Gremlin language variant in Python.
* Added `Bytecode` which specifies the instructions and arguments used to construct a traversal.
* Created an experimental GraphSON representation of `Bytecode` that will be considered unstable until 3.3.0.
* Added `Translator` which allows from the translation of `Bytecode` into some other form (e.g. script, `Traversal`, etc.).
* Added `JavaTranslator`, `GroovyTranslator`, `PythonTranslator`, and `JythonTranslator` for translating `Bytecode` accordingly.
* Added `TranslationStrategy` to `gremlin-test` so translators can be tested against the process test suite.
* Added `Traversal.Admin.nextTraverser()` to get the next result in bulk-form (w/ default implementation).
* Added `TraversalSource.getAnonymousTraversalClass()` (w/ default implementation).
* Added `GremlinScriptEngine` interface which specifies a `eval(Bytecode, Bindings)` method.
* Deprecated `RemoteGraph` in favor of `TraversalSource.withRemote()` as it is more technically correct to tie a remote traversal to the `TraversalSource` than a `Graph` instance.
* `GremlinGroovyScriptEngine` implements `GremlinScriptEngine`.
* Added `GremlinJythonScriptEngine` which implements `GremlinScriptEngine`.
* Removed support for submitting a Java serialized `Traversal` to Gremlin Server.
* Removed a largely internal feature that supported automatic unrolling of traversers in the Gremlin Driver.
* Made it possible to directly initialize `OpProcessor` implementations with server `Settings`.
* Included GraphSON as a default serializer (in addition to Gryo, which was already present) in Gremlin Server if none are defined
* Introduced GraphSON 2.0.
* Deprecated `embedTypes` on the builder for `GraphSONMapper`.
* Bumped to Netty 4.0.40.final.
* Defaulted the `gremlinPool` setting in Gremlin Server to be zero, which will instructs it to use `Runtime.availableProcessors()` for that settings.
* Changed scope of log4j dependencies so that they would only be used in tests and the binary distributions of Gremlin Console and Server.
* Deprecated `Io.Builder.registry()` in favor of the newly introduced `Io.Builder.onMapper()`.
* Added new recipe for "Traversal Induced Values".
* Fixed a potential leak of a `ReferenceCounted` resource in Gremlin Server.
* Added class registrations for `Map.Entry` implementations to `GryoMapper`.
* Added methods to retrieve `Cluster` settings in `gremlin-driver`.
* Fixed a severe bug in `SubgraphStrategy`.
* Deprecated `SubgraphStrategy.Builder.vertexCriterion()/edgeCriterion()` in favor of `vertices()/edges()`.
* Fixed a small bug in `StandardVerificationStrategy` that caused verification to fail when `withPath` was used in conjunction with `ProfileStep`.
* Added color preferences
* Added input, result prompt preferences
* Added multi-line indicator in Gremlin Console

==== Bugs

* TINKERPOP-810 store not visible
* TINKERPOP-1151 slf4j-log4j12 / log4j is only required for testing *(breaking)*
* TINKERPOP-1383 publish-docs.sh might publish to current too early
* TINKERPOP-1390 IdentityRemoveStrategyTest fails randomly
* TINKERPOP-1400 SubgraphStrategy introduces infinite recursion if filter has Vertex/Edge steps.
* TINKERPOP-1405 profile() doesn't like withPath()

==== Improvements

* TINKERPOP-1037 Gremlin shell output coloring
* TINKERPOP-1226 Gremlin Console should :clear automagically after "Display stack trace."
* TINKERPOP-1230 Serialising lambdas for RemoteGraph
* TINKERPOP-1274 GraphSON Version 2.0
* TINKERPOP-1278 Implement Gremlin-Python and general purpose language variant test infrastructure
* TINKERPOP-1285 Gremline console does not differentiate between multi-line and single-line input
* TINKERPOP-1334 Provide a way to pull gremlin.driver.Cluster connection settings.
* TINKERPOP-1347 RemoteConnection needs to provide TraversalSideEffects. *(breaking)*
* TINKERPOP-1373 Default gremlinPool to number of cores
* TINKERPOP-1386 Bump to Netty 4.0.40.Final
* TINKERPOP-1392 Remove support for java serialized Traversal *(breaking)*
* TINKERPOP-1394 Fix links in Recipes doc
* TINKERPOP-1396 Traversal Induced Values Recipe
* TINKERPOP-1402 Impossible for graph implementations to provide a class resolver for Gryo IO
* TINKERPOP-1407 Default serializers for Gremlin Server
* TINKERPOP-1425 Use trailing underscores in gremlin-python

[[release-3-2-1]]
=== TinkerPop 3.2.1 (Release Date: July 18, 2016)

This release also includes changes from <<release-3-1-3, 3.1.3>>.

* `PathProcessor` steps now have the ability (if configured through a strategy) to drop `Traverser` path segments.
* `MatchStep` in OLTP has a lazy barrier to increase the probability of bulking.
* Added `PathRetractionStrategy` which will remove labeled path segments that will no longer be referenced.
* Added `Path.retract()` to support retracting paths based on labels.
* Optimized `ImmutablePath` and `MutablePath` equality code removing significant unnecessary object creation code.
* Bumped to Groovy 2.4.7.
* Added `RepeatUnrollStrategy` to linearize a `repeat()`-traversal if loop amount is known at compile time.
* Fixed a bug in `BranchStep` around child integration during `clone()`.
* Fixed a bug in `AbstractStep` around label set cloning.
* Added `TraversalStrategyPerformanceTest` for verifying the performance gains of optimization-based traversal strategies.
* `TraversalExplanation.prettyPrint()` exists which provides word wrapping and GremlinConsole is smart to use console width to control `toString()`.
* `TraversalOpProcessor` (`RemoteConnection`) uses `HaltedTraverserStrategy` metadata to determine detachment procedure prior to returning results.
* Allow DFS paths in `HADOOP_GREMLIN_LIBS`.
* Added a safer serializer infrastructure for use with `SparkGraphComputer` that uses `KryoSerializer` and the new `GryoRegistrator`.
* Added `HaltedTraverserStrategy` to allow users to get back different element detachments in OLAP.
* Fixed a `NullPointerException` bug around nested `group()`-steps in OLAP.
* Fixed a severe bug around halted traversers in a multi-job OLAP traversal chain.
* Ensure a separation of `GraphComputer` and `VertexProgram` configurations in `SparkGraphComputer` and `GiraphGraphComputer`.
* `PeerPressureVertexProgram` now supports dynamic initial vote strength calculations.
* Added `EmptyMemory` for ease of use when no memory exists.
* Updated `VertexComputing.generateProgram()` API to include `Memory`. *(breaking)*
* `ImmutablePath.TailPath` is now serializable like `ImmutablePath`.
* Added `ConfigurationCompilerProvider` which allows fine-grained control of some of the internal `GremlinGroovyScriptEngine` settings at the Groovy compilation level.
* Introduced the `application/vnd.gremlin-v1.0+gryo-lite` serialization type to Gremlin Server which users "reference" elements rather than "detached".
* `GryoMapper` allows overrides of existing serializers on calls to `addCustom` on the builder.
* Added a traversal style guide to the recipes cookbook.
* Fixed a bug in master-traversal traverser propagation.
* Added useful methods for custom `VertexPrograms` to be used with `program()`-step.
* Increased the test coverage around traverser propagation within a multi-job OLAP traversal.
* Added tests to validate the status of a transaction immediately following calls to close.
* Added tests to ensure that threaded transactions cannot be re-used.
* `GraphFilter` helper methods are now more intelligent when determining edge direction/label legality.
* Added `GraphFilterStrategy` to automatically construct `GraphFilters` via traversal introspection in OLAP.
* Updated the Gephi Plugin to support Gephi 0.9.x.
* Increased the testing and scope of `TraversalHelper.isLocalStarGraph()`.
* Changed signature of `get_g_VXlistXv1_v2_v3XX_name` and `get_g_VXlistX1_2_3XX_name` of `VertexTest` to take arguments for the `Traversal` to be constructed by extending classes.
* Added `VertexProgramInterceptor` interface as a general pattern for `GraphComputer` providers to use for bypassing `GraphComputer` semantics where appropriate.
* Added `SparkStarBarrierInterceptor` that uses Spark DSL for local star graph traversals that end with a `ReducingBarrierStep`.
* Added `SparkInterceptorStrategy` which identifies which interceptor to use (if any) given the submitted `VertexProgram`.
* Added `SparkSingleIterationStrategy` that does not partition nor cache the graph RDD if the traversal does not message pass.
* Added more helper methods to `TraversalHelper` for handling scoped traversal children.
* Deprecated all "performance" tests based on "JUnit Benchmarks".
* `SparkGraphComputer` no longer shuffles empty views or empty outgoing messages in order to save time and space.
* `TraversalVertexProgram` no longer maintains empty halted traverser properties in order to save space.
* Added `List<P<V>>` constructors to `ConnectiveP`, `AndP`, and `OrP` for ease of use.
* Added support for interactive (`-i`) and execute (`-e`) modes for Gremlin Console.
* Displayed line numbers for script execution failures of `-e` and `-i`.
* Improved messaging around script execution errors in Gremlin Console.
* Added "help" support to Gremlin Console with the `-h` flag.
* Added options to better control verbosity of Gremlin Console output with `-Q`, `-V` and `-D`.
* Deprecated the `ScriptExecutor` - the `-e` option to `gremlin.sh` is now handled by `Console`.
* `Traversal` now allows cancellation with `Thread.interrupt()`.
* Added a Gremlin language variant tutorial teaching people how to embed Gremlin in a host programming language.

==== Bugs

* TINKERPOP-1281 Memory.HALTED_TRAVERSER transience is not sound.
* TINKERPOP-1305 HALTED_TRAVERSERS hold wrong information
* TINKERPOP-1307 NPE with OLTP nested group() in an OLAP group() traversal
* TINKERPOP-1323 ComputerVerificationStrategy fails for nested match() steps
* TINKERPOP-1341 UnshadedKryoAdapter fails to deserialize StarGraph when SparkConf sets spark.rdd.compress=true whereas GryoSerializer works
* TINKERPOP-1348 TraversalInterruptionTest success dependent on iteration order

==== Improvements

* TINKERPOP-818 Consider a P.type()
* TINKERPOP-946 Traversal respecting Thread.interrupt()
* TINKERPOP-947 Enforce semantics of threaded transactions as manual *(breaking)*
* TINKERPOP-1059 Add test to ensure transaction opening happens at read/write and not on close *(breaking)*
* TINKERPOP-1071 Enhance pre-processor output
* TINKERPOP-1091 Get KryoSerializer to work natively. *(breaking)*
* TINKERPOP-1120 If there is no view nor messages, don't create empty views/messages in SparkExecutor
* TINKERPOP-1144 Improve ScriptElementFactory
* TINKERPOP-1155 gremlin.sh -e doesn't log line numbers for errors
* TINKERPOP-1156 gremlin.sh could use a help text
* TINKERPOP-1157 gremlin.sh should allow you to execute a script and go interactive on error or completion
* TINKERPOP-1232 Write a tutorial demonstrating the 3 ways to write a Gremlin language variant.
* TINKERPOP-1254 Support dropping traverser path information when it is no longer needed.
* TINKERPOP-1268 Improve script execution options for console *(breaking)*
* TINKERPOP-1273 Deprecate old performance tests
* TINKERPOP-1276 Deprecate serializedResponseTimeout
* TINKERPOP-1279 Add Iterable<V> parameter constructor to ConnectiveP subclasses
* TINKERPOP-1282 Add more compliance tests around how memory and vertex compute keys are propagated in chained OLAP.
* TINKERPOP-1286 Add Recipes documentation
* TINKERPOP-1288 Support gremlin.spark.skipPartitioning configuration.
* TINKERPOP-1290 Create VertexProgramInterceptor as a pattern for GraphComputer strategies.
* TINKERPOP-1293 Implement GraphFilterStrategy as a default registration for GraphComputer
* TINKERPOP-1294 Deprecate use of junit-benchmarks
* TINKERPOP-1297 Gephi plugin on Gephi 0.9.x  *(breaking)*
* TINKERPOP-1299 Refactor TraversalVertexProgram to make it easier to understand.
* TINKERPOP-1308 Serialize to "reference" for Gremlin Server
* TINKERPOP-1310 Allow OLAP to return properties as Detached
* TINKERPOP-1321 Loosen coupling between TinkerPop serialization logic and shaded Kryo
* TINKERPOP-1322 Provide fine-grained control of CompilerConfiguration
* TINKERPOP-1328 Provide [gremlin-python] as an code executor in docs
* TINKERPOP-1331 HADOOP_GREMLIN_LIBS can only point to local file system
* TINKERPOP-1332 Improve .explain() Dialogue
* TINKERPOP-1338 Bump to Groovy 2.4.7
* TINKERPOP-1349 RepeatUnrollStrategy should unroll loops while maintaining equivalent semantics.
* TINKERPOP-1355 Design HasContainer for extension

[[release-3-2-0-incubating]]
=== TinkerPop 3.2.0 (Release Date: April 8, 2016)

This release also includes changes from <<release-3-1-2-incubating, 3.1.2-incubating>>.

* Bumped to Neo4j 2.3.3.
* Renamed variable `local` to `fs` in `HadoopGremlinPlugin` to avoid a naming conflict with `Scope.local`. *(breaking)*
* Added `GraphTraversal.optional()` which will use the inner traversal if it returns results, else it won't.
* `GroupStep` and `GroupSideEffectStep` make use of mid-traversal reducers to limit memory consumption in OLAP.
* Added `GraphTraversal.program(VertexProgram)` to allow arbitrary user vertex programs in OLAP.
* Added `GraphTraversal.project()` for creating a `Map<String,E>` given the current traverser and an arbitrary number of `by()`-modulators.
* `HADOOP_GREMLIN_LIBS` can now reference a directory in HDFS and will be used if the directory does not exist locally.
* Added `gremlin-benchmark` module with JMH benchmarking base classes that can be used for further benchmark development.
* `TraversalStrategies.GlobalCache` supports both `Graph` and `GraphComputer` strategy registrations.
* `select("a","b").by("name").by("age")`-style traversals now work in OLAP with new `PathProcessorStrategy`.
* `DedupGlobalStep` can now handle star-bound `by()`-modulators and scoped keys on `GraphComputer`.
* Added `Computer` which is a builder for `GraphComputers` that is serializable.
* `PersistedOutputRDD` now implements `PersistResultGraphAware` and thus, no more unneeded warnings when using it.
* Renamed `StandardTraversalMetrics` to `DefaultTraversalMetrics` given the `DefaultXXX`-convention throughout. *(breaking)*
* Bumped to Apache Hadoop 2.7.2.
* Fixed a bug around profiling and nested traversals.
* Added `gremlin.hadoop.defaultGraphComputer` so users can use `graph.compute()` with `HadoopGraph`.
* Added `gremlin.hadoop.graphReader` and `gremlin.hadoop.graphWriter` which can handled `XXXFormats` and `XXXRDDs`.
* Deprecated `gremlin.hadoop.graphInputFormat`, `gremlin.hadoop.graphOutputFormat`, `gremlin.spark.graphInputRDD`, and `gremlin.spark.graphOutputRDD`.
* If no configuration is provided to `HadoopPools` it uses the default configuration to create a pool once and only once per JVM.
* Implemented `RemoteGraph`, `RemoteConnection`, and `RemoteStrategy`.
* Added validation to `GryoMapper` Kryo identifiers before construction to prevent accidental duplicates.
* Added `GraphStep.addIds()` which is useful for `HasContainer` "fold ins."
* Added a static `GraphStep.processHashContainerIds()` helper for handling id-based `HasContainers`.
* `GraphStep` implementations should have `g.V().hasId(x)` and `g.V(x)` compile equivalently. *(breaking)*
* Optimized `ExpandableStepIterator` with simpler logic and increased the likelihood of bulking.
* Optimized `TraverserRequirement` calculations.
* `Step.addStart()` and `Step.addStarts()` now take `Traverser.Admin<S>` and `Traverser.Admin<S>`, respectively. *(breaking)*
* `Step.processNextStart()` and `Step.next()` now return `Traverser.Admin<E>`. *(breaking)*
* `Traversal.addTraverserRequirement()` method removed. *(breaking)*
* Fixed a `hashCode()` bug in `OrderGlobalStep` and `OrderLocalStep`.
* Added `OrderLimitStrategy` which will ensure that partitions are limited before being merged in OLAP.
* `ComparatorHolder` now separates the traversal from the comparator. *(breaking)*
* Bumped to Apache Spark 1.6.1.
* If no Spark serializer is provided then `GryoSerializer` is the default, not `JavaSerializer`.
* Added `Operator.sumLong` as a optimized binary operator intended to be used by `Memory` reducers that know they are dealing with longs.
* Traversers from `ComputerResultStep` are no longer attached. Attaching is only used in TinkerPop's test suite via `System.getProperties()`.
* Fixed a `hashCode()`/`equals()` bug in `MessageScope`.
* Fixed a severe `Traversal` cloning issue that caused inconsistent `TraversalSideEffects`.
* `TraversalSideEffects` remain consistent and usable across multiple chained OLAP jobs.
* Added `MemoryTraversalSideEffects` which wraps `Memory` in a `TraversalSideEffects` for use in OLAP.
* `TraversalSideEffects` are now fully functional in OLAP save that an accurate global view is possible at the start of an iteration (not during).
* Updated the `TraversalSideEffects` API to support registered reducers and updated `get()`-semantics. *(breaking)*
* Split existing `profile()` into `ProfileStep` and `ProfileSideEffectStep`.
* The `profile()`-step acts like a reducing barrier and emits `TraversalMetrics` without the need for `cap()`. *(breaking)*
* Added `LocalBarrier` interface to allow traversers to remain distributed during an iteration so as to reduce cluster traffic.
* Added `NoOpBarrierStep` as a `LocalBarrier` implementation of `LambdaCollectingBarrierStep(noOp)`.
* `AggregateStep` implements `LocalBarrier` and thus, doesn't needlessly communicate its barrier traversers.
* Fixed an OLAP-based `Barrier` synchronization bug.
* Fixed a semantic bug in `BranchStep` (and inheriting steps) where barriers reacted locally. *(breaking)*
* Added `MemoryComputeKey` for specification of `Memory` keys in `VertexProgram`. *(breaking)*
* Added `VertexComputeKey` for specification of vertex compute properties in `VertexProgram`. *(breaking)*
* Added `and`, `or`, and `addAll` to `Operator`.
* `Memory` API changed to support setting and adding values for reduction. *(breaking)*
* `Memory` keys can be marked as broadcast and only those values are sent to workers on each iterator.
* `Memory` keys can be marked transient and thus deleted at the end of the OLAP job.
* Vertex compute keys can be marked transient and thus deleted at the end of the OLAP job.
* `VertexProgram` API changed to support `MemoryComputeKey` and `VertexComputeKey`. *(breaking)*
* `TraversalVertexProgram` able to execute OLAP and OLTP traversal sections dynamically within the same job.
* Removed `FinalGet` interface as all post processing of reductions should be handled by the reducing step explicitly. *(breaking)*
* Simplified all `SupplyingBarrierStep` implementations as they no longer require `MapReduce` in OLAP.
* Simplified all `CollectingBarrierStep` implementations as they no longer require `MapReduce` in OLAP.
* Simplified all `ReducingBarrierStep` implementations as they no longer require `MapReduce` in OLAP.
* All steps in OLAP that used `MapReduce` now use `Memory` to do their reductions which expands the list of legal traversals.
* `GroupStep` simplified with `GroupHelper.GroupMap` no longer being needed. Related to the removal of `FinalGet`.
* OLAP side-effects that are no longer generated by `MapReduce` are simply stored in `ComputerResult.Memory` w/ no disk persistence needed. *(breaking)*
* Added `Generate` step interface which states that there could be a final generating phase to a side-effect or reduction (e.g. `GroupStep`).
* `Barrier` step interface is now the means by which non-parallel steps communicate with their counterparts in OLAP.
* Added `MemoryComputing` step interface which states that the step uses `MemoryComputeKeys` for its computation in OLAP.
* Added `PeerPressureVertexProgramStep` and `GraphTraversal.peerPressure()`.
* Added `PureTraversal` for handling pure and compiled versions of a `Traversal`. Useful in OLAP.
* Added `ScriptTraversal` which allows for delayed compilation of script-based `Traversals`.
* Simplified `VertexProgram` implementations with a `PureTraversal`-model and deprecated `ConfigurationTraversal`.
* Simplified script-based `Traversals` via `ScriptTraversal` and deprecated `TraversalScriptFunction` and `TraversalScriptHelper`.
* Added `TimesModulating` interface which allows the `Step` to decide how a `times()`-modulation should be handled.
* Added `ByModulating` interface which allows the `Step` to decide how a `by()`-modulation should be handled. *(breaking)*
* Simplified the `by()`-modulation patterns of `OrderGlobalStep` and `OrderLocalStep`.
* Added `GraphComputerTest.shouldSupportPreExistingComputeKeys()` to ensure existing compute keys are "revived." *(breaking)*
* Added `GraphComputerTest.shouldSupportJobChaining()` to ensure OLAP jobs can be linearly chained. *(breaking)*
* Fixed a bug in both `SparkGraphComputer` and `GiraphGraphComputer` regarding source data access in job chains.
* Expanded job chaining test coverage for `GraphComputer` providers.
* Added `TraversalHelper.onGraphComputer(traversal)`.
* `MapReduce.map()` no longer has a default implementation. This method must be implemented. *(breaking)*
* `TraversalVertexProgram` can work without a `GraphStep` start.
* Added `PageRankVertexProgramStep` and `GraphTraversal.pageRank()`.
* Added `TraversalVertexProgramStep` to support OLAP traversal job chaining.
* Added `VertexProgramStrategy` which compiles multiple OLAP jobs into a single traversal.
* Simplified the comparator model in `OrderGlobalStep` and `OrderLocalStep`.
* Refactored `TraversalSource` model to allow fluent-method construction of `TraversalSources`.
* Deprecated the concept of a `TraversalSource.Builder`.
* Removed the concept of a `TraversalEngine`. All `Traversal` modulations are now mediated by `TraversalStrategies`. *(breaking)*
* Added `SideEffectStrategy` for registering sideEffects in a spawned `Traversal`.
* Added `SackStrategy` for registering a sack for a spawned `Traversal`.
* Added `RequirementsStrategy` and `RequirementsStep` for adding dynamic `TraverserRequirements` to a `Traversal`.
* Removed `EngineDependentStrategy`.
* Renamed step interface `EngineDependent` to `GraphComputing` with method `onGraphComputer()`. *(breaking)*
* Cleaned up various `TraversalStrategy` tests now that `TraversalEngine` no longer exists.
* Added `GraphFilter` to support filtering out vertices and edges that won't be touched by an OLAP job.
* Added `GraphComputer.vertices()` and `GraphComputer.edges()` for `GraphFilter` construction. *(breaking)*
* `SparkGraphComputer`, `GiraphGraphComputer`, and `TinkerGraphComputer` all support `GraphFilter`.
* Added `GraphComputerTest.shouldSupportGraphFilter()` which verifies all filtered graphs have the same topology.
* Added `GraphFilterAware` interface to `hadoop-gremlin/` which tells the OLAP engine that the `InputFormat` handles filtering.
* `GryoInputFormat` and `ScriptInputFormat` implement `GraphFilterAware`.
* Added `GraphFilterInputFormat` which handles graph filtering for `InputFormats` that are not `GraphFilterAware`.
* Fixed a bug in `TraversalHelper.isLocalStarGraph()` which allowed certain illegal traversals to pass.
* Added `TraversalHelper.isLocalProperties()` to verify that the traversal does not touch incident edges.
* `GraphReader` I/O interface now has `Optional<Vertex> readGraph(InputStream, GraphFilter)`. Default `UnsupportedOperationException`.
* `GryoReader` does not materialize edges that will be filtered out and this greatly reduces GC and load times.
* Created custom `Serializers` for `SparkGraphComputer` message-passing classes which reduce graph sizes significantly.

==== Bugs

* TINKERPOP-951 Barrier steps provide unexpected results in Gremlin OLAP
* TINKERPOP-1057 GroupSideEffectStep doesn't use provided maps
* TINKERPOP-1103 Two objects fighting for local variable name in Gremlin Console *(breaking)*
* TINKERPOP-1149 TraversalXXXSteps Aren't Providing SideEffects
* TINKERPOP-1181 select(Column) should not use a LambdaMapStep
* TINKERPOP-1188 Semantics of BarrierSteps in TraversalParent global traversals is wrong. *(breaking)*
* TINKERPOP-1194 explain() seems broken
* TINKERPOP-1217 Repeated Logging of "The HadoopPools has not been initialized, using the default pool"

==== Improvements

* TINKERPOP-570 [Proposal] Provide support for OLAP to OLTP to OLAP to OLTP
* TINKERPOP-575 Implement RemoteGraph
* TINKERPOP-813 [Proposal] Make the Gremlin Graph Traversal Machine and Instruction Set Explicit
* TINKERPOP-872 Remove GroupCountStep in favor of new Reduce-based GroupStep
* TINKERPOP-890 Remove the concept of branch/ package. *(breaking)*
* TINKERPOP-958 Improve usability of .profile() step.
* TINKERPOP-962 Provide "vertex query" selectivity when importing data in OLAP. *(breaking)*
* TINKERPOP-968 Add first class support for an optional traversal
* TINKERPOP-971 TraversalSource should be fluent like GraphComputer *(breaking)*
* TINKERPOP-1016 Replace junit-benchmarks with JMH
* TINKERPOP-1021 Deprecate Order.valueIncr, Order.valueDecr, Order.keyIncr, and Order.keyDecr *(breaking)*
* TINKERPOP-1032 Clean up the conf/hadoop configurations
* TINKERPOP-1034 Bump to support Spark 1.5.2
* TINKERPOP-1069 Support Spark 1.6.0
* TINKERPOP-1082 INPUT_RDD and INPUT_FORMAT are bad, we should just have one key.
* TINKERPOP-1112 Create GryoSerializers for the Spark Payload classes.
* TINKERPOP-1121 FileSystemStorage needs to be smart about /.
* TINKERPOP-1132 Messenger.receiveMessages() Iterator should .remove().
* TINKERPOP-1140 TraversalVertexProgramStep in support of OLAP/OLTP conversions.
* TINKERPOP-1153 Add ByModulating and TimesModulating interfaces.
* TINKERPOP-1154 Create a ScriptTraversal which is Serializable and auto-compiles.
* TINKERPOP-1162 Add VertexProgram.getTransientComputeKeys() for removing scratch-data. *(breaking)*
* TINKERPOP-1163 GraphComputer's can have TraversalStrategies.
* TINKERPOP-1164 ReducingBarriersSteps should use ComputerMemory, not MapReduce.
* TINKERPOP-1166 Add Memory.reduce() as option to Memory implementations. *(breaking)*
* TINKERPOP-1173 If no Serializer is provided in Configuration, use GryoSerializer by default (Spark)
* TINKERPOP-1180 Add more optimized binary operators to Operator.
* TINKERPOP-1192 TraversalSideEffects should support registered reducers (binary operators).
* TINKERPOP-1193 Add a LocalBarrier interface.
* TINKERPOP-1199 Use "MicroMetrics" as the mutator of the TraversalMetrics.
* TINKERPOP-1206 ExpandableIterator can take a full TraverserSet at once -- Barriers.
* TINKERPOP-1209 ComparatorHolder should returns a Pair<Traversal,Comparator>. *(breaking)*
* TINKERPOP-1210 Provide an OrderLimitStep as an optimization.
* TINKERPOP-1219 Create a test case that ensures the provider's compilation of g.V(x) and g.V().hasId(x) is identical *(breaking)*
* TINKERPOP-1222 Allow default GraphComputer configuration
* TINKERPOP-1223 Allow jars in gremlin.distributedJars to be read from HDFS
* TINKERPOP-1225 Do a "rolling reduce" for GroupXXXStep in OLAP.
* TINKERPOP-1227 Add Metrics for the TraversalOpProcessor
* TINKERPOP-1234 program() step that takes arbitrary vertex programs
* TINKERPOP-1236 SelectDenormalizationStrategy for select().by(starGraph) in OLAP.
* TINKERPOP-1237 ProjectMap: For the Love of Die Faterland
* TINKERPOP-1238 Re-use Client instances in RemoteGraph tests

== TinkerPop 3.1.0 (A 187 On The Undercover Gremlinz)

image::https://raw.githubusercontent.com/apache/tinkerpop/master/docs/static/images/gremlin-gangster.png[width=185]

[[release-3-1-8]]
=== TinkerPop 3.1.8 (Release Date: August 21, 2017)

* Fixed a `MessageScope` bug in `TinkerGraphComputer`.
* Fixed a bug in `BigDecimal` divisions in `NumberHelper` that potentially threw an `ArithmeticException`.
* Non-deserializable exceptions no longer added to ScriptRecordReader IOExceptions.

==== Bugs

* TINKERPOP-1519 TinkerGraphComputer doesn't handle multiple MessageScopes in single iteration
* TINKERPOP-1736 Sack step evaluated by Groovy interprets numbers in an unexpected way
* TINKERPOP-1754 Spark can not deserialise some ScriptRecordReader parse exceptions

[[release-3-1-7]]
=== TinkerPop 3.1.7 (Release Date: June 12, 2017)

* Configured Modern and The Crew graphs to work with a integer `IdManager` when `TinkerFactory.createXXX()` is called.
* Added XSLT transform option to convert TinkerPop 2.x GraphML to 3.x GraphML.
* Added validation to `StarVertexProperty`.
* Bumped to Jackson 2.8.7.
* Fixed `EventStrategy` so that newly added properties trigger events with the name of the key that was added.
* Drop use of jitpack for the jbcrypt artifact - using the official one in Maven Central.
* Bumped to Groovy 2.4.11.

==== Improvements

* TINKERPOP-1504 MutationListener doesn't provide property key on property additions
* TINKERPOP-1608 TP2-to-TP3 GraphML XSLT
* TINKERPOP-1633 Use org.mindrot:jbcrypt v0.4
* TINKERPOP-1645 Bump to Groovy 2.4.9
* TINKERPOP-1654 Upgrade to jackson-databind 2.8.6+ in gremlin-shaded
* TINKERPOP-1659 Docker build should use maven settings.xml
* TINKERPOP-1664 StarVertexProperty#property should throw an NPE if the value is null

[[release-3-1-6]]
=== TinkerPop 3.1.6 (Release Date: February 3, 2017)

* Fixed bug in `IncidentToAdjacentStrategy`, it was missing some invalidating steps.
* Returned a confirmation on session close from Gremlin Server.
* Use non-default port for running tests on Gremlin Server.
* Fully shutdown metrics services in Gremlin Server on shutdown.
* Deprecated `tryRandomCommit()` in `AbstractGremlinTest` - the annotation was never added in 3.1.1, and was only deprecated via javadoc.
* Minor fixes to various test feature requirements in `gremlin-test`.
* Allow developers to pass options to `docker run` with TINKERPOP_DOCKER_OPTS environment variable

==== Bugs

* TINKERPOP-1493 Groovy project doesn't build on Windows
* TINKERPOP-1545 IncidentToAdjacentStrategy is buggy

==== Improvements

* TINKERPOP-1538 Gremlin Server spawned by test suites should use a different port
* TINKERPOP-1544 Return a confirmation of session close
* TINKERPOP-1556 Allow Hadoop to run on IPv6 systems
* TINKERPOP-1557 Improve docker build time with this one weird trick!
* TINKERPOP-1598 Bump to Grovy 2.4.8

[[release-3-1-5]]
=== TinkerPop 3.1.5 (Release Date: October 17, 2016)

* Improved handling of `Cluster.close()` and `Client.close()` to prevent the methods from hanging.
* Fixed a bug in `NotStep` where child requirements were not being analyzed.
* Fixed output redirection and potential memory leak in `GremlinGroovyScriptEngine`.
* Corrected naming of `g_withPath_V_asXaX_out_out_mapXa_name_it_nameX` and `g_withPath_V_asXaX_out_mapXa_nameX` in `MapTest`.
* Improved session cleanup when a close is triggered by the client.
* Removed the `appveyor.yml` file as the AppVeyor build is no longer enabled by Apache Infrastructure.
* Fixed TinkerGraph which was not saving on `close()` if the path only consisted of the file name.
* Fixed a bug in `RangeByIsCountStrategy` which didn't use the `NotStep` properly.

==== Bugs

* TINKERPOP-1158 gremlin.sh -v emits log4j initialization errors
* TINKERPOP-1391 issue with where filter
* TINKERPOP-1442 Killing session should make better attempt to cleanup
* TINKERPOP-1451 TinkerGraph persistence cannot handle a single file name as the graph location
* TINKERPOP-1467 Improve close() operations on the Java driver
* TINKERPOP-1478 Propogate ScriptEngine fixes from groovy to GremlinGroovyScriptEngine
* TINKERPOP-1512 gremlin-server-classic.yaml is broken

==== Improvements

* TINKERPOP-927 bin/publish-docs.sh should only upload diffs.
* TINKERPOP-1264 Improve BLVP docs
* TINKERPOP-1477 Make DependencyGrabberTest an integration test

[[release-3-1-4]]
=== TinkerPop 3.1.4 (Release Date: September 6, 2016)

* Improved the error provided by a client-side session if no hosts were available.
* Fixed a bug in `PropertiesTest` which assumed long id values.
* Fixed a bug in `StarGraph` around self-edges.
* Fixed a potential leak of a `ReferenceCounted` resource in Gremlin Server.
* Renamed distributions to make the prefix "apache-tinkerpop-" as opposed to just "apache-".
* Fixed a problem (previously thought resolved on 3.1.3) causing Gremlin Server to lock up when parallel requests were submitted on the same session if those parallel requests included a script that blocked indefinitely.
* Fixed bug in `TailGlobalStep` where excess bulk was not accounted for correctly.

==== Bugs

* TINKERPOP-1350 Server locks when submitting parallel requests on session
* TINKERPOP-1375 Possible ByteBuf leak for certain transactional scenarios
* TINKERPOP-1377 Closing a remote in "console mode" has bad message
* TINKERPOP-1379 unaccounted excess in TailGlobalStep
* TINKERPOP-1397 StarVertex self edge has buggy interaction with graph filters
* TINKERPOP-1419 Wrong exception when a SessionedClient is initialized with no available host

==== Improvements

* TINKERPOP-989 Default documentation should be reference/index.html
* TINKERPOP-1376 Rename TinkerPop artifacts
* TINKERPOP-1413 PropertiesTest#g_V_hasXageX_propertiesXnameX assumes that ids are longs
* TINKERPOP-1416 Write Gremlin Server log files somewhere during doc generation
* TINKERPOP-1418 CoreTraversalTests depend on missing functionality

[[release-3-1-3]]
=== TinkerPop 3.1.3 (Release Date: July 18, 2016)

* Fixed bug in `SubgraphStep` where features were not being checked properly prior to reading meta-properties.
* Ensured calls to `Result.hasNext()` were idempotent.
* Avoid hamcrest conflict by using mockito-core instead of mockito-all dependency in `gremlin-test`.
* Fixed bug in `GremlinExecutor` causing Gremlin Server to lock up when parallel requests were submitted on the same session if those parallel requests included a script that blocked indefinitely.
* Changed `GremlinExecutor` timeout scheduling so that the timer would not start until a time closer to the actual start of script evaluation.
* Fixed bug in `SubgraphStrategy` where step labels were not being propogated properly to new steps injected by the strategy.
* Fix incorrect test `FeatureRequirement` annotations.
* Defaulted to `Edge.DEFAULT` if no edge label was supplied in GraphML.
* Fixed bug in `IoGraphTest` causing IllegalArgumentException: URI is not hierarchical error for external graph implementations.
* Fixed bug in `GremlinGroovyScriptEngineFileSandboxTest` resource loading
* Improved `TinkerGraph` performance when iterating vertices and edges.
* Fixed a bug where timeout functions provided to the `GremlinExecutor` were not executing in the same thread as the script evaluation.
* Fixed a bug in the driver where many parallel requests over a session would sometimes force a connection to close and replace itself.
* Graph providers should no longer rely on the test suite to validate that hyphens work for property keys.
* Optimized a few special cases in `RangeByIsCountStrategy`.
* Added more "invalid" variable bindings to the list used by Gremlin Server to validate incoming bindings on requests.
* Fixed a bug where the `ConnectionPool` in the driver would not grow with certain configuration options.
* Fixed a bug where pauses in Gremlin Server writing to an overtaxed client would generate unexpected `FastNoSuchElementException` errors.
* Named the thread pool used by Gremlin Server sessions: "gremlin-server-session-$n".
* Fixed a bug in `BulkSet.equals()` which made itself apparent when using `store()` and `aggregate()` with labeled `cap()`.
* Fixed a bug where `Result.one()` could potentially block indefinitely under certain circumstances.
* Ensured that all asserts of vertex and edge counts were being applied properly in the test suite.
* Fixed bug in `gremlin-driver` where certain channel-level errors would not allow the driver to reconnect.
* `SubgraphStep` now consults the parent graph features to determine cardinality of a property.
* Use of `Ctrl-C` in Gremlin Console now triggers closing of open remotes.
* Bumped SLF4J to 1.7.21 as previous versions suffered from a memory leak.
* Fixed a bug in `Neo4jGraphStepStrategy` where it wasn't defined properly as a `ProviderOptimizationStrategy`.
* Renamed `AndTest.get_g_V_andXhasXage_gt_27X__outE_count_gt_2X_name` to `get_g_V_andXhasXage_gt_27X__outE_count_gte_2X_name` to match the traversal being tested.
* Fixed a self-loop bug in `StarGraph`.
* Added configuration option for disabling `:remote` timeout with `:remote config timeout none`.
* Added `init-tp-spark.sh` to Gremlin Console binary distribution.
* Fixed bug where use of `:x` in a Gremlin Console initialization script would generate a stack trace.
* Added configuration options to Gremlin Driver and Server to override the SSL configuration with an `SslContext`.
* Added driver configuration settings for SSL: `keyCertChainFile`, `keyFile` and `keyPassword`.
* Fixed bug where transaction managed sessions were not properly rolling back transactions for exceptions encountered during script evaluation.
* Fixed bug in `:uninstall` command if the default `/ext` directory was not used.
* Added support to Gremlin Driver to allow either plain text or GSSAPI SASL authentication allowing the client to pass the SASL mechanism in the request.
* Improved dryRun functionality for the docs processor. It's now possible to dry run (or full run) only specific files.
* Added precompile of `ScriptInputFormat` scripts to `ScriptRecordReader` to improve performance.

==== Bugs

* TINKERPOP-906 Install plugin always fails after first unresolved dependency
* TINKERPOP-1088 Preserve Cardinality in Subgraph
* TINKERPOP-1092 Gremlin Console init script with :x throws exception
* TINKERPOP-1139 [Neo4JGraph] GraphTraversal with SubgraphStrategy removes addLabelStep (as("b"))
* TINKERPOP-1196 Calls to Result.one() might block indefinitely
* TINKERPOP-1215 Labeled a SideEffectCapStep cause problems.
* TINKERPOP-1242 ScriptEngineTest randomly hangs indefinately.
* TINKERPOP-1257 Bad SackTest variable use.
* TINKERPOP-1265 Managed Session Eval Exceptions Rollback
* TINKERPOP-1272 Gremlin Console distribution needs bin/init-tp-spark.sh
* TINKERPOP-1284 StarGraph does not handle self-loops correctly.
* TINKERPOP-1300 Many asserts around vertex/edge counts on graphs not applied
* TINKERPOP-1317 IoGraphTest throws error: URI is not hierarchical
* TINKERPOP-1318 java.lang.NoSuchMethodError: org/hamcrest/Matcher.describeMismatch
* TINKERPOP-1319 several FeatureRequirement annotations are incorrect in gremlin-test
* TINKERPOP-1320 GremlinGroovyScriptEngineFileSandboxTest throws error: URI is not hierarchical
* TINKERPOP-1324 Better error for invalid args to addV()
* TINKERPOP-1350 Server locks when submitting parallel requests on session
* TINKERPOP-1351 Number of connections going beyond the pool max size
* TINKERPOP-1352 Connection Pool doesn't always grow
* TINKERPOP-1359 Exception thrown when calling subgraph() on Neo4jGraph
* TINKERPOP-1360 intermittent error in spark-gremlin integration test

==== Improvements

* TINKERPOP-939 Neo4jGraph should support HighAvailability (Neo4jHA).
* TINKERPOP-1003 Setting up latest/current links for bins and docs.
* TINKERPOP-1020 Provide --dryRun selectivity for "half publishing" docs.
* TINKERPOP-1063 TinkerGraph performance enhancements
* TINKERPOP-1229 More Descriptive Messaging for :remote console
* TINKERPOP-1260 Log for validate-distribution.sh
* TINKERPOP-1263 Pass SASL mechanism name through with initial SASL response
* TINKERPOP-1267 Configure Console for no timeout on remote requests
* TINKERPOP-1269 More SSL settings for driver
* TINKERPOP-1295 Precompile ScriptInputFormat scripts once during initialization of ScriptRecordReader
* TINKERPOP-1301 Provide Javadoc for ScriptInput/OutputFormat's
* TINKERPOP-1302 Ctrl-C should kill open remotes in Console
* TINKERPOP-1312 .count().is(0) is not properly optimized
* TINKERPOP-1314 Improve error detection in docs preprocessor
* TINKERPOP-1354 Include all static enum imports in request validation for bindings *(breaking)*

[[release-3-1-2-incubating]]
=== TinkerPop 3.1.2 (Release Date: April 8, 2016)

* Fixed two `NullPointerException`-potential situations in `ObjectWritable`.
* Provided Docker script that allows the execution of several build tasks within a Docker container.
* Added a per-request `scriptEvaluationTimeout` option to the Gremlin Server protocol.
* Changed `DriverRemoteAcceptor` to send scripts as multi-line.
* Fixed a bug in `gremlin-driver` where connections were not returning to the pool after many consecutive errors.
* Fixed a bug where `tree()` did not serialize into GraphSON.
* Bumped to SLF4j 1.7.19.
* Bumped to Apache Hadoop 2.7.2.
* Fixed a bug in `gremlin-driver` where a really fast call to get a `Future` to wait for a result might not register an error raised from the server.
* Fixed a severe bug where `LP_O_OB_P_S_SE_SL_Traverser` was not registered with `GryoMapper`.
* The future from `GremlinExecutor.eval()` is completed after the entire evaluation lifecyle is completed.
* Spark `Memory` uses `collect().iterator()` instead of `toLocalIterator()` to reduce noise in Spark UI.
* Added the `:remote console` option which flips the Gremlin Console into a remote-only mode where all script evaluation is routed to the currently configured remote, which removes the need to use the `:>` command.
* Added `allowRemoteConsole()` to the `RemoteAcceptor` interface.
* The `:remote` for `tinkerpop.server` now includes an option to establish the connection as a "session".
* Provided an implementation for calls to `SessionedClient.alias()`, which formerly threw an `UnsupportedOperationException`.
* Bumped to commons-collections 3.2.2.
* Fixed a bug where `OrderGlobalStep` and `OrderLocalStep` were not incorporating their children's traverser requirements.
* Fixed a compilation bug in `TraversalExplanation`.
* Fixed bug where a session explicitly closed was being closed again by session expiration.
* Improved the recovery options for `gremlin-driver` after failed requests to Gremlin Server.
* Added `maxWaitForSessionClose` to the settings for `gremlin-driver`.
* Bumped to Netty 4.0.34.Final.
* Added "interpreter mode" for the `ScriptEngine` and Gremlin Server which allows variables defined with `def` or a type to be recognized as "global".
* Bumped to Apache Groovy 2.4.6.
* Added the `gremlin-archetype-server` archetype that demonstrates
* Added the `gremlin-archetype-tinkergraph` archetype that demonstrates a basic project that uses TinkerGraph.
* Added `gremlin-archetype` module to house TinkerPop "examples".
* Fixed a condition where `ConnectionPool` initialization in the driver would present a `NullPointerException` on initialization if there were errors constructing the pool in full.
* Fixed a bug in the round-robin load balancing strategy in the driver would waste requests potentially sending messages to dead hosts.
* Added new Provider Documentation book - content for this book was extracted from the reference documentation.
* Fixed a bug where multiple "close" requests were being sent by the driver on `Client.close()`.
* Fixed an `Property` attach bug that shows up in serialization-based `GraphComputer` implementations.
* Fixed a pom.xml bug where Gremlin Console/Server were not pulling the latest Neo4j 2.3.2.
* Fixed bug in "round robin" load balancing in `gremlin-driver` where requests were wrongly being sent to the same host.
* Prevented the spawning of unneeded reconnect tasks in `gremlin-driver` when a host goes offline.
* Fixed bug preventing `gremlin-driver` from reconnecting to Gremlin Server when it was restarted.
* Better handled errors that occurred on commits and serialization in Gremlin Server to first break the result iteration loop and to ensure commit errors were reported to the client.
* Added GraphSON serializers for the `java.time.*` classes.
* Improved the logging of the Gremlin Server REST endpoint as it pertained to script execution failures.
* `TraversalExplanation` is now `Serializable` and compatible with GraphSON and Gryo serialization.
* Fixed a problem with global bindings in Gremlin Server which weren't properly designed to handle concurrent modification.
* Deprecated `ScriptElementFactory` and made the local `StarGraph` globally available for ``ScriptInputFormat``'s `parse()` method.
* Improved reusability of unique test directory creation in `/target` for `AbstractGraphProvider`, which was formerly only available to Neo4j, by adding `makeTestDirectory()`.
* Optimized memory-usage in `TraversalVertexProgram`.
* `Graph` instances are not merely "closed" at the end of tests, they are "cleared" via `GraphProvider.clear()`, which should in turn cleans up old data for an implementation.
* Expanded the Gremlin Server protocol to allow for transaction management on in-session requests and updated the `gremlin-driver` to take advantage of that.
* Greatly reduced the amount of objects required in OLAP for the `ReducingBarrierStep` steps.
* Improved messages for the different distinct "timeouts" that a user can encounter with Gremlin Server.

==== Bugs

* TINKERPOP-1041 StructureStandardTestSuite has file I/O issues on Windows
* TINKERPOP-1105 SparkGraphComputer / Null Pointer Exceptions for properties traversals
* TINKERPOP-1106 Errors on commit in Gremlin Server don't register as exception on driver
* TINKERPOP-1125 RoundRobin load balancing always uses the second Host when size = 2
* TINKERPOP-1126 A single Host spawns many reconnect tasks
* TINKERPOP-1127 client fails to reconnect to restarted server
* TINKERPOP-1146 IoTest are not clearing the db after the test run
* TINKERPOP-1148 ConcurrentModificationException with bindings in Gremlin Server
* TINKERPOP-1150 Update pom file dependencies to work with Neo4j 2.3.2
* TINKERPOP-1159 Client sends multiple session close messages per host
* TINKERPOP-1168 Switch plugins in docs preprocessor
* TINKERPOP-1172 Reconnect to Gremlin Server previously marked as dead
* TINKERPOP-1175 Anonymous traversals can't be explained
* TINKERPOP-1184 Sessions not being closed properly
* TINKERPOP-1216 OrderStep or O_Traverser is broken
* TINKERPOP-1239 Excessive continual failure for requests can cause TimeoutException in driver
* TINKERPOP-1245 Gremlin shell starts incorrectly on OS X due to awk difference
* TINKERPOP-1251 NPE in ObjectWritable.toString
* TINKERPOP-1252 Failed Neo4j transaction can leave Neo4jTransaction in inconsistent state

==== Improvements

* TINKERPOP-732 gremlin-server GraphSON serializer issue with tree()
* TINKERPOP-916 Develop a better "simple" driver for testing and example purposes
* TINKERPOP-937 Extract the implementations sections of the primary documentation to its own book
* TINKERPOP-956 Connection errors tend to force a complete close of the channel
* TINKERPOP-1039 Enable auto-commit for session'd requests.
* TINKERPOP-1068 Bump to support jbcrypt-0.4m.jar
* TINKERPOP-1080 Bump Netty version - 4.0.34.Final
* TINKERPOP-1085 Establish TinkerPop "example" projects
* TINKERPOP-1096 Support aliasing for sessions in Gremlin Server
* TINKERPOP-1097 Gremlin Console supporting sessions
* TINKERPOP-1107 Provide a way to support global variables with sandboxing enabled
* TINKERPOP-1109 Make Gremlin Console better suited for system level installs
* TINKERPOP-1131 TraversalVertexProgram traverser management is inefficient memory-wise.
* TINKERPOP-1135 Improve GraphSON representation of java.time.* classes
* TINKERPOP-1137 Deprecate ScriptElementFactory and make star graph globally available
* TINKERPOP-1138 Improve messaging on server timeouts
* TINKERPOP-1147 Add serialization for TraversalExplanation
* TINKERPOP-1160 Add timeout configuration for time to wait for connection close
* TINKERPOP-1165 Tooling Support: Compile with -parameters
* TINKERPOP-1176 Bump Groovy version - 2.4.6
* TINKERPOP-1177 Improve documentation around Spark's storage levels
* TINKERPOP-1197 Document Gremlin Server available metrics
* TINKERPOP-1198 Bump commons-collections to 3.2.2
* TINKERPOP-1213 missing docs for has(label, key, value)
* TINKERPOP-1218 Usage of toLocalIterator Produces large amount of Spark Jobs

[[release-3-1-1-incubating]]
=== TinkerPop 3.1.1 (Release Date: February 8, 2016)

* Made `GryoRecordReader` more robust to 0 byte record splits.
* Fixed a constructor/serialization bug in `LP_O_OB_S_SE_SL_Traverser`.
* Added a lazy iterator, memory safe implementation of MapReduce to `SparkGraphComputer`.
* Added `MapReduce.combine()` support to `SparkGraphComputer`.
* Bumped to Neo4j 2.3.2.
* Fixed Java comparator contract issue around `Order.shuffle`.
* Optimized a very inefficient implementation of `SampleLocalStep`.
* Reduced the complexity and execution time of all `AbstractLambdaTraversal` instances.
* `DefaultTraversal` has a well defined `hashCode()` and `equals()`.
* Added serializers to Gryo for `java.time` related classes.
* Integrated `NumberHelper` in `SackFunctions`.
* Deprecated `VertexPropertyFeatures.supportsAddProperty()` which effectively was a duplicate of `VertexFeatures.supportsMetaProperties`.
* The Spark persistence `StorageLevel` can now be set for both job graphs and `PersistedOutputRDD` data.
* Added to the list of "invalid binding keys" allowed by Gremlin Server to cover the private fields of `T` which get exposed in the `ScriptEngine` on static imports.
* Added `BulkDumperVertexProgram` that allows to dump a whole graph in any of the supported IO formats (GraphSON, Gryo, Script).
* Fixed a bug around duration calculations of `cap()`-step during profiling.
* It is possible to completely avoid using HDFS with Spark if `PersistedInputRDD` and `PersistedOutpuRDD` are leveraged.
* `InputRDD` and `OutputRDD` can now process both graphs and memory (i.e. sideEffects).
* Removed Groovy specific meta-programming overloads for handling Hadoop `FileSystem` (instead, its all accessible via `FileSystemStorage`).
* Added `FileSystemStorage` and `SparkContextStorage` which both implement the new `Storage` API.
* Added `Storage` to the gremlin-core io-package which providers can implement to allow conventional access to data sources (e.g. `ls()`, `rm()`, `cp()`, etc.).
* Bumped to Spark 1.5.2.
* Bumped to Groovy 2.4.5.
* Added `--noClean` option in `bin/process-docs.sh` to prevent the script from cleaning Grapes and HDFS.
* Execute the `LifeCycle.beforeEval()` in the same thread that `eval()` is executed in for `GremlinExecutor`.
* Improved error handling of Gremlin Console initialization scripts to better separate errors in initialization script I/O versus execution of the script itself.
* Fixed a bug in `Graph.OptOut` when trying to opt-out of certain test cases with the `method` property set to "*".
* Added another `BulkLoader` implementation (`OneTimeBulkLoader`) that doesn't store temporary properties in the target graph.
* Added option to allow for a custom `ClassResolver` to be assigned to a `GryoMapper` instance.
* Fixed a `SparkGraphComputer` sorting bug in MapReduce that occurred when there was more than one partition.
* Added `strictTransactionManagement` to the Gremlin Server settings to indicate that the `aliases` parameter must be passed on requests and that transaction management will be scoped to the graphs provided in that argument.
* Fixed a `NullPointerException` bug in `PeerPressureVertexProgram` that occurred when an adjacency traversal was not provided.
* Standardized "test data directories" across all tests as generated by `TestHelper`.
* Fixed a bug in Gremlin Server where error messages were not always being passed back in the `statusMessage` field of the `ResponseMessage`.
* Added validation for parameter `bindings` to ensure that keys were `String` values.
* Improved Transaction Management consistency in Gremlin Server.
* Added `FileSandboxExtension` which takes a configuration file to white list methods and classes that can be used in `ScriptEngine` execution.
* Deprecated `SandboxExtension` and `SimpleSandboxExtension` in favor of `AbstractSandboxExtension` which provides better abstractions for those writing sandboxes.
* Fixed a long standing "view merge" issue requiring `reduceByKey()` on input data to Spark. It is no longer required.
* Added `Spark` static object to allow "file system" control of persisted RDDs in Spark.
* Added a Spark "job server" to ensure that persisted RDDs are not garbage collected by Spark.
* Improved logging control during builds with Maven.
* Fixed settings that weren't being passed to the Gremlin Driver `Cluster` through configuration file.
* `Column` now implements `Function`. The modulator `by(valueDecr)` can be replaced by `by(values,decr)` and thus, projection and order are separated.
* Added `InputRDDFormat` which wraps an `InputRDD` to make it accessible to Hadoop and not just Spark.
* Added `AbstractSparkTest` which handles closing `SparkContext` instances between tests now that we support persisted contexts.
* Fixed a serialization bug in `GryoSerializer` that made it difficult for graph providers to yield `InputRDDs` for `SparkGraphComputer`.
* `SparkGraphComputer` is now tested against Gryo, GraphSON, and `InputRDD` data sources.
* `HadoopElementIterator` (for Hadoop-Gremlin OLTP) now works for any `InputFormat`, not just `FileInputFormats`.
* Added `Traverser.Admin.getTags()` which are used to mark branches in a traversal (useful in `match()` and related future steps).
* Fixed the `Future` model for `GiraphGraphComputer` and `SparkGraphComputer` so that class loaders are preserved.
* Added support for arbitrary vertex ID types in `BulkLoaderVertexProgram`.
* Deprecated `credentialsDbLocation` from `SimpleAuthenticator` in Gremlin Server.
* `TinkerGraph` has "native" serialization in GraphSON, which enables it to be a return value from Gremlin Server.
* Improved the ability to embed Gremlin Server by providing a way to get the `ServerGremlinExecutor` and improve reusability of `AbstractEvalOpProcessor` and related classes.
* Added `Authenticator.newSaslNegotiator(InetAddress)` and deprecated the zero-arg version of that method.
* `ProfileStep` is now available off of `Traversal` via `profile()`. To be consistent with `Traversal.explain()`.
* If no comparator is provided to `order()`, `Order.incr` is assumed (previously, an exception occurred).
* Fixed various Gremlin-Groovy tests that assumed `toString()`-able ids.
* Split TinkerPop documentation into different directories.
* Added `explain()`-step which yields a `TraversalExplanation` with a pretty `toString()` detailing the compilation process.
* Fixed a traversal strategy ordering bug in `AdjacentToIncidentStrategy` and `IncidentToAdjacentStrategy`.
* Made a number of changes to improve traversal startup and execution performance.
* Added support for 'gremlin.tinkergraph.graphLocation' to accept a fully qualified class name that implements `Io.Builder` interface.

==== Bugs

* TINKERPOP-763 IsStep broken when profiling is enabled.
* TINKERPOP-972 Cluster::close does not shut down its executor
* TINKERPOP-973 BLVP shouldn't clear configuration properties
* TINKERPOP-976 Fail earlier if invalid version is supplied in validate-distribution.sh
* TINKERPOP-977 Dead link to traversal javadocs
* TINKERPOP-979 ComputerVerificationStrategy not picking up Order local traversal
* TINKERPOP-985 shouldPersistDataOnClose makes incorrect feature check
* TINKERPOP-990 Mixed types in VertexPropertyTest
* TINKERPOP-993 cyclicPath is not(simplePath)
* TINKERPOP-997 FeatureRequirementSet.SIMPLE should not require multi-property *(breaking)*
* TINKERPOP-1000 GremlinGroovyScriptEngineOverGraphTest failures
* TINKERPOP-1001 SugarLoaderPerformanceTest contains hardcoded vertex ids
* TINKERPOP-1002 Should rollback transaction after catching on close
* TINKERPOP-1006 Random error during builds: shouldReloadClassLoaderWhileDoingEvalInSeparateThread()
* TINKERPOP-1011 HadoopGraph can't re-attach when the InputFormat is not a FileInputFormat
* TINKERPOP-1012 BulkLoaderVertexProgram shouldn't assume vertex IDs of type Long
* TINKERPOP-1025 Solve SparkContext Persistence Issues with BulkLoaderVertexProgram
* TINKERPOP-1027 Merge view prior to writing graphRDD to output format/rdd
* TINKERPOP-1036 Support self-looping edges in IO
* TINKERPOP-1052 @Graph.OptOut causes Exception during Suite setup
* TINKERPOP-1060 LambdaRestrictionStrategy too restrictive
* TINKERPOP-1075 Profile duration of cap step seems broken.
* TINKERPOP-1083 Traversal needs a hashCode() and equals() definition.
* TINKERPOP-1089 Order.shuffle implementation is too fragile
* TINKERPOP-1119 LP_O_OB_S_SE_SL_Traverser doesn't have a protected constructor().

==== Improvements

* TINKERPOP-320 BulkDumperVertexProgram
* TINKERPOP-379 MessageScope.Local.setStaticMessage(M msg)
* TINKERPOP-824 Do we need runtime BigDecimal in more places?
* TINKERPOP-859 Provide a more general way to set log levels in plugins
* TINKERPOP-860 Bindings applied to the PluginAcceptor should appear to Gremlin Server
* TINKERPOP-886 Allow any GraphReader/Writer to be persistence engine for TinkerGraph
* TINKERPOP-891 Re-examine Sandboxing Abstractions
* TINKERPOP-912 Improve the ability to embed Gremlin Server with Channelizer injection
* TINKERPOP-928 Use directories to separate different books
* TINKERPOP-930 Tie Alias to Transaction Manager in Gremlin Server
* TINKERPOP-938 Add a "clear SNAPSHOT jars" section to the process-docs.sh.
* TINKERPOP-941 Improve error message for wrong order().by() arguments
* TINKERPOP-943 Warn if Gremlin Server is running prior to generating docs
* TINKERPOP-945 Exceptions should allow me to include root cause if/when available
* TINKERPOP-952 Include Cardinality.list example in VertexProperty section of main docs.
* TINKERPOP-954 Consistent test directory usage
* TINKERPOP-957 Improve speed of addV()
* TINKERPOP-964 Test XXXGraphComputer on a Hadoop2 cluster (non-pseudocluster).
* TINKERPOP-970 ProfileStep should be off Traversal, not GraphTraversal
* TINKERPOP-978 Native TinkerGraph Serializers for GraphSON
* TINKERPOP-981 Deprecate support for credentialsDbLocation in Gremlin Server Config
* TINKERPOP-982 valuesDecr, valuesIncr, keysDecr, and valuesDecr is lame.
* TINKERPOP-983 Provide a way to track open Graph instances in tests
* TINKERPOP-984 Use GraphProvider for id conversion in Groovy Environment test suite
* TINKERPOP-987 Use tinkerpop.apache.org URL in all documentation and homepage
* TINKERPOP-988 SparkGraphComputer.submit shouldn't use ForkJoinPool.commonPool
* TINKERPOP-992 Better support for schema driven Graphs in IO related tests
* TINKERPOP-994 Driver using deprecated Rebindings Still
* TINKERPOP-995 Add Authenticator.newSaslNegotiator(InetAddress)
* TINKERPOP-996 Please delete old releases from mirroring system
* TINKERPOP-998 Deprecate VertexPropertyFeatures.FEATURE_ADD_PROPERTY
* TINKERPOP-1009 Add a CAUTION to documentation about HadoopGraph and getting back elements
* TINKERPOP-1013 Traverser tags as a safer way of using path labels
* TINKERPOP-1018 Allow setting for maxContentLength to be set from yaml in driver
* TINKERPOP-1019 Convert println in test to SLF4j
* TINKERPOP-1022 Automatically warm up ops handlers
* TINKERPOP-1023 Add a spark variable in SparkGremlinPlugin like we do hdfs for HadoopGremlinPlugin
* TINKERPOP-1026 BVLP should store vertex IDs as String
* TINKERPOP-1033 Store sideEffects as a persisted RDD
* TINKERPOP-1035 Better Consistency in Gremlin Server Transaction Management
* TINKERPOP-1045 Client-Side Hangs when attempting to access a HashMap with Keys of type Integer
* TINKERPOP-1047 TinkerGraph GraphSON storage format broken
* TINKERPOP-1051 Add note in best practice docs about gremlin server heap setting
* TINKERPOP-1055 Gremlin Console FileNotFoundException can be misleading
* TINKERPOP-1062 Make LifeCycle beforeEval execute in same thread as eval operation
* TINKERPOP-1064 Allow a ClassResolver to be added to GryoMapper construction
* TINKERPOP-1065 Fix some typos and clarify some wording in the TinkerPop documentation
* TINKERPOP-1066 Add ioRegistries configuration to GraphSON MessageSerializer
* TINKERPOP-1067 Update Groovy to 2.4.5
* TINKERPOP-1072 Allow the user to set persistence options using StorageLevel.valueOf()
* TINKERPOP-1073 HadoopGraph toString() is weird for Spark PersitedRDD data.
* TINKERPOP-1086 Include gryo serializers for java.time related classes
* TINKERPOP-1087 Add has()/order() to FilterRankStrategy
* TINKERPOP-1093 Add Spark init.sh script and update dev documentation.
* TINKERPOP-1100 Look deeply into adding combine()-support in Spark MapReduce.
* TINKERPOP-1117 InputFormatRDD.readGraphRDD requires a valid gremlin.hadoop.inputLocation, breaking InputFormats (Cassandra, HBase) that don't need one

[[release-3-1-0-incubating]]
=== TinkerPop 3.1.0 (Release Date: November 16, 2015)

This release also includes changes from <<release-3-0-1-incubating, 3.0.1-incubating>> and <<release-3-0-2-incubating, 3.0.2-incubating>>.

* Fixed bug in Gryo and GraphSON (with embedded types) serialization for serialization of results returned from `Map.entrySet()`.
* `Transaction` settings for `onReadWrite` and `onClose` are now `ThreadLocal` in nature of standard transactions.
* Optimized `BulkLoaderVertexProgram`. It now uses `EventStrategy` to monitor what the underlying `BulkLoader` implementation does (e.g. whether it creates a new vertex or returns an existing).
* Integrated `NumberHelper` in `SumStep`, `MinStep`, `MaxStep` and `MeanStep` (local and global step variants).
* Gremlin Console remoting to Gremlin Server now supports a configuration option for assigning aliases.
* `CountMatchAlgorithm`, in OLAP, now biases traversal selection towards those traversals that start at the current traverser location to reduce message passing.
* Fixed a file stream bug in Hadoop OLTP that showed up if the streamed file was more than 2G of data.
* Added the ability to set thread local properties in `SparkGraphComputer` when using a persistent context.
* Bumped to Neo4j 2.3.0.
* Deprecated "rebindings" as an argument to Gremlin Server and replaced it with "aliases".
* Added `PersistedInputRDD` and `PersistedOutputRDD` which enables `SparkGraphComputer` to store the graph RDD in the context between jobs (no HDFS serialization required).
* Renamed the `public static String` configuration variable names of TinkerGraph (deprecated old variables).
* Added `GraphComputer.configure(key,value)` to allow engine-specific configurations.
* `GraphStep` is no longer in the `sideEffect`-package and is now in `map`-package (breaking change).
* Added support for mid-traversal `V()`-steps (`GraphStep` semantics updated).
* Fixed `Number` handling in `Operator` enums. Prior this change a lot of operations on mixed `Number` types returned a wrong result (wrong data type).
* Fixed a bug in Gremlin Server/Driver serializer where empty buffers were getting returned in certain cases.
* Renamed `ConjunctionX` to `ConnectiveX` because "conjunction" is assumed "and" (disjunction "or"), where "connective" is the parent concept.
* Removed `PathIdentityStep` as it was a hack that is now solved by `Traversal.Admin.addTraverserRequirement()`.
* Added `Traversal.Admin.addTraverserRequirement()` to allow a traversal strategy or source to add requirements (not only step determined anymore).
* Added `TraverserRequirement.ONE_BULK` to state the traverser does not handle bulk.
* Added `GraphTraversalSource.withBulk(boolean)` to enabled users to compute only using `bulk=1`.
* Gremlin Server supports Netty native transport on linux.
* Removed the need for `GFunction` (etc.) closure wrappers in Gremlin-Groovy as `as Function` can be used to convert closures accordingly.
* Added `SelectColumnStep` (`select(keys)` and `select(values)`). Deprecated `mapKeys()` and `mapValues()`.
* Renamed `gremlin.hadoop.graphInputRDD` and `gremlin.hadoop.graphOutputRDD` to `gremlin.spark.graphInputRDD` and `gremlin.spark.graphOutputRDD`, respectively.
* Fixed a bug in `FoldStep` around bulking. This could be a breaking change, but it is the correct semantics.
* Previous `group()`-behavior steps are accessible via the deprecated `groupV3d0()`-steps.
* `GroupStep` and `GroupSideEffectStep` now do lazy reductions to reduce memory footprint. Breaking change for `group()` semantics.
* Added `GroupStepHelper` with various static methods and classes that are used by both `GroupStep` and `GroupSideEffectStep`.
* Added `BarrierStep` interface with `processAllStarts()` method which process all starts up to yielding the barrier result.
* Fixed a severe threading issue in `TinkerGraphComputer`.
* The location of the jars in HDFS is now `hadoop-gremlin-x.y.z-libs` to ensure multiple TinkerPop versions don't clash.
* `GiraphGraphComputer` will only upload the jars to HDFS if it doesn't already exist (to help speed up startup time).
* `GiraphGraphComputer.workers()` is smart about using threads and machines to load balance TinkerPop workers across cluster.
* `GraphComputer.workers(int)` allows the user to programmatically set the number of workers to spawn.
* Added `GryoSerializer` as the new recommended Spark `Serializer`. Handles `Graph` and `GryoMapper` registries.
* `GryoPool` now makes use of `GryoPool.Builder` for its construction.
* Bumped to Apache Hadoop 2.7.1.
* Bumped to Apache Giraph 1.1.0.
* Bumped to Apache Spark 1.5.1.
* Split Hadoop-Gremlin apart such there is now `hadoop-gremlin`, `spark-gremlin`, and `giraph-gremlin` (and respective `GremlinPlugins`).
* Added `LambdaCollectingBarrierStep` which generalizes `NoOpBarrierStep` and allows for `barrier(normSack)`-type operations.
* Fixed bugs in the Gremlin Server's NIO protocol both on the server and driver side.
* Added `Path.popEquals(Pop,Object)` to check for path equality based on `Pop` (useful for `TraverserRequirement.LABELED_PATH`).
* Added `Operator.assign` to allow setting a direct value.
* `Operator` is now a `BinaryOperator<Object>` with appropriate typecasting for respective number operators.
* Simplified `SackValueStep` so it now supports both `sack(function)` and `sack(function).by()`. Deprecated `sack(function,string)` .
* Added `Parameters` object to allow for the parameters of a step to be retrieved at runtime via a traversal.
* Redesigned (though backwards compatible) `AddEdgeStep`, `AddVertexStep`, and `AddPropertyStep` (and respective `GraphTraversal` API).
* Added `GraphTraversalSource.inject()` so users can spawn a traverser with non-graph objects.
* `GraphStep` can now take a single argument `Collection` which is either elements or element ids (i.e. `g.V([1,2,3])` is supported now).
* Added `LoopsStep` to make the loop counter accessible within `repeat()`, `until()` and `emit()`.
* Gephi Plugin no longer requires manual insert of `store` steps to visualize a traversal.
* Added a `TinkerIoRegistry` that registers a custom serializer for Gryo that will serialize an entire `TinkerGraph` instance.
* Added configuration options to Gephi Plugin for setting the size of nodes visualized.
* Replaced `DedupBijectionStrategy` with the more effective `FilterRankingStrategy`.
* `ComputerAwareSteps` must not only handle step ids, but also step labels.
* Renamed `B_O_P_SE_SL_Traverser` to `B_LP_O_P_SE_SL_Traverser` as it now supports `TraverserRequirement.LABELED_PATH`.
* Added `B_LP_O_S_SE_SL_Traverser` in support of `TraverserRequirement.LABELED_PATH`.
* Added `TraverserRequirement.LABELED_PATH` which only generates path data for steps that are labeled (greatly increases the likelihood of bulking).
* Fixed a bug in `Path` usage that required an API update: `Path.addLabel()` is now `Path.extend(Set<String>)` and `Traverser.addLabels(Set<String>)`.
* Made `Path` iterable, so that it can be ``unfold()``'ed and used by local steps like `min(local)`, `max(local)`, etc.
* `WhereTraversalStep` and `WherePredicateStep` are now the only "special" `Scoping` steps after `MatchStartStep` in `match()`.

==== Bugs

* TINKERPOP-774 order / dedup issues
* TINKERPOP-799 [Proposal] with()-modulator for stream level variable binding.
* TINKERPOP-801 groupCount() fails for vertices (elements?) (using Spark)
* TINKERPOP-811 AddPropertyStepTest fails "all of a sudden"
* TINKERPOP-823 addV() broken for multi-value properties
* TINKERPOP-843 Misspecified HADOOP_GREMLIN_LIBS generates NullPointerException
* TINKERPOP-857 Add GraphComputer.config(key,value)
* TINKERPOP-895 Use "as BinaryOperator" and remove GBinaryOperator
* TINKERPOP-903 Fix empty buffer return upon buffer capacity exceeded
* TINKERPOP-910 In session transaction opened from sessionless request
* TINKERPOP-918 ComputerVerificationStrategy is too restrictive
* TINKERPOP-926 Renamed TinkerGraph public statics to common pattern used for other statics.
* TINKERPOP-948 AbstractGremlinProcessTest.checkMap not asserted in GroupTest
* TINKERPOP-953 Artifact equality is not evaluating properly
* TINKERPOP-955 HashMap$Node not serializable

==== Improvements

* TINKERPOP-297 Ensure Consistent Behavior Over Deleted Elements *(breaking)*
* TINKERPOP-333 Support VertexProperty in PartitionStrategy
* TINKERPOP-391 More fluency in GraphComputer for parameterization.
* TINKERPOP-616 Use Spark 1.3.0 in Hadoop-Gremlin.
* TINKERPOP-624 Passing Detached/Referenced to Graph.vertices/edge()
* TINKERPOP-680 Configurable Channelizer for Gremlin Driver
* TINKERPOP-728 Improve Remote Graph Object Treatment in Console
* TINKERPOP-756 Provide a strict parsing option for GraphMLReader
* TINKERPOP-760 Make loop counter accessible within repeat()
* TINKERPOP-762 Allow mid-traversal V() (and E())
* TINKERPOP-765 Decompose AbstractTransaction for different transactional contexts *(breaking)*
* TINKERPOP-767 Path should play well with "local" steps.
* TINKERPOP-768 MatchStep in OLAP should be smart about current vertex.
* TINKERPOP-769 Make the introduction of the TP3 docs story better.
* TINKERPOP-772 TraverserRequirement.LABELED_PATH
* TINKERPOP-796 Support merge binary operator for Gremlin sacks *(breaking)*
* TINKERPOP-798 [Proposal] Rename mapKeys()/mapValues() to select(keys) and select(values).
* TINKERPOP-802 Provide sack(object) so that the sack can be directly set.
* TINKERPOP-803 A better solution to g.V(someCollection.toArray())
* TINKERPOP-805 Enforce AutoCloseable Semantics on Transaction *(breaking)*
* TINKERPOP-821 Improve testing around TraversalHelper around recursive methods
* TINKERPOP-825 [Proposal] SetBulkStep (sideEffectStep)
* TINKERPOP-826 OneToManyBarrierStrategy
* TINKERPOP-827 Add a console session to the PageRank section of the docs.
* TINKERPOP-829 TinkerGraphComputer should support the user specified thread/worker count.
* TINKERPOP-835 Shade Jackson Dependencies *(breaking)*
* TINKERPOP-836 Support Hadoop2 in place of Hadoop1
* TINKERPOP-850 Reduce Graph.addVertex overload ambiguity *(breaking)*
* TINKERPOP-851 GroupCountStep needs a by() for the count.
* TINKERPOP-861 Solve "The Number Problem" for Operator (and follow on operators)
* TINKERPOP-863 [Proposal] Turn off bulking -- or is there something more general? (hope not).
* TINKERPOP-866 GroupStep and Traversal-Based Reductions *(breaking)*
* TINKERPOP-868 Allow Spark Gremlin Computer to Reuse Spark Contexts
* TINKERPOP-874 Rename Gremlin-Spark properties using gremlin.spark prefix. *(breaking)*
* TINKERPOP-876 Rename VendorOptimizationStrategy XXXOptimizationStrategy *(breaking)*
* TINKERPOP-879 Remove deprecated promoteBindings from GremlinExecutor *(breaking)*
* TINKERPOP-885 Change Transaction.onReadWrite() to be a ThreadLocal setting *(breaking)*
* TINKERPOP-888 GraphTraversal.property overloads *(breaking)*
* TINKERPOP-896 Simplify the {{withSack}} methods of {{GraphTraversalSource}}. *(breaking)*
* TINKERPOP-897 Remove deprecated GSupplier, GFunction, GConsumer, etc. methods. *(breaking)*
* TINKERPOP-898 Rename ConjuctionP and ConjuctionStep to ConnectiveP and ConnectiveStep *(breaking)*
* TINKERPOP-899 Bump to the latest version of Neo4j.
* TINKERPOP-900 Provide by(object) which compiles to by(constant(object))
* TINKERPOP-901 Option for use of Netty epoll on Linux to reduce GC pressure
* TINKERPOP-904 BulkLoaderVertexProgram optimizations
* TINKERPOP-905 Harden time oriented tests in ResultQueueTest
* TINKERPOP-907 getters for RepeatStep.untilTraversal and RepeatStep.emitTraversal
* TINKERPOP-908 Use line breaks in documentation
* TINKERPOP-909 Improve steps that handle numeric data
* TINKERPOP-911 Allow setting Thread Specific Spark JobGroup/Custom Properties based on hadoop conf
* TINKERPOP-913 Rename Gremlin Server arguments rebinding to alias
* TINKERPOP-914 DriverRemoteAcceptor in Gremlin Console supports aliases
* TINKERPOP-917 Add HadoopGraph.open(String)
* TINKERPOP-922 Add a book for Developer Documentation
* TINKERPOP-923 Add a book for Tutorials
* TINKERPOP-925 Use persisted SparkContext to persist an RDD across Spark jobs.
* TINKERPOP-931 Make it possible to extend the core OpProcessor implementations
* TINKERPOP-933 Improve release process to get files named properly
* TINKERPOP-935 Add missing "close" operation to the session opProcessor docs

== TinkerPop 3.0.0 (A Gremlin Rāga in 7/16 Time)

image::https://raw.githubusercontent.com/apache/tinkerpop/master/docs/static/images/gremlin-hindu.png[width=225]

[[release-3-0-2-incubating]]
=== TinkerPop 3.0.2 (Release Date: October 19, 2015)

* Cleaned up `ext/` directory when plugin installation fails for `gremlin-server` and `gremlin-console`.
* Fixed issues in `gremlin-server` when configured for HTTP basic authentication.
* Made `BulkLoaderVertexProgram` work for any persistent TP3-supporting graph (input and output).
* `TreeSideEffectStep` now implements `PathProcessor` which fixed a `ComputerVerificationStrategy` issue.
* Added a shell script that verifies source and binary distributions.
* Fixed a bulk related bug in `GroupStep` when used on `GraphComputer` (OLAP).
* Gremlin Server binary distribution now packages `tinkergraph-gremlin` and `gremlin-groovy` as plugins to be consistent with Gremlin Console's packaging.
* The `RepeatStep` clauses (`until()`,`emit()`,`repeat()`) can only be set at most one time in order to prevent user confusion.
* Fixed a `clone()` bug in `RepeatStep`, `TreeStep`, `GroupCountStep`, `GroupStep`, and `TraversalRing`.
* Fixed a thread context bug in `TinkerGraphComputer`.
* Fixed issues with the `gremlin-driver` related to hanging connections in certain conditions.
* TinkerGraph now has an option for persistence where the data is saved on `close()` and, if present, loaded on `open()`.
* Added an overload for `GremlinExecutor.eval()` that takes a `Lifecycle` object to override some default settings from `GremlinExecutor.Builder`.
* Improved session closing for transactional graphs during shutdown of Gremlin Server.
* Fixed id parameter used in tests for `GroovyStoreTest` and `GroovyRepeatTest` to not be treated as an embedded string.
* `GraphStep` will convert any `Vertex` or `Edge` ids to their id `Object` prior to submission to `GraphComputer` (OLAP).

==== Bugs

* TINKERPOP-814 ConnectionPool can fill with dead Connections
* TINKERPOP-816 Gryo deserialization of error response with null message causes NPE and protocol desync
* TINKERPOP-817 Gryo serialization of large responses fails and causes protocol desync
* TINKERPOP-840 TreeTest Is not being ignored via ComputerVerificationStrategy
* TINKERPOP-849 gremlin-server doesn't close sessions on 'close' opcode
* TINKERPOP-855 sasl authentication type error due to Json format
* TINKERPOP-865 Errors with HTTP REST basic auth
* TINKERPOP-867 TinkerGraphProvider does not initialize temp dir
* TINKERPOP-870 Rebound client requires a connection to occur on the underlying client.
* TINKERPOP-877 Driver hangs if SSL enabled on server but not on client

==== Improvements

* TINKERPOP-828 TinkerGraph can supportPersistence(), should we allow it.
* TINKERPOP-830 process-docs.sh introduces extra white space dependent on console width
* TINKERPOP-839 Docs should have a ${version.number} under the logo.
* TINKERPOP-852 A shell script that validates the distribution artifacts at release time
* TINKERPOP-853 TinkerPop Logo in JavaDoc index.html
* TINKERPOP-858 Cleanup after failed :install

[[release-3-0-1-incubating]]
=== TinkerPop 3.0.1 (Release Date: September 2, 2015)

* `Compare` now uses `BigDecimal` internally to ensure that precision is not lost on standard number comparisons.
* Renamed `ComputerVerificationStrategy` to `VerificationStrategy` so all the verification strategies can use it.
* Added `StandardVerificationStrategy` that throws exceptions for illegal traversal patterns on the standard engine (which extends to `GraphComputer`).
* Added `GraphFeatures.supportsConcurrentAccess()` to allows `Graph` implementations to signify if multiple instances can access the same data.
* Clarified semantics of `Transaction.close()` in unit tests - now refers only to closing the current transaction in the current thread.
* `Neo4jGraph` no longer uses `OptOut` on `TransactionTest.shouldRollbackOnCloseWhenConfigured` (formerly `shouldRollbackOnShutdownWhenConfigured`)
* Gremlin Server initialization scripts can now return a `Map` of values that will become global bindings for the server.
* Introduced the `--dryRun` option to the document generation process which ignores actual script execution in the Gremlin Console.
* Fixed bug in `EventStrategy` around property changed events when calling `property` without cardinality or meta-property values.
* Improved support for the `Accept` header for REST-based requests in Gremlin Server.
* `GraphFactory` now allows specification of the class to use to instantiate the `Graph` through the `GraphFactoryClass` annotation.
* Added `wrapAdjacencyList` and `unwrapAdjacencyList` options to `GraphSONWriter` and `GraphSONReader` respectively, thus allowing valid JSON to be written/read if the user desires.
* Added Gremlin Server/Driver authentication support via SASL.
* Added Basic HTTP authentication support for REST in Gremlin Server.
* Added Gremlin Server plugin to help with "credential graph" management (used in conjunction with authentication features of Gremlin Server).
* Added "secure" Gremlin Server/Driver example configuration files.
* Adjusted configuration for javadoc generation to eliminate error messages.
* Removed "reserved" graph concept names from tests (e.g. "label", "edge", "value") to support the convention of avoiding these strings for property names.
* Introduced `GraphProvider.Descriptor` which annotates a `GraphProvider` implementation to describe what `GraphComputer` implementation will be used.
* Modified `OptOut` to include a `computers` attribute which allows the `Graph` to opt-out of computer-based tests for specific computation engines.
* Added a `SandboxExtension` that can be plugged into `TypeCheckedCustomizerProvider` and `CompileStaticCustomizerProvider` to control classes and methods that can be used in the `GremlinGroovyScriptEngine`.
* Added a number of new `ImportCustomizerProvider` implementations such as, `TimedInterruptCustomizerProvider`, `TypeCheckedCustomizerProvider` and others.
* Refactored `GremlinGroovyScriptEngine` to make more general use of `ImportCustomizerProvider` implementations.
* Removed `SecurityCustomizerProvider` class and the "sandbox" configuration on the `ScriptEngines` class - this was an experimental feature and not meant for public use.
* Removed dependency on `groovy-sandbox` from the `gremlin-groovy` module.

==== Bugs

* TINKERPOP-770 Exception while AddPropertyStep tries to detach vertex property
* TINKERPOP-780 Use of fold() in repeat()
* TINKERPOP-782 map(Traversal) should declare requirements of child
* TINKERPOP-785 Gremlin Server Not Properly Reporting Port Conflict
* TINKERPOP-792 select at start of match traversal on Map can fail
* TINKERPOP-794 IncidentToAdjecentStrategy malfunction
* TINKERPOP-804 Failed installing neo4j-gremlin extension on Windows 7
* TINKERPOP-822 Neo4j GraphStep with element arguments ignores has  *(breaking)*

==== Improvements

* TINKERPOP-576 Gremlin Server Authentication
* TINKERPOP-582 Remove Groovy Sandbox Dependency
* TINKERPOP-610 General graph concept names in test schema
* TINKERPOP-656 IoRegistry Chaining
* TINKERPOP-690 Be able to OPT_OUT for Standard, but not Computer *(breaking)*
* TINKERPOP-699 GraphSON writeGraph not producing valid json object
* TINKERPOP-750 Compare should not have special case for Number
* TINKERPOP-752 Make Gremlin Server Better Respect ACCEPT
* TINKERPOP-764 Unify semantics of Transaction.close() in tests and documentation *(breaking)*
* TINKERPOP-771 IoRegistry Instantiation With GryoPool
* TINKERPOP-778 Support GraphFactory location via annotation.
* TINKERPOP-791 Document rules for committers
* TINKERPOP-797 order() seems to only like List? *(breaking)*
* TINKERPOP-808 TraversalComparator.comparator needs a getter

=== TinkerPop 3.0.0 (Release Date: July 9, 2015)

* Modified the `GremlinExecutor` to catch `Throwable` as opposed to `Exception` so as to properly handle `Error` based exceptions.
* Modified the `GremlinGroovyScriptEngine` compilation configuration to prevent inappropriate script evaluation timeouts on standalone functions.
* Added a custom configuration for "timed interrupt" in the `ScriptEngines` instantiation of the `GremlinGroovyScriptEngine`.
* Added `mapKeys()` (`MapKeyStep`) and `mapValues()` (`MapValueStep`) to get the keys and values of a map, respectively.
* `select()` no longer supports empty arguments. The user must specify the keys they are selecting.
* `MatchStep` and `match()` no longer have a "start label" parameter -- it is computed if the incoming traverser does not have requisite labels.
* Turned transactional testing back on in Gremlin Server using Neo4j.
* Renamed `Transaction.create()` to `Transaction.createThreadedTx()`.
* Added `TraversalParent.removeGlobalChild()` and `TraversalParent.removeLocalChild()`.
* Added a `clear` option to the Gephi Plugin to empty the Gephi workspace.
* Refactored `ResultSet` and related classes to stop polling for results.
* `AbstractStep` now guarantees that bulk-less and null-valued traversers are never propagated.
* Added `dedup(string...)` which allows for the deduplication of a stream based on unique scope values.
* Fixed multiple bugs in the Gephi Plugin related to refactoring of traversal side-effects.
* Split `WhereStep` into `WherePredicateStep` and `WhereTraversalStep` to simplify internals.
* Prevent the driver from attempting to reconnect on a dead host if the `Cluster.close()` method has been called.
* Renamed the "deactivate" option on `:plugin` command to "unuse" to be symmetric with the "use" option.
* Added `Traversal.toStream()` to turn the `Traversal<S,E>` into a `Stream<E>`.
* Added `Scoping.Variable` enum of `START` and `END` which allows the `Scoping` step to specify where its bindings are.
* `ComputerVerificationStrategy` is smart about not allowing `WhereXXXStep` with a start-variable to run in OLAP as it selects the value from the path.
* Rewrote `MatchStep` where it now works on `GraphComputer`, solves more patterns, provides plugable execution plans, supports nested AND/OR, `not()`-patterns, etc.
* Renamed `Graphs` in Gremlin Server to `GraphManager`.
* Fixed bug in Gremlin Driver where client-side serialization errors would not bubble up properly.
* Fixed problem in Gremlin Server to ensure that a final `SUCCESS` or `NO_CONTENT` message assured that the transaction was successful in sessionless requests.
* Arrow keys for cycling through command history now work in Gremlin Console when being used on Windows.
* Added `NotStep` and `not(traversal)` for not'ing a traversal (integrates like `ConjunctionStep`).
* Removed `TraversalP`. Traversals and `P`-predicates are completely separate concepts.
* `has(key,traversal)` is now an alias for `filter(__.values(key).traversal)` using `TraversalFilterStep`.
* Simplified `SubgraphStrategy` by using `TraversalFilterStep` instead of the more complex `WhereStep`.
* Added `TraversalMapStep`, `TraversalFlatMapStep`, `TraversalFilterStep`, and `TraversalSideEffectStep` which all leverage an internal traversal.
* Added `Path.get(pop,label)` as default helpers in `Path`.
* Added `Pop.first`, `Pop.last`, and `Pop.all` as enums for getting single items from a collection or a list of said items.
* Changed `GremlinServer.start()` to return a `CompletableFuture` that contains the constructed `ServerGremlinExecutor`.
* Restructured `IoTest` breaking it up into smaller and more logically grouped test cases.
* Gremlin Server `Settings` now has sensible defaults thus allowing the server to be started with no additional configuration.
* Fixed garbled characters in Gremlin Console that notably showed up in `:help`
* Replaced dependency on `groovy-all` with individual Groovy dependencies as needed.
* Bumped `org.gperfutils:gbench` to the `0.4.3` and a version explicitly compatible with Groovy 2.4.x.
* Renamed `KeyStep` to `PropertyKeyStep` to be consistent with `PropertyValueStep`.
* Added `Gremlin-Lib-Paths` to modify paths in plugin `lib` directory.
* Modified the capabilities of `Gremlin-Plugin-Paths` to delete paths that have no value on the right-hand-side of the equals sign.
* The REST API in Gremlin Server now requires parameters to be defined with a "bindings." prefix.
* Modified the REST API in Gremlin Server to accept rebindings.
* Added `rebindings` optional argument to sessionless requests to allow global bindings to be rebound as needed.
* Added `LazyBarrierStrategy` which "stalls" a traversal of a particular form in order to gain a bulking optimization.
* `CollectingBarrierStep` supports `maxBarrierSize` for "lazy barrier," memory conservation.
* `Scoping` now has `getScopeKeys()` to get the keys desired by the scoping step.
* Refactored SSL support in the Gremlin Server/Driver.
* Factored out `ServerGremlinExecutor` which contains the core elements of server-side script execution in Gremlin Server.
* Bumped to netty 4.0.28.Final.
* Refactored the `Mutating` interface and introduce `CallbackRegistry` interface around `EventStrategy`.
* Changed `onReadWrite` and `onClose` of `AbstractTransaction` to be synchronized.
* Added `LabelP` to support index lookups and `has()` filtering on `Neo4jGraph` multi-label vertices.
* `AddEdgeStep` is now a `Scoping` step.
* Added a fully defined set of `Graph.Feature` implementations to `EmptyGraph`.
* Dropped dependency on `org.json:json` - used existing Jackson dependency.
* Added back neo4j-gremlin as the licensing of the Neo4j API is now Apache2.
* Added `willAllowId` method to features related to vertices, edges and vertex properties to test if an identifier can be use when `supportsUserSuppliedIds` is `true`.
* Fixed a bug in `GraphTraversal.choose(predicate,trueTraversal,falseTraversal)`.
* Removed `MapTraversal`, `MapTraverserTraversal`, `FilterTraversal`, and `FilterTraverserTraversal` as these are simply `__.map(function)` and `__.filter(predicate)`.
* Include `hadoop-gremlin` Hadoop configuration sample files in Gremlin Console distribution.
* Iteration of results in Gremlin Server occur in the same thread as evaluation and prior to transaction close.
* TinkerGraphComputer now supports every `ResultGraph`/`Persist` combination.
* `GraphComputerTest` extended with validation of the semantics of all `ResultGraph`/`Persist` combinations.
* GiraphGraphComputer no longer requires an extra iteration and MapReduce job to derive the full `Memory` result.
* SparkGraphComputer now supports `InputRDD` and `OutputRDD` to allow vendors/users to use a `SparkContext` to read/write the graph adjacency list.
* Added `Scoping.getScopeValue()` method so all "selecting" steps use the same pattern for map, path, and sideEffect data retrieval.

=== TinkerPop 3.0.0.M9 (Release Date: May 26, 2015)

* Removed `GraphComputer.isolation()` as all implementations use standard BSP.
* Added a Gremlin Server `LifeCycleHook` to ensure that certain scripts execute once at startup and once at shutdown.
* `has(key)` and `hasNot(key)` are now aliases for `where(values(key))` and `where(not(values(key)))`, respectively.
* TinkerGraph classes are now final to restrict user and vendor extension.
* Added `TraversalStrategy.VendorOptimization` to ensure that all TinkerPop optimizations execute first on the known TinkerPop steps.
* Added `TailGlobalStep` and `TailLocalStep` (`tail()`) which gets objects from the end of the traversal stream.
* `AndStep` and `OrStep` are now simply markers where `WhereStep(a.and(b).and(c)...and(z))` is the compilation.
* Moved `Compare`, `Contains`, `Order`, `Operator`, and `P` to `process/traversal` from `structure/` as they are process-based objects.
* `HasContainer` now uses `P` predicate as helper methods and tests are more thorough on `P`.
* Changed Gremlin Server integration/performance tests to be runnable from within the `gremlin-server` directory or from the project root.
* Moved the string methods of `TraversalHelper` to `StringFactory`.
* Renamed JSON-related serializers for Gremlin Server to be more consistent with GraphSON naming.
* Removed `HasTraversalStep` in favor of new `P.traversal` model with `HasStep`.
* Fixed bug in `WsGremlinTextRequestDecoder` where custom serializers from graphs were not being used.
* Added `AndP` which allows for the `and()`-ing of `P` predicates.
* `Order.opposite()` is now `reversed()` as that is a `Comparator` interface method with the same semantics.
* `Compare/Contains/P.opposite()` are now `negate()` as that is a `BiPredicate` interface method with the same semantics.
* `has(traversal)` is replaced by `where(traversal)` and `has(key,traversal)`. `HasXXX` is always with respects to an element property.
* Added `TraversalScriptHelper` with static methods for dynamically creating a `Traversal` from a JSR 223 `ScriptEngine`.
* Changed `SubgraphStrategy` to take `Traversal` rather than `Predicate` for filtering.
* Improved `SubgraphStrategy` to only modify the `Traversal` if filtering was required.
* Improved logging of errors in the `HttpGremlinEndpointHandler` to include a stracktrace if one was present.
* Moved `AbstractGremlinSuite.GraphProviderClass` to `org.apache.tinkerpop.gremlin.GraphProviderClass`.
* Simplified the Gremlin-Groovy test suite where there is now no distinction between `STANDARD` and `COMPUTER` tests.
* `VertexProgram` and `MapReduce` now add a `Graph` parameter to `loadState(Graph, Configuration)`.
* Added `ScopingStrategy` which auto-scopes `select()` and `where()` so the language looks clean.
* Added `Scoping` as a marker interface to state that a step desires a particular `Scope`.
* `SelectStep`, `SelectOneStep`, and `WhereStep` support both `Scope.local` and `Scope.global` for `Map<String,Object>` or `Path` analysis, respectively.
* Fixed a bug in the `TraversalStrategies` sort algorithm.
* Removed numerous unused static utility methods in `TraversalHelper`.
* TinkerGraph process suite tests are now running with and without strategies in place.
* Added `IncidentToAdjacentStrategy` which rewrites `outE().inV()`, `inE().outV()` and `bothE().otherV()` to `out()`, `in()` and `both()` respectively.
* Renamed `ComparatorHolderRemovalStrategy` to `OrderGlobalRemovalStrategy` as it now only applies to `OrderGlobalStep`.
* Anonymous traversal no longer have `EmptyGraph` as their graph, but instead use `Optional<Graph>.isPresent() == false`.
* Added `Traversal.Admin.setGraph(Graph)` as strategies that need reference to the graph, need it across all nested traversals.
* `AbstractLambdaTraversal` is now smart about `TraversalParent` and `TraversalStrategies`.
* Fixed bug in `GraphML` reader that was not allowing `<edge>` elements to come before `<node>` elements as allowable by the GraphML specification.
* Added `VertexFeature.getCardinality`.
* Added `AdjacentToIncidentStrategy` which rewrites `out().count()` to `outE().count()` (and similar such patterns).
* `GryoPool` now takes a `Configuration` object which allows setting the size of the pool and the `IoRegistry` instance.
* Added `PersistResultGraphAware` interface which is used by `OutputFormats` to specify persistence possibilities for a Hadoop `GraphComputer`.
* `ElementIdStrategy` now allows the identifier property to be set directly (and not only by specifying `T.id`).
* Added sample configuration files for registering a `TraversalStrategy` in Gremlin Server.
* Added response status code for `NO_CONTENT` to represent output for a successful script execution without a result (e.g. an empty `Iterator`).
* Removed the notion of a "terminator" message from the Gremlin Server protocol - new response status code for `PARTIAL_CONTENT`.
* `Path` and `Step` labels are ordered by the order in which the respective `addLabel()` calls were made.
* A `Step` now has a `Set<String>` of labels. Updated `as()` to take a var args of labels.
* Dropped `BatchGraph` from the code base - it will be replaced by bulk loader functionality over OLAP.
* `TraversalSideEffects` now implements `Optional` semantics. Less code as Java8 provides the helper methods.
* `TraversalScriptSupplier` now takes an `Object` var args for setting `ScriptEngine` bindings if needed.
* `Compare` is now more lenient on `Number`-types.
* Removed `Compare.inside` and `Compare.outside` as they are not primitive comparators and should be composed from primitives.
* Introduced `P` (predicate) for cleaner looking `is()`, `has()`, and `where()` calls -- e.g. `has('age',eq(32))`.
* `GraphTraversalSource` is now the location for `withXXX()` operations. No longer do they exist at `GraphTraversal`.
* All `Traverser` objects now extend from `AbstractTraverser` or a child that ultimately extends from `AbstractTraverser`.
* OLTP `select()` now returns a list for traversals with duplicate labels (as this was a unintended side-effect of `SparsePath`).
* Removed the `SparsePath` optimization as it led to numerous corner-case inconsistencies.
* `VertexWritable` serializes and deserializes the `StarGraph` object -- no more intermediate `DetachedXXX` objects.
* Gremlin Server better supports the settings for the high and low watermark that will slow writes to clients that are lagging.
* Added `GraphReader.readObject()` and `GraphWriter.writeObject` abstractions for those implementations that can support them.
* Altered `GraphWriter.writeVertices()` method to take an `Iterator` of vertices rather than a `Traversal`.
* GraphSON format for output from `GraphWriter.writeVertex`, `GraphWriter.writeVertices`, and `GraphWriter.writeGraph` have all changed now that they use `StarGraph` serialization.
* Gryo format for output from `GraphWriter.writeVertex`, `GraphWriter.writeVertices`, and `GraphWriter.writeGraph` have all changed now that they use `StarGraph` serialization.
* Added read and write methods to `GraphReader` and `GraphWriter` for `Property` and `VertexProperty`.
* Reduced object creation in GraphSON during serialization.
* Moved `T` tokens to the `structure/` package as its more general than `process/`.
* `Attachable.attach()` now takes a `Method` to determine whether to attach via `GET`, `CREATE`, or `GET_OR_CREATE`.
* Decreased size of Gremlin Server `RequestMessage` and `ResponseMessage` serialization payloads and reduced object creation.
* `Graph.empty()` no longer required with the introduction of `ShellGraph` which is a placeholder for a graph class and computer.
* `VertexProperty.Cardinality` default is now vendor chosen. If the vendor has not preference, they should use `Cardinality.single`.
* `Messenger.receiveMessages()` no longer takes a `MessageScope` and thus, consistent behavior between message-passing and message-pulling systems.
* Changed the `gremlin.tests` environment variable for test filtering to the more standard convention of `GREMLIN_TESTS` and made it work for all test suites.
* Removed `back()`-step as `select()`-step provides the same behavior with more intelligent optimizations and `by()`-modulation.
* Removed `Graph.Helper` method annotation and related infrastructure in tests.
* Modified header of Gryo to be 16 bytes instead of 32 (and removed the version stamp).
* Removed the concept of handling version in Gryo via the builder as it wasn't really accomplishing the capability of ensuring backward compatibility.
* Moved `Exceptions.propertyRemovalNotSupported` from `Element` to `Property` for consistency.
* Provided a method for Gremlin Server to bind `TraversalSource` objects for use in scripts.
* Modified the reference implementation for dealing with "custom" identifier serialization in GraphSON - See `IoTest.CustomId` for the example.
* Modified `g.vertices/edges` and related methods and tests to support non-type specific querying (e.g. `g.V(1)` and `g.V(1L)` should both return the same result now).
* `TinkerGraph` supports an `IdManager` which helps enforce identifier types and improve flexibility in terms of how it will respond to queries around identifiers.
* `DetachedXXX` now uses the standard `structure/` exceptions for unsupported operations.
* Added private constructors to all `Exceptions` inner classes in the respective `structure/` interfaces.
* Re-introduced `ReferenceXXX` to ensure a smaller data footprint in OLAP situation (`DetachedXXX` uses too much data).
* `Attachable` now has a set of static exception messages in an `Exceptions` inner class.
* Added `StarGraph` which is a heap efficient representation of a vertex and its incident edges (useful for `GraphComputer` implementations).
* `TraverserSet` uses a `FastNoSuchElementException` on `remove()` for increased performance.
* Add `Profiling` interface to enable vendors to receive a `Step's MutableMetrics`.

=== TinkerPop 3.0.0.M8 (Release Date: April 6, 2015)

* Removed Neo4j-Gremlin from this distribution due to GPL licensing. Working with Neo4j team to reintroduce by M9.
* Altered structure of plugin directories for Gremlin Server and Gremlin Console to allow for the full `lib` directory with all dependencies and the lighter `plugin` directory which contains filtered dependencies given the path.
* Improved `OptOut` to allow for exclusion of a group of tests by specifying a base test class.
* `GraphComputerTest` is now Java8 specific and much easier to extend with new test cases.
* Merged the `gremlin-algorithm` module into `gremlin-test`.
* Removed `LambdaVertexProgram` and `LambdaMapReduce` as it will be one less thing to maintain.
* Gremlin Console accepts a `max-iteration` configuration via the standard `:set` command to limit result iteration.
* `Vertex.property()` default behavior is now `Cardinality.single`.
* Added `ElementIdStrategy` as a `TraversalStrategy`.
* Introduce `AbstractTransaction` to simplify implementation of standard transactional features for vendors.
* Added `EventStrategy` to generate `Graph` modification events to listeners.
* Added test to enforce return of an empty `Property` on `VertexProperty.property(k)` if no meta properties exist.
* Added methods to registered transaction completion listeners on `Transaction` and provided a default implementation.
* Fixed bug in Neo4j where return of an empty meta property was returning a `NullPointerException`.
* Refactored step API -- the TinkerPop3 steps are the foundation for any domain specific language (including graph).
* `MapReduce` now has `workerStart(Stage)` and `workerEnd(Stage)` methods with analagous semantics to `VertexProgram`.
* Hadoop-Gremlin `ObjectWritable` now leverages Kryo for data serialization.
* `GiraphGraphComputer` supports arbitrary objects as the vertex id -- previously, only long ids were supported.
* Added `VertexProgramPool` to support thread safe pooling of vertex programs for graph computers that provide threaded workers.
* Added `GryoPool` to support thread safe pooling of Gryo readers and writers.
* Added `TraversalSource` which contextualizes a traversal to a graph, DSL, execution engine, and runtime strategies.
* Added `AddVertexStep` (`addV`), `AddPropertyStep` (`property`), and changed `AddEdgeStep` to a map-step instead of a sideEffect-step.
* Added `compile` method to `GremlinExecutor` and related classes.
* Fixed bug in Gremlin Server that was generating extra response messages on script evaluation errors.
* Changed the `Memory` API to not return the mutated value on `or`, `and`, `incr` as it is too difficult to implement faithfully in a distributed system.
* Added `SparkGraphComputer` to Hadoop-Gremlin which uses Apache Spark as the underlying computing engine.
* Renamed "Gremlin Kryo" to "Gryo".
* Refactored `TinkerWorkerPool` to use `ExecutorService` so as to reuse threads when executing graph computer functions.
* Removed `Reducing.Reducer` and `ReducingStrategy`. Previous `Reducing` classes are now `MapReducer` classes.
* Refactored the "process" test suite to allow for better test configuration with respect to different `TraversalEngine` implementations.
* Added `hasNot(traversal)` which is a faster way of doing `has(traversal.count().is(0L))`.
* `TraversalStrategy.apply(traversal)` is the new method signature as the `TraversalEngine` can be retrieved from the `Traversal`.
* `TraversalEngine` is now an interface and provided to the traversal by the graph. `Graph` methods added to set the desired traversal engine to use.
* Added `count(local)`, `sum(local)`, `max(local)`, `min(local)`, `mean(local)`, `dedup(local)`, `sample(local)` and `range(local)` for operating on the local object (e.g. collection, map, etc.).
* `TraversalComparator` exists which allows for `order().by(outE().count(),decr)`.
* Added Apache Rat plugin to detect the proper inclusion of license headers in files.
* A `Traversal` now respects thread interruption during iteration, throwing a `TraversalInterruptionException` if it encounters interruption on the current thread.
* Apache refactoring: `com.tinkerpop` -> `org.apache.tinkerpop`.
* `Traversal` is now `Serializable` and with most queries no longer needing lambdas, Gremlin-Java works over the wire.
* Added `VertexProperty.Cardinality` with `list`, `set`, and `single`. No more `Vertex.singleProperty()` method.
* Added `RangeByIsCountStrategy` that adds a `RangeStep` in front of `.count().is(<predicate>, <value>)` to minimize the amount of fetched elements.
* Added `CoalesceStep` / `coalesce()` that emits the first traversal which emits at least one element.
* Added more syntactic sugar tricks to the Gremlin sugar plugin -- `&`, `|`, `select from`, `gt`, etc.
* `Traversal.Admin` is consistent internal to steps, traversals, strategies, etc. For the user, `Traversal` is all they see.
* `TraversalHolder` is now called `TraversalParent` with the child/parent terminology used throughout.
* Added `GroovyEnvironmentPerformanceSuite`.
* Provided more robust shutdown capabilities for the thread pools used in `GremlinExecutor`.
* A massive `process/` package reorganization -- class names are still the same, just in new packages.
* Bumped `neo4j-graph` to Neo4j 2.1.6.
* Bumped to Groovy 2.4.1.
* Added a new "performance" test suite for Gremlin Process.
* Steps now only operate with traversals -- no more lambdas. Lambda-> `Traversal` conversion utilities added.
* `SideEffectStep` always requires a `Consumer`. Steps that were consumer-less simply extends `AbstractStep`.
* Simplified the `Neo4jGraph` implementation by now allowing `cypher()` mid-traversal. Only available via `g.cypher()`.
* Moved `clock()` out of the Utility plugin. It is now available to both Groovy and Java.
* Changed the `OptOut` annotation to allow for ignoring an entire test case using a wildcard.
* Added `AndStep` and `OrStep` filters to support arbitrary conjunction of traversals.
* `__` is now a class with static `GraphTraversal` methods and thus `repeat(out())` is possible.
* Added `IsStep` / `.is()` that supports filtering scalar values.
* `Neo4jGraph` and `TinkerGraph` no longer create new `Feature` instances on each feature check.
* Added `Compare.inside` and `Compare.outside` for testing ranges. Removed `between()` as now its `has('age',inside,[10,30])`.
* `GraphTraversal.has()` no longer requires the element type to be cast in the traversal definition.
* Fixed a `ConcurrentModificationException` bug in TinkerGraph that occurred when doing full vertex/edge scans and removing elements along the way.
* Added `Scope.local` and `Scope.global` in support of `OrderLocalStep` and `OrderGlobalStep` via `order(scope)`.
* Added `Order.keyIncr`, `Order.keyDecr`, `Order.valueIncr`, and `Order.valueDecr` in support of `Map` sorting.
* Added `Order.shuffle` and removed `shuffle()` in favor of `order().by(shuffle)`.
* Changed `Order implements Comparator<Comparable>` to `Order implements Comparator<Object>` as its now generalized to multiple types of objects.
* The `maxContentLength` setting in Gremlin Server is now respected by the HTTP/REST Gremlin endpoint.
* Fixed resource leak in the HTTP/REST Gremlin endpoint of Gremlin Server.
* Refactored Gremlin Server `start` and `stop` functions to return `CompletableFuture`.
* HTTP REST error response JSON objects from Gremlin Server should no longer have issues with control characters, line feeds, etc.
* Added `MeanStep`, `mean()`, and `MeanNumber` for calculating number averages in a traversal.
* Greatly simplified all the traversal `MapReduce` implementations due to the introduction of `VertexTraversalSideEffects`.
* Added `VertexTraversalSideEffects` as a cheap, static way to get a sideEffect-view of a vertex in OLAP.
* Added `TraversalHelper.isLocalStarGraph()` which determines if a traversal is contained within the local star graph.
* Added `TraversalVerificationStrategy` to verify if the traversal can be executed on respective engine.
* Refactored `GraphTraversal.cap()` to `GraphTraversal.cap(String...)` to support multi-sideEffect grabs.
* Added GraphSON serialization for `Path`.
* Added `Traversal.Admin.getTraverserRequirements()` and removed `TraversalHelper.getTraverserRequirements(Traversal)`.
* `Traversal.equals()` is no longer computed by determining if the objects returned are equal.
* Altered messaging in Gremlin Console when using a remote that is not yet activated.
* Fixed potential for deadlock in Gremlin Driver when waiting for results from the server.
* Added the `useMapperFromGraph` serializer option to the Gremlin Server configuration file to allow auto-registration of serialization classes.
* Refactored Netty pipeline structure to not have a second "Gremlin" executor group and instead used a standard `ExecutorService`.
* Refactored the `GremlinExecutor` to take an optional transformation function so as to allow manipulation of results from `eval` in the same thread of execution.
* Fixed issue with the `HttpGremlinEndpointHandler` where requests were getting blocked when `keep-alive` was on.
* Added `MinStep` and `MaxStep` with respective `min()` and `max()`.
* `CountStep` and `SumStep` now extend `ReducingBarrierStep` and no longer are sideEffect steps.
* `SideEffectCapStep` now extends `SupplyingBarrier` and is much simpler than before.
* Added `SupplyingBarrier` which simply drains the traversal and emits the value of a provided supplier.
* Added `TraversalLambda` which implements function, predicate, and consumer over a provided traversal.
* Any non-core `Step` that takes a function or predicate can now take a traversal which maps to `traversal.next()` (function) and `traversal.hasNext()` (predicate).
* `CollectingBarrierStep` is no longer abstract and added `GraphTraversal.barrier()` which is analogous to `fold().unfold()`, though cheaper.
* Added `TraversalOptionHolder` for branching steps to index works with corresponding `GraphTraversal.option()`.
* `BranchStep` is now a proper generalization of `UnionStep` and `ChooseStep`.
* `SubgraphStep` has changed in support of in-traversal filtering and removing the need for path-based traversers.
* Added `HasTraversalStep` which takes an anonymous traversal to determine whether or not to filter the current object.
* Added `Traversal.Admin.getStartStep()` and `Traversal.Admin.getEndStep()`. Removed `TraversalHelper.getStart()` and `TraversalHelper.getEnd()`.
* Refactored `profile()` to use injected steps. `ProfileStep` can now be used without any special JVM command line parameters.
* Added `ReducingBarrierStep` which acts like `CollectingBarrierStep` but operates on a seed with a bi-function.
* Added a preprocessor for AsciiDocs. Documentation code examples are executed and the results are dynamically inserted into the doc file.
* `LocalStep` traversal is treated as a branch, not an isolated traversal. Moreover, moved `LocalStep` to `branch/`.
* Traversal strategies are now applied when the `TraversalVertexProgram` state is loaded, not when submitted. Less error prone as it guarantees strategy application.
* Reworked `TraversalHolder` where there are "local traversals" and "global traversals". Local traversals are not subject to OLAP message passing.
* Fixed a bug in `DedupStep` that made itself apparent in `DedupOptimizerStrategy`.
* Added `RepeatStep.RepeatEndStep` in order to reduce the complexity of the code on OLAP when the predicates are not at the start of `RepeatStep`.

=== TinkerPop 3.0.0.M7 (Release Date: January 19, 2015)

* Added `SideEffectRegistrar` interface and `SideEffectRegistrationStrategy` for allowing steps to register sideEffects at strategy application time.
* Renamed `Traverser.Admin.setFuture()` and `Traverser.Admin.getFuture()` to `setStepId()` and `getStepId()`, respectively.
* Added `TraversalMatrix` for random access to steps in a traversal by their step id. Used by `TraversalVertexProgram`.
* Added unique identifies to `Step` that are not the user provided labels. `Step.getLabel()` now returns an `Optional<String>`.
* Removed `UnionLinearStrategy`, `ChooseLinearStrategy`, and `RepeatLinearStrategy` as nested traversals are now natively supported in OLAP.
* Fixed `Neo4jGraph` around manual transaction behavior on `commit` and `rollback` such that they would throw exceptions if a transaction was not open.
* Redesigned the hidden step labeling mechanism so its consistent across a cluster, easier for rewrite strategies, and will enable nested OLAP traversals.
* `Traverser.incrLoops()` now takes a string step label to enable nested looping constructs (i.e. loop stacks).
* Added `Traversal.tryNext()` which returns an `Optional`, where the provided default method should be sufficient for all vendors.
* Removed `PathConsumer` in favor of `TraverserRequirement.PATH`-model via `Step.getRequirements()`.
* `Step.getRequirements()` returns a `Set<TraverserRequirement>` which is what is required of the `Traverser` by the `Step`.
* `Traverser` now extends `Cloneable` and `Traverser.clone()` is used to good effect in `Traverser.split()`.
* Added `AbstractTraverser` for which all traversers extend.
* Moved `Traversal.SideEffects` to `TraversalSideEffects` as sideEffects are not necessarily tied to the traversal.
* Removed `Graph.of()` for generating anonymous graph traversals -- replaced by `__`-model.
* Removed `Graph` being stored in `Traversal.SideEffects`. Too dangerous when moving between OLTP and OLAP and its limited uses were worked around easily.
* No need for `DefaultXXXGraphTraversal` unless the vendor is extending with new methods (e.g. `DefaultNeo4jGraphTraversal`).
* Reworked `TraversalStrategies` such that the are "emanating object class"-dependant, not `Traversal` dependent.
* Moved `Traverser.sideEffects()` to `Traverser.asAdmin().getSideEffects()`. Users should use `Traverser.sideEffects(key)` and `Traverser.sideEffects(key,value)`.
* Added `SerializationTest` to the `StructureStandardSuite` in `gremlin-test` which validates serialization at a lower level than `IoTest`.
* Removed `IntervalStep` and renamed `interval()` to `between()` which is simply an alias to a `has().has()` chain.
* Added `__` static interface which allows for `__.out().out()`-style construction of anonymous traversals (instead of `g.of()`).
* The only `GraphTraversal` steps that operate on `Traverser` are the base lambdas and `repeat()` (i.e. `emit()` and `until()`).
* Removed dependency on the `reflections` library in `gremlin-test` which removed the default implementation of `GraphProvider.getImplementations()` - vendors now need to implement this method themselves.
* Relaxed the `<S>` typing requirement for anonymous traversals when applied to `choose()`, `repeat()`, `union()`, etc.
* Removed `LoopStep` and `UntilStep` in favor of the new `RepeatStep` model of looping in Gremlin3.
* `BranchStep` is now exposed in `GraphTraversal` via `branch(function)`.
* `UnionStep` now implements `TraversalHolder`.
* Added `RepeatStep` as the new looping construct supporting do/while, while/do, and emit semantics.
* Moved `Traversal.sideEffects()` to `Traversal.Admin.getSideEffects()` as `cap()` should be used to access the sideEffect data of a traversal.
* Renamed vendor `XXXTraversal` to `XXXGraphTraversal` (interface) and `XXXGraphTraversal` to `DefaultXXXGraphTraversal` (implementation class).
* Modified packaging for console plugins to be more consistent by moving them to the `com.tinkerpop.gremlin.console.groovy.plugin` namespace.
* Removed all TinkerPop specific dependencies to Guava to avoid user version conflicts.
* Added support for `-e` (script file execution) and `-v` (version display) options on `gremlin.sh`.
* GraphSON supports the assignment of multiple custom serialization modules.
* `Traverser.get(stepLabel/sideEffectKey)` no longer exists. There now exists: `Traverser.path(stepLabel)` and `Traverser.sideEffects(sideEffectKey)`.
* `SimpleTraverser` now supports "path" but in a very loose, global cache way. Added `SparsePath` as a `Map`-backed `Path` implementation.
* Provided Neo4j multi-label support in Neo4j-Gremlin. Added three `Neo4jVertex`-specific methods: `addLabel()`, `removeLabel()`, `labels()`.
* Bumped to Groovy 2.3.9.
* Added `Graph.Io` interface which allows for simplified helper methods for end users and a way for vendors to override `GraphReader` and `GraphWriter` initial construction when custom serializers are needed.
* Removed methods from `GraphProvider` related to customizing serializers in `IoTest` from the test suite as the new `Graph.Io` interface now serves that purpose.
* Added `Neo4jGraph.checkElementsInTransaction(boolean)` which will (or not) verify whether elements retrieved via Neo4j global graph operations are transactionally consistent.
* Added `ScriptInputFormat` and `ScriptOutputFormat` to Hadoop-Gremlin for reading and writing a file according to an arbitrary parsing script.
* Added `TimeLimitStep.getTimedOut()` to determine if the step timed out or there were no more objects to process.
* `Graph.System` is now `Graph.Hidden` with "hidden" being the vendor namespace and the key prefix being `~`.
* Much better `toString()` handling in `Step` and `Traversal`.
* `ComparatorHolder<V>` interface returns a `List<Comparator<V>>` instead of a `Comparator<V>[]`.
* `T` now implements `Function<Element,Object>`.
* Added `ElementValueComparator` and `ElementFunctionComparator` in support of vendor introspection on `ComparatorHolder`-steps.
* Renamed `Comparing` marker interface to `ComparatorHolder`.
* `FunctionHolder` interface provides vendor introspection via `ElementValueFunction`.
* Removed `OrderByStep` as it is now just `order()` with a `by()`-based comparator.
* Added `SampleStep` (`sample()`) to allow for sampling the set of previous objects. Useful for doing random walks with `local()`.
* Renamed `random()` to `coin()` to better express that the filter is a random coin toss.
* Added `by()`-projection to modulate the meaning of post-processing steps like `aggregate()`, `groupCount()`, `path()`, `order()`, etc.
* Removed the `Strategy` interface and gave `StrategyGraph` direct access to the `GraphStrategy`.
* Added `Graph.strategy()` to help instantiate `StrategyGraph` instances.
* Modified the signature of all `GraphStrategy` methods to include an parameter that contains a reference to the "composing strategy".
* `PartitionStrategy` hides the specified partition key from view when iterating properties, keys, etc.
* Change construction of `GraphStrategy` implementations to be consistent with singleton instances and builder pattern.
* Added `Graph.Helper` annotation to "protected" certain default interface methods from implementation by vendors.
* Transaction retry functions now work with "manual" transactions.
* Improved error messaging when importing "legacy" GraphSON that was not generated with "extended" properties.
* Renamed "iterator" related methods in the `GraphStrategy` interface to be consistent with the method names they represent.
* `PropertyMapStep` (`valueMap()`) now takes a boolean to state if the tokens of the element are desired along with its properties.
* `HadoopGraph` now connected to the `StructureProcessSuite`.
* `HadoopGraph` no longer supports `Graph.Variables` as they were in-memory. A persistence mechanism can be introduced in the future.
* Hidden properties removed in favor of using `GraphStrategy` for such features.
* `Edge.iterators().vertexIterator(BOTH)` now guarantees `OUT` then `IN` vertex iterator order.
* `Graph.v(Object)` and `Graph.e(Object)` no longer exist. Instead, use `Graph.V(Object... ids)` and `Graph.E(Object... ids)`.
* Added `Graph.Iterators` to allow access to vertex and edge iterators based on element ids and bypassing `GraphTraversal`.
* Renamed `GraphStrategy` implementations to be less verbose - removed the word "Graph" from their names (e.g. `IdGraphStrategy` simply changed to `IdStrategy`).
* Removed `Step.NO_OBJECT` as the problem is solves can be solved with proper use of `flatMap` and `EmptyTraverser`.
* `Path` is now part of `GraphSerializer` and thus, not specific to a particular implementation of `Path`.
* Added messaging to show files being downloaded when using the Gremlin Server "install" command.
* Added test name and class arguments to the `GraphProvider.loadGraphWith` method.
* Merged `ReferencedXXX` and `DetachedXXX` so that all migration of graph element data is via `DetachedXXX`.
* Added `StaticVertexProgram` and `StaticMapReduce` which simply return `this` on `clone()`.
* `VertexProgram` and `MapReduce` now implement `Cloneable` and is used for fast copying across workers within the same machine.
* Added `TraversalHolder` interface which extends `PathConsumer` to determine recursively if nested traversals require path calculations turned on.
* Reworked how a `TraverserGenerator` is retrieved and utilized.
* Added `Traversal.toBulkSet()` to make getting resultant data more efficiently for traversals with repeated data.
* Provided a helper `LocalStep.isLocalStarGraph()` so `GraphComputer` implementers know the requisite data boundaries.
* Created `Traversal.Admin` to hide administrative methods. Added `Traversal.asAdmin()` to get at `Traversal.Admin`.
* Fixed up all `Step` cloning operations realizing that Java8 lambdas are always bound to the calling class (no delegates).
* Usage of `:remote close` without configured remotes shows a reasonable message rather than a stack trace.
* Provided `LocalStep` to signify that the internal traversal is locally bound to the incoming object.
* Failed script evaluation in Gremlin Server now triggers the cancel of the process attempting to timeout the script if it were to run too long.
* Greatly increased the speed of `ScriptEngineLambda` by making use of a static `ScriptEngine` cache.
* Fixed a general bug in all sideEffect using steps where the sideEffect should be accessed via the `Traverser` not `Traversal`.
* `GremlinPlugin` interface no longer has the `additionalDependencies` method - those dependencies are now defined by an entry in the manifest file for the jar called `Gremlin-Plugin-Dependencies`.
* Added `TinkerWorkerPool` which is used for resource efficient threading in `TinkerGraphComputer`.
* `MapReduce.createMapReduce(Configuration)` now exists and serves the same purpose as `VertexProgram.createVertexProgram(Configuration)`.
* Enabled SessionOps to be extended. Added eval handler hook.
* Setting a property with an unsupported data type throw `IllegalArgumentException` instead of `UnsupportedOperationException` as the operation is supported, but the argument is not.

=== TinkerPop 3.0.0.M6 (Release Date: December 2, 2014)

* `javatuples.Pair` avoided on `MapReduce` API in favor of a new `KeyValue` class.
* Renamed `Gremlin-Plugin` manifest entry for plugins to `Gremlin-Plugin-Paths`.
* Added `Gremlin-Plugin-Dependencies` manifest entry to list other dependencies that should be retrieved with a plugin jar.
* `Memory.Admin.asImmutable()` yields an immutable representation of the GraphComputer `Memory`.
* Fixed host selection in `gremlin-driver` by properly accounting for all hosts being marked unavailable at the instantiation of a `Client`.
* Removed Giraph-Gremlin in favor of new Hadoop-Gremlin with `GiraphGraphComputer` support. Future support for `MapReduceGraphComputer`.
* Greatly simplified the `InputFormat` and `OutputFormat` model for working with Giraph (and Hadoop).
* Added a serializer for `Property` for GraphSON correcting format of serialization of a single `Property` on an `Edge`.
* Fixed bug in Gremlin Console that prevented assignments to empty `List` objects.
* Added `VertexProgram.getMessageScopes()` to allow vendors to know which `MessageScopes` at a particular `Memory` state.
* Reduced the number of methods in `MessageScope.Local` as its up to vendors to inspect provided incident `Traversal` accordingly.
* Renamed `MessagesType` to `MessageScope` to make it less ambiguous regarding the class of the messages being sent.
* Changed the message type of `TraversalVertexProgram` to `TraverserSet` to support message combining.
* Added `VertexProgram.getMessageCombiner()` to support the combining of messages in route to a vertex.
* Reduced object creation in `TraversalVertexProgram` around vertex-local traversal sideEffects.
* Renamed `Traverser.Admin.makeChild()` and `Traverser.Admin.makeSibling()` to `Traverser.Admin.split()` to correspond with `merge()`.
* Added `Traverser.Admin.merge(Traverser)` method so that the merging algorithm is with the `Traverser`.
* Added `Operator` enum that contains sack-helpful `BinaryOperators`: sum, minus, mult, div, max, min, etc.
* Added `GraphTraversal.withSack()` and renamed `trackPaths()` and `with()` to `withPath()` and `withSideEffect()`, respectively.
* Added the "Gremlin Sacks" feature to allow a `Traverser` to carry local information along its walk.
* GraphSON format no longer makes use of `hiddens` JSON key. Its all just `properties`.
* Added `DoubleIterator` to make vendor implementations of `Edge.iterators().vertexIterator()` efficient.
* `PropertiesStep` is smart about hiddens vs. properties.
* `Element.iterators().hiddenProperties()` no longer exists. For vendors, simply provide an iterator of properties.
* `GIRAPH_GREMLIN_LIBS` supports colon separated directories for loading jars from multiple paths.
* Introduced method to control the location of dependencies dynamically loaded to the Gremlin Console as part of the `:install` command.
* Fixed problem with the Neo4j Gremlin Plugin not loading properly after Gremlin Console restart.
* Removed the "use" configuration from Gremlin Server.
* Moved `SugarGremlinPlugin` from `gremlin-console` to `gremlin-groovy` so that it could be shared with Gremlin Server.
* Fixed bug in serialization of `null` results returned to the Gremlin Console when serializing to strings.
* Moved the `GremlinPlugin` for `TinkerGraph` to `tinkergraph-gremlin` module (it is no longer in `gremlin-console`).
* Added a `plugin-info.txt` file to Gremlin Console `/ext/{module}` subdirectories to identify the module that was originally requested.
* Gremlin Server now allows for the explicit configuration of plugin activation.
* Refactored `GremlinPlugin` and `AbstractGremlinPlugin` to better account for plugins that run on the server and those that run in the console.
* Added a `plugins` configuration to Gremlin Server to control the plugins that are enabled on initialization.
* Added a builder option to `GremlinExecutor` to control the plugins that are enabled on initialization.
* Added `RemoteException` for usage with `RemoteAcceptor` implementations for the Gremlin Console so as to better standardize their development.
* Standardized all text being written to the Gremlin Console using starting upper case letter.
* Prevented error in the Console when `:submit` is called but no remotes were configured.
* Provided a way to clean the `grapes` directory as part of a standard build with `mvn clean install`.

=== TinkerPop 3.0.0.M5 (Release Date: November 7, 2014)

* Removed `PropertyFilterIterator` as using Java8 streams was just as efficient for the use case.
* Renamed `KryoWritable` to `GremlinWritable` as it is not necessarily Kryo that is the serialization mechanism.
* Fixed an input split bug in Giraph that was making it so that splits were not always at vertex boundaries.
* Fixed a combiner bug in `GirapGraphComputer`. Combiners were always calling `MapReduce.reduce()`, not `MapReduce.combine()`.
* Greatly simplified `SubgraphStrategy` by removing requirements for `Traversal` introspection.
* `StrategyWrappedGraph` mimics vendor use of `GraphStep` and `GraphTraversal` and no longer requires dynamic strategy application.
* `TraversalStrategies` make use of a dependency tree sorting algorithm to ensure proper sorts prior to application.
* `TraversalStrategies` are now immutable and are bound to the `Traversal` class.
* Fixed bug in Gephi Plugin that prevented it from communicating with the Gephi Streaming Server.
* Renamed `MessageType.XXX.to()` to `MessageType.XXX.of()` so it makes sense in both the sending and receiving context.
* Improved messaging with respect to tests that are ignored due to features to make it clear that those tests are not in error.
* Relaxed exception consistency checks in the test suite to only check that a thrown exception from an implementation extends the expected exception class (but no longer validates that it is the exact class or that the message text).
* `VertexProgram` now has `workerIterationStart()` and `workerIterationEnd()` to allow developers to control vertex split static data structures.
* `TraversalVertexProgram` startup time greatly reduced due to being smart about `loadState()` behavior.
* Gremlin Server sessions now allow serialization of results that were part of an open transaction.
* Refactor `OpProcessors` implementations in Gremlin Server for better reusability.
* `Vertex.iterators()` no longer have a `branchFactor`. This is now at the query language level with `localLimit()`.
* Added `limit(long)` and `localLimit(int,int)` which simply call the range equivalents with 0 as the low.
* Added `LocalRangeStep` which supports ranging the edges and properties of an element -- `localRange(int,int)`.
* `GraphTraversal.value(String)` no longer exists. Instead, use `GraphTraversal.values(String)`.
* `HiddenXXXStep` and `ValueXXXStep` no longer exist. `PropertyXXXStep` takes a `PropertyType` to denote value and hidden access.
* Added `PropertyType` to the structure-package which provide markers for denoting property types (vs. property classes).
* Renamed `setWorkingDirectory` to `workingDirectory` in the `KryoReader` builder.
* `Path.get(String)` returns the object if only one object is referenced by label, else it returns a `List` of referenced objects.
* Added overload to `GremlinKryo` to allow a serializer to be configured as a `Function<Kryo,Serializer>` to allow better flexibility in serializer creation.
* Added method to `GraphProvider` to allow implementers to provide a mechanism to convert GraphSON serialized identifiers back to custom identifiers as needed.
* Added methods to `GraphProvider` so that implementers could specify a custom built `GremlinKryo` class and/or `SimpleModule` class in case their implementation had custom classes to be serialized.
* Added `Traversal.forEachRemaining(class,consumer)` for those traversals whose end type is different from declared due to strategy rewriting.
* Removed `Traversal.forEach()` as traversal implements `Iterator` and users should use `forEachRemaining()`.
* `RangeStep` now has an inclusive low and an exclusive high -- a change from Gremlin2.
* `DriverGremlinPlugin` returns raw results with driver results available via the `result` variable.
* Removed test enforcement of `private` constructor for a `Graph` instance.
* `RemoteAcceptor` now supports `@` prefixed lines that will grab the script string from the Gremlin Console shell.
* Modified the signature of `Property.element()` to simply return `Element`
* Added `Reducing` marker and `ReducingStrategy` which supports reduction-functions as a final step in Gremlin OLAP (e.g. `fold()`).
* Once strategies are `complete()`, no more steps can be added to a `Traversal`.
* Renamed `Traversal.strategies()` to `Traversal.getStrategies()` as it is not a "query language"-method.
* Added test to enforce that a `label` on a `VertexProperty` is always set to the key of the owning property.
* Fixed bug with multi-property removal in `Neo4jGraph`.
* Bumped to Neo4j 2.1.5.
* Used standard `UUIDSerializer` from the `kryo-serializers` library for serialization of `UUID` objects.
* Changed GraphSON serialization to only use `iterators()` - there were still remnants of `Traversal` usage from previous refactoring.
* Added overload for `detach` method to allow for the `Element` to be detached as a "reference" only (i.e. without properties).
* Renamed `Item` in `gremlin-driver` to `Result`.
* Renamed `strategy` to `getStrategy` in `StrategyWrappedGraph`.
* Renamed `baseGraph` to `getBaseGraph` in `Neo4jGraph`.
* `Neo4jGraph` now returns an empty property `Vertex.property(k)` when the key is non-existent (a problem only visible when meta/multi property configuration was turned off).
* `Traversal.Strategies.apply()` now takes a `TraversalEngine`. Greatly simplifies strategy application for `STANDARD` or `COMPUTER`.
* Renamed `IdentityReductionStrategy` to `IdentityRemovalStrategy` for reasons of clarity.
* Added `ComparingRemovalStrategy` that removes `Comparing`-marked steps unless they are the end step of the traversal.
* `OrderStep` now works in OLAP, but only makes sense as a traversal end step.
* `MapReduce` API extended to include `getMapKeySort()` and `getReduceKeySort()` to sort outputs accordingly.
* Renamed `TraversalResultMapReduce` to `TraverserMapReduce`. Shorter and makes more sense.
* Improved build automation to package javadocs and asciidoc documentation in the distribution files.
* Improved build automation with a script to automatically bump release versions in the various files that needed it such as the `pom.xml` files.
* The identifier on `VertexProperty` is now read properly to those graphs that can support identifier assignment.
* `GraphSONReader.readGraph()` now properly reads vertex properties.
* Removed `Neo4jGraph.getCypher()` as users should use `Neo4jGraph.cypher()` and get back TinkerPop3 graph objects.
* `GiraphGraph.variables().getConfiguration()` is now replaced by `GiraphGraph.configuration()`.
* Added `Graph.configuration()` which returns the `Configuration` object of `Graph.open()`.
* Removed `TraverserTracker` as now there is only a `TraverserSet` for all halted traversers. A nice simplification of `TraversalVertexProgram`.
* Renamed `Traverser.isDone()` to `Traverser.isHalted()` and `DONE` to `HALT`. Consistent with automata terminology.
* Removed `PathTraverserExecutor` and `SimpleTraverserExecutor` as a single `TraverserExecutor` correctly executes both types of traversers.
* `TraversalVertexProgram` does "reflexive message passing" to reduce the total number of iterations required to execute a traversal.
* `MapReduce` no-argument constructors are private and thus, only for reflection and `loadState()` usage.
* MapReducers for `TraversalVertexProgram` are now smart about `with()` declared data structures.
* Updated `Traversal.SideEffects` to use "registered suppliers" and it now works accordingly in both OLTP and OLAP environments.
* Increased the speed of `FlatMapStep` by approximately 1.5x.

=== TinkerPop 3.0.0.M4 (Release Date: October 21, 2014)

* Added features for `VertexProperty` user supplied ids and related data types.
* Removed `SideEffectCap` marker interface as there is only one `SideEffectCapStep` and thus, `instanceof` is sufficient.
* `Path.getObjects()`/`Path.getLabels()` renamed to `Path.objects()`/`Path.labels()` to be in line with "query language" naming convention.
* Greatly simplified `GiraphInternalVertex` due to `Element.graph()` -- 1/2 the memory footprint and reduced construction time.
* Renamed `Property.getElement()` to `Property.element()` given the "query language" naming convention.
* `Element.graph()` added which returns the `Graph` that the element is contained within.
* Added tests for greater consistency around iterating hidden properties.
* Simplified `TraversalVertexProgram` where only a single `TraverserTracker` exists for both path- and simple-traversers.
* Fixed a major bug where `Arrays.binarySearch` was being used on an unsorted array in TinkerGraph and Neo4jGraph.
* Changed `ComputerResult.getXXX()` to `graph()` and `memory()` to be consistent with "query language" naming convention.
* `Traverser.getXXX()` changed to `loops()`, `bulk()`, `path()`, `sideEffects()` to be consistent with "query language" naming convention.
* Optimization to reduce the number of empty lists created due to no step class existing for respective `TraversalStrategy.apply()`.
* Added `CapTraversal` as a marker interface for the `cap()` method.
* Added `union()` with GraphComputer `UnionLinearStrategy`.
* `TimeLimitStep` was moved to `filter/` package. It was a mistake that it was in `sideEffect/`.
* Provided the configuration for generating both a "full" and "core" set of javadocs, where "full" represents all classes in all projects and "core" is the "user" subset.
* Validated bindings passed to Gremlin Server to ensure that they do not match the most common statically imported values.
* If no script engine name is provided to a `LambdaHolder` it is assumed to be Gremlin-Groovy.
* `MapEmitter` and `ReduceEmitter` have an `emit(value)` default method where the key is the `MapReduce.NullObject` singleton.
* `Traverser.Admin` now implements `Attachable` as the `Traversal.SideEffects` can be generated from the `Vertex`.
* Made a solid effort to ensure that all TinkerPop keys are `Graph.System` to leave `Graph.Key` for users.
* The `Graph.System` prefix is now `^` instead of `%&%`. Simpler and easier on the `toString()`-eyes.
* Added `Traversal.SideEffects.ifPresent(Consumer)` as a default helper method.
* Added `profile()`-step which provides detailed information about the performance of each step in a traversal.
* No more `CountCapStep` and `CountStep`, there is only `CountStep` and it is elegant.
* Created a `AbstractTraversalStrategy` with good `toString()`, `hasCode()`, and `equals()` implementations.
* Added `CountTraversal` as a marker-interface stating that the `Traversal` has a `count() -> Long` method.
* `Traversal` no longer has any step methods as its not required for DSL implementers to have "core steps."
* Added "linearization" strategy for `ChooseStep` so it is executed correctly on GraphComputer.
* Added `GraphTraversalStrategyRegistry` which has respective global strategies to make turning on/off strategies easier.
* Added a generic `BranchStep` to be used for re-writing "meta-steps" for execution on GraphComputer.
* Moved `JumpStep`, `UntilStep`, and `ChooseStep` to a new `branch/` package.
* Added test cases to the Structure Suite to enforce consistent operations of reading properties after removal of their owning `Element`.
* GraphSON format change for full `Graph` serialization - Graph variables are now serialized with the key "variables" as opposed to "properties".
* Relaxed `Graph.toString()` test requirements for implementers.
* Made the `toString` operations in `GraphStrategy` consistent.
* Added `VertexFeatures.supportsRemoveProperty`.
* Added `VertexPropertyFeatures.supportsRemoveProperty`.
* Added `EdgeFeatures.supportsRemoveProperty`.
* Added `VertexFeatures.supportsRemoveVertices`.
* Added `EdgeFeatures.supportsRemoveEdges`.
* Vendors should now get a clear error when mis-spelling something in an `@OptOut` (or more likely if a test name changes) and it now works all the test suites.
* All plugins now have a default prefix of "tinkerpop." as a namespace.
* `GraphComputer` now executes a `Set<MapReduce>` and `hashCode()`/`equals()` were implemented for existing `MapReduce` implementations.
* Changed `Contains.in/notin` to `Contains.within/without` as `in` is a reserved term in most languages (including Java and Groovy).
* Added helper methods for loading data into collections in `TraversalHelper`.
* Core `Traversal` methods are smart about bulking -- e.g. `iterate()`, `fill()`, `remove()`, etc.
* `GroupByStep` and `GroupByMapReduce` leverage `BulkSet` as the default group data structure.
* `Element.Iterator` has renamed methods so implementers can do `MyElement implements Element, Element.Iterators`.
* Renamed `MessageType.Global` and `MessageType.Local` creators from `of()` to `to()` as it makes more sense to send messages `to()`.
* With `Traverser.get/setBulk()` there is no need for a `TraverserMessage`. The `Traverser` is now the message in `TraversalVertexProgram`.
* Provided static `make()` methods for constructing `Path` implementations.
* Provided a more space/time efficient algorithm for `Path.isSimple()`.
* The `JumpStep` GraphComputer algorithm `Queue` is now a `TraverserSet`.
* `AggregateStep` and `StoreStep` now use `BulkSet` as their default backing `Collection` (much more space/time efficient).
* Added `BulkSet` which is like `TraverserSet` but for arbitrary objects (i.e. a weighted set).
* `UnrollJumpStrategy` is no longer a default strategy as it is less efficient with the inclusion of `TraverserSet`.
* Introduced `TraverserSet` with bulk updating capabilities. Like OLAP, OLTP looping is now linear space/time complexity.
* TinkerGraph's MapReduce framework is now thread safe with a parallel execution implementation.
* Added a default `Traverser.asAdmin()` method as a typecast convenience to `Traverser.Admin`.
* Renamed `Traverser.System` to `Traverser.Admin` as to not cause `java.lang.System` reference issues.
* Renamed `Memory.Administrative` to `Memory.Admin` to make it shorter and consistent with `Traverser.Admin`.
* Fixed a TinkerGraph bug around user supplied vertex property ids.
* Most `Step` classes are now defined as `public final class` to prevent inheritance.
* `ShuffleStep` now extends `BarrierStep` which enables semantically correct step-sideEffects.
* Leveraged `Traverser.getBulk()` consistently throughout all steps.

=== TinkerPop 3.0.0.M3 (Release Date: October 6, 2014)

* All `Step` fields are now `private`/`protected` with respective getters as currently needed and will be added to as needed.
* Gremlin Server no longer has the `traverse` operation as lambdas aren't really serialized.
* `Path` is now an interface with `ImmutablePath` and `MutablePath` as implementations (2x speedup on path calculations).
* `Traverser` now implements `Comparable`. If the underlying object doesn't implement `Comparable`, then a runtime exception.
* Added abstract `BarrierStep` which greatly simplifies implementing barriers like `AggregateStep`, `OrderStep`, etc.
* `SelectStep` is now intelligent about when to trigger path computations based on label selectors and barriers.
* `T` no longer has `eq`, `neq`, `lt`, `in`, etc. Renamed all respective enums and with `static import`, good in console (e.g. `Compare.eq`).
* Added `Order` enum which provides `Order.decr` and `Order.incr`.
* `Traverser.loops` and `Jump.loops` are now shorts (`32767` max-loops is probably sufficient for 99.9999% of use cases).
* `Traverser.bulk` exists which is how many instances does the traverser represent. For use in grouping with bulk computations.
* Greatly simplified sideEffect steps where there is no distinction between OLAP vs. OLTP (from the `Step` perspective).
* Removed the need for `Bulkable` and `VertexCentric` marker interfaces in process API.
* Renamed configuration parameters in Giraph-Gremlin to be consistent with a `giraph.gremlin`-prefix.
* Made it possible to pass a `ScriptEngine` name and string script in `TraversalVertexProgram` and `LambdaVertexProgram`.
* Made `TinkerGraph` a plugin for the Console as it is no longer a direct dependency in `gremlin-groovy`.
* Added features for supporting the addition of properties via `Element.property(String,Object)`.
* `GiraphGraph` OLTP tested against Gremlin-Java8 and Gremlin-Groovy -- OLAP tested against Gremlin-Groovy.
* `Neo4jGraph` is now tested against both Gremlin-Java8 and Gremlin-Groovy.
* Renamed the test cases in `ProcessTestSuite` to be consistent with other Gremlin language variants.
* Added a `gremlin-groovy-test` suite that can be used to validate implementations against the Groovy variant of Gremlin.
* `TinkerGraph` is no longer serializable, use a `GraphReader`/`GraphWriter` to serialize the graph data.
* Removed `implements Serializable` on numerous classes to ensure safety and proper usage of utilities for cloning.
* `Traversal` now implements `Cloneable` as this is the means that inter-JVM threads are able to get sibling `Traversals`.
* Created "integration" test for `Neo4jGraph` that runs the test suite with multi/meta property features turned off.
* Added `GraphStrategy` methods for `VertexProperty`.
* Converted the `id` data type from string to integer in the Grateful Dead sample data.
* Removed all notions of serializable lambdas as this is a misconception and should not be part of TinkerPop.
* Greatly simplified `TraversalVertexProgram` with three arguments: a `Traversal<Supplier>`, `Class<Traversal<Supplier>>`, or a script string with `ScriptEngine` name.
* Added `TraversalScript` interface with `GroovyTraversalScript` as an instance. To be used by OLAP engines and any language variant (e.g. gremlin-scala, gremlin-js, etc.).
* `UntilStep` now leverages `UnrollJumpStrategy` accordingly.
* Fixed a bug where the `toString()` of `Traversal` was being hijacked by `SugarGremlinPlugin`.
* Fixed compilation bug in `UntilStep` that is realized when used in multi-machine OLAP.
* Simplified `Enumerator` and implementations for `MatchStep`.

=== TinkerPop 3.0.0.M2 (Release Date: September 23, 2014)

* Added an exhaust `InnerJoinEnumerator` fix in `MatchStep` to get all solutions correctly.
* `Neo4jGraph` can be configured to allow or disallow meta- and multi-properties.
* Added `until()`-step as a simpler way to express while-do looping which compiles down to a `jump()`-step equivalent.
* Added "The Crew" (`CREW`) toy graph which contains multi-properties, meta-properties, graph variables, hiddens, etc.
* If the Giraph job fails, then the subsequent `MapReduce` jobs will not execute.
* Added `Graph.System` class which generates keys prefixed with `%&%` which is considered the vendor namespace and not allowed by users.
* Added `ReferencedVertex` (etc. for all graph object types) for lightweight message passing of graph object ids.
* `T.*` now has `label`, `id`, `key`, `value` and no longer are these `String` representations reserved in TinkerPop.
* `Traverser` now has a transient reference to `Traversal.SideEffects`.
* "Detached" classes are now tested by the standard test suite.
* Compartmentalized `Traverser` interface so there is now a `Traverser.System` sub-interface with methods that users shouldn't call.
* Added `OrderByStep` which orders `Elements` according to the value of a provided key.
* 2x speed increase on steps that rely heavily on `ExpandableStepIterator` with massive memory footprint reduction as well.
* Added `VertexProperty<V>` as the property type for vertices -- provides multi-properties and properties on properties for vertices.
* Changed `VertexProgram` such that `getElementComputeKeys()` is simply a `Set<String>`.
* Significant changes to the format of the `ResponseMessage` for Gremlin Server - these changes break existing clients.
* Close any open transactions on any configured `Graph` when a session in Gremlin Server is killed.
* Grateful Dead Graph now uses vertex labels instead of "type" properties.
* There is now a `GraphComputerStrategy` and `EngineDependent` marker interface to allow steps to decide their algorithm depending if they are OLAP or OLTP.
* A labeled step now stores its current traverser value in `Traversal.SideEffects` (no longer can sideEffectKeys and step labels be the same).
* `GraphFactory` support for opening a `Graph` with multiple `GraphStrategy` instances - if there are multiple strategies they are wrapped in order via `SequenceGraphStrategy`.
* The result type for result termination messages returned from Gremlin Server is now set to "no content".
* The `maxContentLength` setting for Gremlin Driver now blocks incoming frames that are too large.
* After initialization scripts are executed in Gremlin Server, the `Graph` instances are re-bound back to their global references, thus allowing `GraphStrategy` initialization or even dynamic `Graph` creation through scripts.
* Added "Modern" graph back which is basically the "Classic" graph with double values for the "weight" property on edges and non-default vertex labels.
* `Traversal.addStep()` is now hard typed so type casting isn't required and traversal APIs look clean.
* Changed the hidden key prefix from `%$%` to `~` in `Graph.Key.hide()`.
* Added `has(label,key,predicate,value)` to allow for `has('person','name','marko')`. Various overloaded methods provided.
* Update to traversal API where if a `SFunction<S,?>` was required, but can process a `Traverser<S>`, then the function is `SFunction<Traverser<S>,?>`.
* Added `WhereStep` as a way to further constrain `select()` and `match()`.
* Extensive work on `GiraphMemory` and its interaction with Giraph aggregators.
* If the input path of a `GiraphGraphComputer` does not exist, failure happens prior to job submission.
* `SugarPlugin` now has all inefficient methods and Gremlin-Groovy proper is only efficient Groovy techniques.
* Prevented concurrency problems by only modifying bindings within the same thread of execution in the `GremlinExecutor`.
* Calls to `use` on the `DependencyManager` now return the list of `GremlinPlugin` instances to initialize instead of just initializing them automatically because it causes problems with `ScriptEngine` setup if a plugin requires a script to be evaluated and a required dependency is not yet loaded.
* `Traversal.SideEffects` has `getGraph()`, `setGraph()`, and `removeGraph()` default helpers.
* `Traversal.Memory` -> `Traversal.SideEffects` and `GraphComputer.SideEffects` -> `GraphComputer.Memory`.
* `StrategyWrappedVertex` and `StrategyWrappedEdge` properly wrap `Element` objects returned from non-traversal based methods.
* Gremlin-Server now sends a single write with status 200 for Object and empty response messages.
* `GremlinGroovyScriptEngine` allows imports to re-import dependencies added via "use".
* Changed order in which the `GremlinExecutor` is initialized such that dependency loading via "use" are handled first which fixes problems with starting Gremlin Server with `gremlin-server-neo4j.yaml`.
* Corrected issues with the "branch factor" related traversals under `SubgraphStrategy`.  This change also altered the semantics of the `SubgraphStrategy` a bit as it became more restrictive around `Edge` inclusion (requires both vertices to be in the subgraph).
* The Gephi Plugin now visualizes traversals and has numerous configuration options.
* Added more specific features around the types of "identifiers" a graph can support.
* Added a new test graph called `MODERN` that is copy of the `CLASSIC` graph, but represents floats as doubles.  This graph will be the default graph for testing going forward.
* Fix bug in `Neo4jGraph` that was not processing multiple vertex labels properly when doing a `has()` step with `IN`.
* Changed semantics of `@LoadGraphWith` in gremlin-test to only refer to the ability of a test implementation to process the data types of the test graph (not to actually load it).
* `StartStep` is a `SideEffect` as it is a process to get data into the stream (like a keyboard) and more efficient as such.
* Greatly simplified the implementations of `Map`, `FlatMap`, `Filter`, and `SideEffect`.
* `Path` data structure changed to an ordered list of objects with each associated to a `Set<String>` of as-labels.
* All sideEffect-based steps no longer extend `FilterStep` with predicate equal true, but a more efficient `SideEffectStep`.
* `TreeStep` now has `TreeMapReduce` for executing on `GraphComputer`.
* `Neo4jTraversal.cypher()` is fluent throughout.
* Reverted back to TP2 model of `as()` referring to step names, not variable names of sideEffects.
* Updated `AddEdge`-step to support property key/value pairs for appending to newly created edges.
* Renamed `Graph.getFeatures()` to `Graph.features()` to be consistent with other API methods.
* `Vertex` and `Edge` now implement all `GraphTraversal` methods to ensure consistency throughout stack.
* `Neo4jTraversal` is auto-generated from `Neo4jTraversalStub` with technique generalizable to other vendors.
* Added test suite to ensure that all traversals are of the same type: `g.V`, `g.E`, `g.of()`, `v.identity()`, `e.identity()`, v-, e-methods.
* Giraph HDFS helpers now support `hdfs.mkdir(string)` and `local.mkdir(string)`
* Added `@OptIn` and `@OptOut` for implementers to specify on their `Graph` implementations for test compliance information.
* `GraphComputer` `Memory` now immutable after computation is complete.
* Dependency grabbing for plugins filter out slf4j logging dependencies so as to avoid multiple bindings with the standard TinkerPop distributions.
* Fixed `GiraphMemory` to be fully consistent with GraphComputer specification.
* Removed fatJar assembly from Giraph-Graph as it is no longed needed with distributed cache model.
* Reworked `GiraphRemoteAcceptor` to provide a `result` variable back to the console with `ComputerResult`.
* `VertexProgram` is no longer `Serializable` (use `loadState` and `storeState` for wire-propagation).
* Moved `GiraphGraph.getOutputGraph()` to `GiraphHelper`.
* Changed `GIRAPH_GREMLIN_HOME` to `GIRAPH_GREMLIN_LIB` to reference directory where jars are to be loaded.
* Updated README with release instructions.

=== TinkerPop 3.0.0.M1 (Release Date: August 12, 2014)

* First official release of TinkerPop3 and thus, no changes.<|MERGE_RESOLUTION|>--- conflicted
+++ resolved
@@ -71,11 +71,7 @@
 [[release-3-5-3]]
 === TinkerPop 3.5.3 (Release Date: NOT OFFICIALLY RELEASED YET)
 
-<<<<<<< HEAD
-* Fixed issue with implicit conversion of Infinity numbers into BigDecimals.
-=======
 * Fixed issue with implicit conversion of `Infinity` number instances into `BigDecimal`.
->>>>>>> f12a2711
 * Added support for WebSocket compression in the .NET driver. (Only available on .NET 6.)
 * Fixed bug in `DefaultTraversal.clone()` where the resulting `Traversal` copy could not be re-iterated.
 * Renamed `GremlinBaseVisitor` to `DefaultGremlinBaseVisitor` in `gremlin-core` to prevent conflict with the generated `GremlinBaseVisitor` in `gremlin-language`.
